--- conflicted
+++ resolved
@@ -144,10 +144,6 @@
                                       "numba/_pymodule.h"],
                              **np_compile_args)
 
-<<<<<<< HEAD
-    ext_npyufunc_workqueue_impls = []
-    ext_dppy_impls = []
-=======
     ext_npyufunc_num_threads = Extension(name="numba.np.ufunc._num_threads",
                                          sources=[
                                              "numba/np/ufunc/_num_threads.c"],
@@ -155,7 +151,6 @@
                                          )
 
     ext_np_ufunc_backends = []
->>>>>>> d2cac859
 
     def check_file_at_path(path2file):
         """
@@ -192,8 +187,7 @@
         tbb_root = check_file_at_path(['include', 'tbb', 'tbb.h'])
 
     # Set various flags for use in TBB and openmp. On OSX, also find OpenMP!
-    #RH TODO: Make have_openmp = True once conda packages are being shipped
-    have_openmp = False
+    have_openmp = True
     if sys.platform.startswith('win'):
         cpp11flags = []
         ompcompileflags = ['-openmp']
@@ -302,12 +296,7 @@
                    ext_np_ufunc, ext_npyufunc_num_threads, ext_mviewbuf,
                    ext_nrt_python, ext_jitclass_box, ext_cuda_extras]
 
-<<<<<<< HEAD
-    ext_modules += ext_npyufunc_workqueue_impls
-    ext_modules += ext_dppy_impls
-=======
     ext_modules += ext_np_ufunc_backends
->>>>>>> d2cac859
 
     return ext_modules
 
