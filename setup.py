import os
import platform
import sys
from distutils import sysconfig
from distutils.command import build
from distutils.spawn import spawn

from setuptools import Extension, find_packages, setup

import versioneer

min_python_version = "3.6"
min_numpy_build_version = "1.11"
min_numpy_run_version = "1.15"
min_llvmlite_version = "0.34.0.dev0"
max_llvmlite_version = "0.35"

if sys.platform.startswith('linux'):
    # Patch for #2555 to make wheels without libpython
    sysconfig.get_config_vars()['Py_ENABLE_SHARED'] = 0


class build_doc(build.build):
    description = "build documentation"

    def run(self):
        spawn(['make', '-C', 'docs', 'html'])


versioneer.VCS = 'git'
versioneer.versionfile_source = 'numba/_version.py'
versioneer.versionfile_build = 'numba/_version.py'
versioneer.tag_prefix = ''
versioneer.parentdir_prefix = 'numba-'

cmdclass = versioneer.get_cmdclass()
cmdclass['build_doc'] = build_doc

GCCFLAGS = ["-std=c89", "-Wdeclaration-after-statement", "-Werror"]

if os.environ.get("NUMBA_GCC_FLAGS"):
    CFLAGS = GCCFLAGS
else:
    CFLAGS = ['-g']

install_name_tool_fixer = []
if sys.platform == 'darwin':
    install_name_tool_fixer += ['-headerpad_max_install_names']


def is_building():
    """
    Parse the setup.py command and return whether a build is requested.
    If False is returned, only an informational command is run.
    If True is returned, information about C extensions will have to
    be passed to the setup() function.
    """
    if len(sys.argv) < 2:
        # User forgot to give an argument probably, let setuptools handle that.
        return True

    info_commands = ['--help-commands', '--name', '--version', '-V',
                     '--fullname', '--author', '--author-email',
                     '--maintainer', '--maintainer-email', '--contact',
                     '--contact-email', '--url', '--license', '--description',
                     '--long-description', '--platforms', '--classifiers',
                     '--keywords', '--provides', '--requires', '--obsoletes']
    # Add commands that do more than print info, but also don't need
    # any build step.
    info_commands.extend(['egg_info', 'install_egg_info', 'rotate'])

    for command in info_commands:
        if command in sys.argv[1:]:
            return False

    return True


def get_ext_modules():
    """
    Return a list of Extension instances for the setup() call.
    """
    # Note we don't import Numpy at the toplevel, since setup.py
    # should be able to run without Numpy for pip to discover the
    # build dependencies
    import numpy.distutils.misc_util as np_misc

    # Inject required options for extensions compiled against the Numpy
    # C API (include dirs, library dirs etc.)
    np_compile_args = np_misc.get_info('npymath')

    ext_dynfunc = Extension(name='numba._dynfunc',
                            sources=['numba/_dynfuncmod.c'],
                            extra_compile_args=CFLAGS,
                            depends=['numba/_pymodule.h',
                                     'numba/_dynfunc.c'])

    ext_dispatcher = Extension(name="numba._dispatcher",
                               sources=['numba/_dispatcher.c',
                                        'numba/_typeof.c',
                                        'numba/_hashtable.c',
                                        'numba/_dispatcherimpl.cpp',
                                        'numba/core/typeconv/typeconv.cpp'],
                               depends=["numba/_pymodule.h",
                                        "numba/_dispatcher.h",
                                        "numba/_typeof.h",
                                        "numba/_hashtable.h"],
                               **np_compile_args)

    ext_helperlib = Extension(name="numba._helperlib",
                              sources=["numba/_helpermod.c",
                                       "numba/cext/utils.c",
                                       "numba/cext/dictobject.c",
                                       "numba/cext/listobject.c",
                                       ],
                              extra_compile_args=CFLAGS,
                              extra_link_args=install_name_tool_fixer,
                              depends=["numba/_pymodule.h",
                                       "numba/_helperlib.c",
                                       "numba/_lapack.c",
                                       "numba/_npymath_exports.c",
                                       "numba/_random.c",
                                       "numba/mathnames.inc",
                                       ],
                              **np_compile_args)

    ext_typeconv = Extension(name="numba.core.typeconv._typeconv",
                             sources=["numba/core/typeconv/typeconv.cpp",
                                      "numba/core/typeconv/_typeconv.cpp"],
                             depends=["numba/_pymodule.h"],
                             )

    ext_np_ufunc = Extension(name="numba.np.ufunc._internal",
                             sources=["numba/np/ufunc/_internal.c"],
                             depends=["numba/np/ufunc/_ufunc.c",
                                      "numba/np/ufunc/_internal.h",
                                      "numba/_pymodule.h"],
                             **np_compile_args)

    ext_npyufunc_num_threads = Extension(name="numba.np.ufunc._num_threads",
                                         sources=[
                                             "numba/np/ufunc/_num_threads.c"],
                                         depends=["numba/_pymodule.h"],
                                         )

    ext_np_ufunc_backends = []

    def check_file_at_path(path2file):
        """
        Takes a list as a path, a single glob (*) is permitted as an entry which
        indicates that expansion at this location is required (i.e. version
        might not be known).
        """
        found = None
        path2check = [os.path.split(os.path.split(sys.executable)[0])[0]]
        path2check += [os.getenv(n, '') for n in ['CONDA_PREFIX', 'PREFIX']]
        if sys.platform.startswith('win'):
            path2check += [os.path.join(p, 'Library') for p in path2check]
        for p in path2check:
            if p:
                if '*' in path2file:
                    globloc = path2file.index('*')
                    searchroot = os.path.join(*path2file[:globloc])
                    try:
                        potential_locs = os.listdir(os.path.join(p, searchroot))
                    except BaseException:
                        continue
                    searchfor = path2file[globloc + 1:]
                    for x in potential_locs:
                        potpath = os.path.join(p, searchroot, x, *searchfor)
                        if os.path.isfile(potpath):
                            found = p  # the latest is used
                elif os.path.isfile(os.path.join(p, *path2file)):
                    found = p  # the latest is used
        return found

    # Set various flags for use in TBB and openmp. On OSX, also find OpenMP!
    have_openmp = True
    if sys.platform.startswith('win'):
        cpp11flags = []
        ompcompileflags = ['-openmp']
        omplinkflags = []
    elif sys.platform.startswith('darwin'):
        cpp11flags = ['-std=c++11']
        # This is a bit unusual but necessary...
        # llvm (clang) OpenMP is used for headers etc at compile time
        # Intel OpenMP (libiomp5) provides the link library.
        # They are binary compatible and may not safely coexist in a process, as
        # libiomp5 is more prevalent and often linked in for NumPy it is used
        # here!
        ompcompileflags = ['-fopenmp']
        omplinkflags = ['-fopenmp=libiomp5']
        omppath = ['lib', 'clang', '*', 'include', 'omp.h']
        have_openmp = check_file_at_path(omppath)
    else:
        cpp11flags = ['-std=c++11']
        ompcompileflags = ['-fopenmp']
        openclliteflags = ['-Wall', '-Wextra', '-Winit-self', '-Wuninitialized', '-Wmissing-declarations', '-std=c99', '-fdiagnostics-color=auto', '-shared', '-fPIC']
        if platform.machine() == 'ppc64le':
            omplinkflags = ['-fopenmp']
        else:
            omplinkflags = ['-fopenmp']

<<<<<<< HEAD
    tbb_root = False
    if tbb_root:
        print("Using Intel TBB from:", tbb_root)
        ext_np_ufunc_tbb_backend = Extension(
            name='numba.np.ufunc.tbbpool',
            sources=[
                'numba/np/ufunc/tbbpool.cpp',
                'numba/np/ufunc/gufunc_scheduler.cpp',
            ],
            depends=['numba/np/ufunc/workqueue.h'],
            include_dirs=[os.path.join(tbb_root, 'include')],
            extra_compile_args=cpp11flags,
            libraries=['tbb'],  # TODO: if --debug or -g, use 'tbb_debug'
            library_dirs=[
                # for Linux
                os.path.join(tbb_root, 'lib', 'intel64', 'gcc4.4'),
                # for MacOS
                os.path.join(tbb_root, 'lib'),
                # for Windows
                os.path.join(tbb_root, 'lib', 'intel64', 'vc_mt'),
            ],
        )
        ext_np_ufunc_backends.append(ext_np_ufunc_tbb_backend)
=======
    # Disable tbb if forced by user with NUMBA_DISABLE_TBB=1
    if os.getenv("NUMBA_DISABLE_TBB"):
        print("TBB disabled")
>>>>>>> d294c80c
    else:
        # Search for Intel TBB, first check env var TBBROOT then conda locations
        tbb_root = os.getenv('TBBROOT')
        if not tbb_root:
            tbb_root = check_file_at_path(['include', 'tbb', 'tbb.h'])

        if tbb_root:
            print("Using Intel TBB from:", tbb_root)
            ext_np_ufunc_tbb_backend = Extension(
                name='numba.np.ufunc.tbbpool',
                sources=[
                    'numba/np/ufunc/tbbpool.cpp',
                    'numba/np/ufunc/gufunc_scheduler.cpp',
                ],
                depends=['numba/np/ufunc/workqueue.h'],
                include_dirs=[os.path.join(tbb_root, 'include')],
                extra_compile_args=cpp11flags,
                libraries=['tbb'],  # TODO: if --debug or -g, use 'tbb_debug'
                library_dirs=[
                    # for Linux
                    os.path.join(tbb_root, 'lib', 'intel64', 'gcc4.4'),
                    # for MacOS
                    os.path.join(tbb_root, 'lib'),
                    # for Windows
                    os.path.join(tbb_root, 'lib', 'intel64', 'vc_mt'),
                ],
            )
            ext_np_ufunc_backends.append(ext_np_ufunc_tbb_backend)
        else:
            print("TBB not found")

    # Disable OpenMP if forced by user with NUMBA_DISABLE_OPENMP=1
    if os.getenv('NUMBA_DISABLE_OPENMP'):
        print("OpenMP disabled")
    elif have_openmp:
        print("Using OpenMP from:", have_openmp)
        # OpenMP backed work queue
        ext_np_ufunc_omppool_backend = Extension(
            name='numba.np.ufunc.omppool',
            sources=[
                'numba/np/ufunc/omppool.cpp',
                'numba/np/ufunc/gufunc_scheduler.cpp',
            ],
            depends=['numba/np/ufunc/workqueue.h'],
            extra_compile_args=ompcompileflags + cpp11flags,
            extra_link_args=omplinkflags,
        )

        ext_np_ufunc_backends.append(ext_np_ufunc_omppool_backend)
    else:
        print("OpenMP not found")

    # Build the Numba workqueue implementation irrespective of whether the TBB
    # version is built. Users can select a backend via env vars.
    ext_np_ufunc_workqueue_backend = Extension(
        name='numba.np.ufunc.workqueue',
        sources=['numba/np/ufunc/workqueue.c',
                 'numba/np/ufunc/gufunc_scheduler.cpp'],
        depends=['numba/np/ufunc/workqueue.h'])
    ext_np_ufunc_backends.append(ext_np_ufunc_workqueue_backend)

    ext_mviewbuf = Extension(name='numba.mviewbuf',
                             extra_link_args=install_name_tool_fixer,
                             sources=['numba/mviewbuf.c'])

    ext_nrt_python = Extension(name='numba.core.runtime._nrt_python',
                               sources=['numba/core/runtime/_nrt_pythonmod.c',
                                        'numba/core/runtime/nrt.c'],
                               depends=['numba/core/runtime/nrt.h',
                                        'numba/_pymodule.h',
                                        'numba/core/runtime/_nrt_python.c'],
                               **np_compile_args)

    ext_jitclass_box = Extension(name='numba.experimental.jitclass._box',
                                 sources=['numba/experimental/jitclass/_box.c'],
                                 depends=['numba/experimental/_pymodule.h'],
                                 )

    ext_cuda_extras = Extension(name='numba.cuda.cudadrv._extras',
                                sources=['numba/cuda/cudadrv/_extras.c'],
                                depends=['numba/_pymodule.h'],
                                include_dirs=["numba"])

    ext_modules = [ext_dynfunc, ext_dispatcher, ext_helperlib, ext_typeconv,
                   ext_np_ufunc, ext_npyufunc_num_threads, ext_mviewbuf,
                   ext_nrt_python, ext_jitclass_box, ext_cuda_extras]

    ext_modules += ext_np_ufunc_backends


    # check if dpnp is present
    dpnp_present = False

    try:
        import dpnp
    except:
        pass
    else:
        dpnp_present = True

    if dpnp_present:
        lib_path = os.path.dirname(dpnp.__file__)
        from Cython.Build import cythonize
        ext_dpnp_glue = Extension(name='numba.dppl.dpnp_glue.dpnp_fptr_interface',
                                  sources=['numba/dppl/dpnp_glue/dpnp_fptr_interface.pyx'],
                                  include_dirs=[dpnp.get_include()],
                                  libraries=['dpnp_backend_c'],
                                  library_dirs=[lib_path],
                                  language="c++")
        ext_modules += [ext_dpnp_glue]

    if dpnp_present:
        return cythonize(ext_modules)
    else:
        return ext_modules


packages = find_packages(include=["numba", "numba.*"])

<<<<<<< HEAD
build_requires = [f'numpy >={min_numpy_build_version}', 'cython']

=======
build_requires = ['numpy >={}'.format(min_numpy_build_version)]
>>>>>>> d294c80c
install_requires = [
    'llvmlite >={},<{}'.format(min_llvmlite_version, max_llvmlite_version),
    'numpy >={}'.format(min_numpy_run_version),
    'setuptools',
]

metadata = dict(
    name='numba',
    description="compiling Python code using LLVM",
    version=versioneer.get_version(),
    classifiers=[
        "Development Status :: 4 - Beta",
        "Intended Audience :: Developers",
        "License :: OSI Approved :: BSD License",
        "Operating System :: OS Independent",
        "Programming Language :: Python",
        "Programming Language :: Python :: 3",
        "Programming Language :: Python :: 3.6",
        "Programming Language :: Python :: 3.7",
        "Programming Language :: Python :: 3.8",
        "Topic :: Software Development :: Compilers",
    ],
    package_data={
        # HTML templates for type annotations
        "numba.core.annotations": ["*.html"],
        # Various test data
        "numba.cuda.tests.cudadrv.data": ["*.ptx"],
        "numba.tests": ["pycc_distutils_usecase/*.py"],
        # Some C files are needed by pycc
        "numba": ["*.c", "*.h"],
        "numba.pycc": ["*.c", "*.h"],
        "numba.core.runtime": ["*.c", "*.h"],
        "numba.cext": ["*.c", "*.h"],
        # numba gdb hook init command language file
        "numba.misc": ["cmdlang.gdb"],
    },
    scripts=["numba/pycc/pycc", "bin/numba"],
    author="Anaconda, Inc.",
    author_email="numba-users@continuum.io",
    url="https://numba.github.com",
    packages=packages,
    setup_requires=build_requires,
    install_requires=install_requires,
    python_requires=">={}".format(min_python_version),
    license="BSD",
    cmdclass=cmdclass,
)

with open('README.rst') as f:
    metadata['long_description'] = f.read()

if is_building():
    metadata['ext_modules'] = get_ext_modules()

setup(**metadata)<|MERGE_RESOLUTION|>--- conflicted
+++ resolved
@@ -201,35 +201,9 @@
         else:
             omplinkflags = ['-fopenmp']
 
-<<<<<<< HEAD
-    tbb_root = False
-    if tbb_root:
-        print("Using Intel TBB from:", tbb_root)
-        ext_np_ufunc_tbb_backend = Extension(
-            name='numba.np.ufunc.tbbpool',
-            sources=[
-                'numba/np/ufunc/tbbpool.cpp',
-                'numba/np/ufunc/gufunc_scheduler.cpp',
-            ],
-            depends=['numba/np/ufunc/workqueue.h'],
-            include_dirs=[os.path.join(tbb_root, 'include')],
-            extra_compile_args=cpp11flags,
-            libraries=['tbb'],  # TODO: if --debug or -g, use 'tbb_debug'
-            library_dirs=[
-                # for Linux
-                os.path.join(tbb_root, 'lib', 'intel64', 'gcc4.4'),
-                # for MacOS
-                os.path.join(tbb_root, 'lib'),
-                # for Windows
-                os.path.join(tbb_root, 'lib', 'intel64', 'vc_mt'),
-            ],
-        )
-        ext_np_ufunc_backends.append(ext_np_ufunc_tbb_backend)
-=======
     # Disable tbb if forced by user with NUMBA_DISABLE_TBB=1
     if os.getenv("NUMBA_DISABLE_TBB"):
         print("TBB disabled")
->>>>>>> d294c80c
     else:
         # Search for Intel TBB, first check env var TBBROOT then conda locations
         tbb_root = os.getenv('TBBROOT')
@@ -349,12 +323,8 @@
 
 packages = find_packages(include=["numba", "numba.*"])
 
-<<<<<<< HEAD
 build_requires = [f'numpy >={min_numpy_build_version}', 'cython']
 
-=======
-build_requires = ['numpy >={}'.format(min_numpy_build_version)]
->>>>>>> d294c80c
 install_requires = [
     'llvmlite >={},<{}'.format(min_llvmlite_version, max_llvmlite_version),
     'numpy >={}'.format(min_numpy_run_version),
