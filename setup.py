--- conflicted
+++ resolved
@@ -235,15 +235,8 @@
         else:
             print("TBB not found")
 
-<<<<<<< HEAD
-
-    # Disable OpenMP if we are building a wheel or
-    # forced by user with NUMBA_NO_OPENMP=1
-    if is_building_wheel() or os.getenv('NUMBA_NO_OPENMP'):
-=======
     # Disable OpenMP if forced by user with NUMBA_DISABLE_OPENMP=1
     if os.getenv('NUMBA_DISABLE_OPENMP'):
->>>>>>> 9d570961
         print("OpenMP disabled")
     elif have_openmp:
         print("Using OpenMP from:", have_openmp)
@@ -305,12 +298,7 @@
 
 packages = find_packages(include=["numba", "numba.*"])
 
-<<<<<<< HEAD
-build_requires = [f'numpy >={min_numpy_build_version}']
-
-=======
 build_requires = ['numpy >={}'.format(min_numpy_build_version)]
->>>>>>> 9d570961
 install_requires = [
     'llvmlite >={},<{}'.format(min_llvmlite_version, max_llvmlite_version),
     'numpy >={}'.format(min_numpy_run_version),
