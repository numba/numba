--- conflicted
+++ resolved
@@ -302,21 +302,12 @@
 
 packages = find_packages(include=["numba", "numba.*"])
 
-<<<<<<< HEAD
 build_requires = ['numpy', 'cffi>=1.0.0']
 
 install_requires = ['llvmlite>=0.31.0dev0', 'numpy', 'setuptools', 'cffi>=1.0.0']
 install_requires.extend(['enum34; python_version < "3.4"'])
 install_requires.extend(['singledispatch; python_version < "3.4"'])
 install_requires.extend(['funcsigs; python_version < "3.3"'])
-=======
-build_requires = [f'numpy >={min_numpy_build_version}']
-install_requires = [
-    f'llvmlite >={min_llvmlite_version},<{max_llvmlite_version}',
-    f'numpy >={min_numpy_run_version}',
-    'setuptools',
-]
->>>>>>> cc7e7c7c
 
 modules_with_cffi=['./numba/dppy/dppy_driver/driverapi.py:ffibuilder']
 
@@ -358,11 +349,8 @@
     packages=packages,
     setup_requires=build_requires,
     install_requires=install_requires,
-<<<<<<< HEAD
     cffi_modules=modules_with_cffi,
-=======
     python_requires=f">={min_python_version}",
->>>>>>> cc7e7c7c
     license="BSD",
     cmdclass=cmdclass,
 )
