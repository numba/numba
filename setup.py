try:
    # Try to use setuptools so as to enable support of the special
    # "Microsoft Visual C++ Compiler for Python 2.7" (http://aka.ms/vcpython27)
    # for building under Windows.
    # Note setuptools >= 6.0 is required for this.
    from setuptools import setup, Extension
except ImportError:
    from distutils.core import setup, Extension

from distutils.command import build
from distutils.spawn import spawn
from distutils import sysconfig
import sys
import os
import platform

import versioneer

if sys.platform.startswith('linux'):
    # Patch for #2555 to make wheels without libpython
    sysconfig.get_config_vars()['Py_ENABLE_SHARED'] = 0


class build_doc(build.build):
    description = "build documentation"

    def run(self):
        spawn(['make', '-C', 'docs', 'html'])


versioneer.VCS = 'git'
versioneer.versionfile_source = 'numba/_version.py'
versioneer.versionfile_build = 'numba/_version.py'
versioneer.tag_prefix = ''
versioneer.parentdir_prefix = 'numba-'

cmdclass = versioneer.get_cmdclass()
cmdclass['build_doc'] = build_doc


GCCFLAGS = ["-std=c89", "-Wdeclaration-after-statement", "-Werror"]

if os.environ.get("NUMBA_GCC_FLAGS"):
    CFLAGS = GCCFLAGS
else:
    CFLAGS = ['-g']

install_name_tool_fixer = []
if sys.platform == 'darwin':
    install_name_tool_fixer += ['-headerpad_max_install_names']


def is_building():
    """
    Parse the setup.py command and return whether a build is requested.
    If False is returned, only an informational command is run.
    If True is returned, information about C extensions will have to
    be passed to the setup() function.
    """
    if len(sys.argv) < 2:
        # User forgot to give an argument probably, let setuptools handle that.
        return True

    info_commands = ['--help-commands', '--name', '--version', '-V',
                     '--fullname', '--author', '--author-email',
                     '--maintainer', '--maintainer-email', '--contact',
                     '--contact-email', '--url', '--license', '--description',
                     '--long-description', '--platforms', '--classifiers',
                     '--keywords', '--provides', '--requires', '--obsoletes']
    # Add commands that do more than print info, but also don't need
    # any build step.
    info_commands.extend(['egg_info', 'install_egg_info', 'rotate'])

    for command in info_commands:
        if command in sys.argv[1:]:
            return False

    return True


def is_building_wheel():
    if len(sys.argv) < 2:
        # No command is given.
        return False

    return 'bdist_wheel' in sys.argv[1:]


def get_ext_modules():
    """
    Return a list of Extension instances for the setup() call.
    """
    # Note we don't import Numpy at the toplevel, since setup.py
    # should be able to run without Numpy for pip to discover the
    # build dependencies
    import numpy.distutils.misc_util as np_misc

    # Inject required options for extensions compiled against the Numpy
    # C API (include dirs, library dirs etc.)
    np_compile_args = np_misc.get_info('npymath')


    ext_dynfunc = Extension(name='numba._dynfunc',
                            sources=['numba/_dynfuncmod.c'],
                            extra_compile_args=CFLAGS,
                            depends=['numba/_pymodule.h',
                                     'numba/_dynfunc.c'])

    ext_dispatcher = Extension(name="numba._dispatcher",
                               sources=['numba/_dispatcher.c',
                                        'numba/_typeof.c',
                                        'numba/_hashtable.c',
                                        'numba/_dispatcherimpl.cpp',
                                        'numba/typeconv/typeconv.cpp'],
                               depends=["numba/_pymodule.h",
                                        "numba/_dispatcher.h",
                                        "numba/_typeof.h",
                                        "numba/_hashtable.h"],
                               **np_compile_args)

    ext_helperlib = Extension(name="numba._helperlib",
                              sources=["numba/_helpermod.c",
                                       "numba/_math_c99.c",
                                       "numba/cext/utils.c",
                                       "numba/cext/dictobject.c",
                                       "numba/cext/listobject.c",
                                       ],
                              extra_compile_args=CFLAGS,
                              extra_link_args=install_name_tool_fixer,
                              depends=["numba/_pymodule.h",
                                       "numba/_math_c99.h",
                                       "numba/_helperlib.c",
                                       "numba/_lapack.c",
                                       "numba/_npymath_exports.c",
                                       "numba/_random.c",
                                       "numba/mathnames.inc",
                                       ],
                              **np_compile_args)

    ext_typeconv = Extension(name="numba.typeconv._typeconv",
                             sources=["numba/typeconv/typeconv.cpp",
                                      "numba/typeconv/_typeconv.cpp"],
                             depends=["numba/_pymodule.h"],
                             )

    ext_npyufunc_ufunc = Extension(name="numba.npyufunc._internal",
                                   sources=["numba/npyufunc/_internal.c"],
                                   depends=["numba/npyufunc/_ufunc.c",
                                            "numba/npyufunc/_internal.h",
                                            "numba/_pymodule.h"],
                                   **np_compile_args)

    ext_npyufunc_workqueue_impls = []

    def check_file_at_path(path2file):
        """
        Takes a list as a path, a single glob (*) is permitted as an entry which
        indicates that expansion at this location is required (i.e. version
        might not be known).
        """
        found = None
        path2check = [os.path.split(os.path.split(sys.executable)[0])[0]]
        path2check += [os.getenv(n, '') for n in ['CONDA_PREFIX', 'PREFIX']]
        if sys.platform.startswith('win'):
            path2check += [os.path.join(p, 'Library') for p in path2check]
        for p in path2check:
            if p:
                if '*' in path2file:
                    globloc = path2file.index('*')
                    searchroot = os.path.join(*path2file[:globloc])
                    try:
                        potential_locs = os.listdir(os.path.join(p, searchroot))
                    except BaseException:
                        continue
                    searchfor = path2file[globloc + 1:]
                    for x in potential_locs:
                        potpath = os.path.join(p, searchroot, x, *searchfor)
                        if os.path.isfile(potpath):
                            found = p  # the latest is used
                elif os.path.isfile(os.path.join(p, *path2file)):
                    found = p  # the latest is used
        return found

    # Search for Intel TBB, first check env var TBBROOT then conda locations
    tbb_root = os.getenv('TBBROOT')
    if not tbb_root:
        tbb_root = check_file_at_path(['include', 'tbb', 'tbb.h'])

    # Set various flags for use in TBB and openmp. On OSX, also find OpenMP!
    have_openmp = True
    if sys.platform.startswith('win'):
        cpp11flags = []
        ompcompileflags = ['-openmp']
        omplinkflags = []
    elif sys.platform.startswith('darwin'):
        cpp11flags = ['-std=c++11']
        # This is a bit unusual but necessary...
        # llvm (clang) OpenMP is used for headers etc at compile time
        # Intel OpenMP (libiomp5) provides the link library.
        # They are binary compatible and may not safely coexist in a process, as
        # libiomp5 is more prevalent and often linked in for NumPy it is used
        # here!
        ompcompileflags = ['-fopenmp']
        omplinkflags = ['-fopenmp=libiomp5']
        omppath = ['lib', 'clang', '*', 'include', 'omp.h']
        have_openmp = check_file_at_path(omppath)
    else:
        cpp11flags = ['-std=c++11']
        ompcompileflags = ['-fopenmp']
        if platform.machine() == 'ppc64le':
            omplinkflags = ['-fopenmp']
        else:
            omplinkflags = ['-fopenmp']

    if tbb_root:
        print("Using Intel TBB from:", tbb_root)
        ext_npyufunc_tbb_workqueue = Extension(
            name='numba.npyufunc.tbbpool',
            sources=['numba/npyufunc/tbbpool.cpp', 'numba/npyufunc/gufunc_scheduler.cpp'],
            depends=['numba/npyufunc/workqueue.h'],
            include_dirs=[os.path.join(tbb_root, 'include')],
            extra_compile_args=cpp11flags,
            libraries   =['tbb'],  # TODO: if --debug or -g, use 'tbb_debug'
            library_dirs=[os.path.join(tbb_root, 'lib', 'intel64', 'gcc4.4'),  # for Linux
                        os.path.join(tbb_root, 'lib'),                       # for MacOS
                        os.path.join(tbb_root, 'lib', 'intel64', 'vc_mt'),   # for Windows
                        ],
            )
        ext_npyufunc_workqueue_impls.append(ext_npyufunc_tbb_workqueue)
    else:
        print("TBB not found")

    # Disable OpenMP if we are building a wheel or
    # forced by user with NUMBA_NO_OPENMP=1
    if is_building_wheel() or os.getenv('NUMBA_NO_OPENMP'):
        print("OpenMP disabled")
    elif have_openmp:
        print("Using OpenMP from:", have_openmp)
        # OpenMP backed work queue
        ext_npyufunc_omppool = Extension( name='numba.npyufunc.omppool',
                                    sources=['numba/npyufunc/omppool.cpp',
                                            'numba/npyufunc/gufunc_scheduler.cpp'],
                                    depends=['numba/npyufunc/workqueue.h'],
                                    extra_compile_args=ompcompileflags + cpp11flags,
                                    extra_link_args = omplinkflags)

        ext_npyufunc_workqueue_impls.append(ext_npyufunc_omppool)
    else:
        print("OpenMP not found")

    # Build the Numba workqueue implementation irrespective of whether the TBB
    # version is built. Users can select a backend via env vars.
    ext_npyufunc_workqueue = Extension(
        name='numba.npyufunc.workqueue',
        sources=['numba/npyufunc/workqueue.c', 'numba/npyufunc/gufunc_scheduler.cpp'],
        depends=['numba/npyufunc/workqueue.h'])
    ext_npyufunc_workqueue_impls.append(ext_npyufunc_workqueue)


    ext_mviewbuf = Extension(name='numba.mviewbuf',
                             extra_link_args=install_name_tool_fixer,
                             sources=['numba/mviewbuf.c'])

    ext_nrt_python = Extension(name='numba.runtime._nrt_python',
                               sources=['numba/runtime/_nrt_pythonmod.c',
                                        'numba/runtime/nrt.c'],
                               depends=['numba/runtime/nrt.h',
                                        'numba/_pymodule.h',
                                        'numba/runtime/_nrt_python.c'],
                               **np_compile_args)

    ext_jitclass_box = Extension(name='numba.jitclass._box',
                                 sources=['numba/jitclass/_box.c'],
                                 depends=['numba/_pymodule.h'],
                                 )

    ext_cuda_extras = Extension(name='numba.cuda.cudadrv._extras',
                                sources=['numba/cuda/cudadrv/_extras.c'],
                                depends=['numba/_pymodule.h'],
                                include_dirs=["numba"])

    ext_modules = [ext_dynfunc, ext_dispatcher, ext_helperlib, ext_typeconv,
                   ext_npyufunc_ufunc, ext_mviewbuf, ext_nrt_python,
                   ext_jitclass_box, ext_cuda_extras]

    ext_modules += ext_npyufunc_workqueue_impls

    return ext_modules


def find_packages(root_dir, root_name):
    """
    Recursively find packages in *root_dir*.
    """
    packages = []
    def rec(path, pkg_name):
        packages.append(pkg_name)
        for fn in sorted(os.listdir(path)):
            subpath = os.path.join(path, fn)
            if os.path.exists(os.path.join(subpath, "__init__.py")):
                subname = "%s.%s" % (pkg_name, fn)
                rec(subpath, subname)
    rec(root_dir, root_name)
    return packages


packages = find_packages("numba", "numba")

build_requires = ['numpy']

install_requires = ['llvmlite>=0.30.0dev0', 'numpy']
install_requires.extend(['enum34; python_version < "3.4"'])
install_requires.extend(['singledispatch; python_version < "3.4"'])
install_requires.extend(['funcsigs; python_version < "3.3"'])

metadata = dict(
    name='numba',
    description="compiling Python code using LLVM",
    version=versioneer.get_version(),

    classifiers=[
        "Development Status :: 4 - Beta",
        "Intended Audience :: Developers",
        "License :: OSI Approved :: BSD License",
        "Operating System :: OS Independent",
        "Programming Language :: Python",
        "Programming Language :: Python :: 2.7",
        "Programming Language :: Python :: 3.4",
        "Programming Language :: Python :: 3.5",
        "Programming Language :: Python :: 3.6",
        "Programming Language :: Python :: 3.7",
        "Topic :: Software Development :: Compilers",
    ],
    package_data={
        # HTML templates for type annotations
        "numba.annotations": ["*.html"],
        # Various test data
        "numba.cuda.tests.cudadrv.data": ["*.ptx"],
<<<<<<< HEAD
        "numba.ocl.tests.ocldrv.data": ["*.bc"],
        "numba.hsa.tests.hsadrv": ["*.brig"],
=======
>>>>>>> 13e299bf
        "numba.tests": ["pycc_distutils_usecase/*.py"],
        # Some C files are needed by pycc
        "numba": ["*.c", "*.h"],
        "numba.pycc": ["*.c", "*.h"],
        "numba.runtime": ["*.c", "*.h"],
        "numba.cext": ["*.c", "*.h"],
        # numba gdb hook init command language file
        "numba.targets": ["cmdlang.gdb"],
    },
    scripts=["numba/pycc/pycc", "bin/numba"],
    author="Anaconda, Inc.",
    author_email="numba-users@continuum.io",
    url="http://numba.github.com",
    packages=packages,
    setup_requires=build_requires,
    install_requires=install_requires,
    license="BSD",
    cmdclass=cmdclass,
    )

with open('README.rst') as f:
    metadata['long_description'] = f.read()

if is_building():
    metadata['ext_modules'] = get_ext_modules()

setup(**metadata)<|MERGE_RESOLUTION|>--- conflicted
+++ resolved
@@ -336,11 +336,7 @@
         "numba.annotations": ["*.html"],
         # Various test data
         "numba.cuda.tests.cudadrv.data": ["*.ptx"],
-<<<<<<< HEAD
         "numba.ocl.tests.ocldrv.data": ["*.bc"],
-        "numba.hsa.tests.hsadrv": ["*.brig"],
-=======
->>>>>>> 13e299bf
         "numba.tests": ["pycc_distutils_usecase/*.py"],
         # Some C files are needed by pycc
         "numba": ["*.c", "*.h"],
