from __future__ import print_function, absolute_import, division
<<<<<<< HEAD
from numba.core import sigutils, types
from .compiler import (compile_kernel, JitDPPyKernel)
from inspect import signature
=======
from numba import sigutils, types
from .compiler import (compile_kernel, JitDPPyKernel, compile_dppy_func_template,
                       compile_dppy_func, get_ordered_arg_access_types)
>>>>>>> b2515d90


def kernel(signature=None, access_types=None, debug=False):
    """JIT compile a python function conforming using the DPPy backend.

    A kernel is equvalent to an OpenCL kernel function, and has the
    same restrictions as definined by SPIR_KERNEL calling convention.
    """
    if signature is None:
        return autojit(debug=False, access_types=access_types)
    elif not sigutils.is_signature(signature):
        func = signature
        return autojit(debug=False, access_types=access_types)(func)
    else:
        return _kernel_jit(signature, debug, access_types)


def autojit(debug=False, access_types=None):
    def _kernel_autojit(pyfunc):
        ordered_arg_access_types = get_ordered_arg_access_types(pyfunc, access_types)
        return JitDPPyKernel(pyfunc, ordered_arg_access_types)
    return _kernel_autojit


def _kernel_jit(signature, debug, access_types):
    argtypes, restype = sigutils.normalize_signature(signature)
    if restype is not None and restype != types.void:
        msg = ("DPPy kernel must have void return type but got {restype}")
        raise TypeError(msg.format(restype=restype))

    def _wrapped(pyfunc):
        ordered_arg_access_types = get_ordered_arg_access_types(pyfunc, access_types)
        return compile_kernel(None, pyfunc, argtypes, ordered_arg_access_types, debug)

    return _wrapped



def func(signature=None):
    if signature is None:
        return _func_autojit
    elif not sigutils.is_signature(signature):
        func = signature
        return _func_autojit(func)
    else:
        return _func_jit(signature)


def _func_jit(signature):
    argtypes, restype = sigutils.normalize_signature(signature)

    def _wrapped(pyfunc):
        return compile_dppy_func(pyfunc, restype, argtypes)

    return _wrapped

def _func_autojit(pyfunc):
    return compile_dppy_func_template(pyfunc)<|MERGE_RESOLUTION|>--- conflicted
+++ resolved
@@ -1,13 +1,7 @@
 from __future__ import print_function, absolute_import, division
-<<<<<<< HEAD
 from numba.core import sigutils, types
-from .compiler import (compile_kernel, JitDPPyKernel)
-from inspect import signature
-=======
-from numba import sigutils, types
 from .compiler import (compile_kernel, JitDPPyKernel, compile_dppy_func_template,
                        compile_dppy_func, get_ordered_arg_access_types)
->>>>>>> b2515d90
 
 
 def kernel(signature=None, access_types=None, debug=False):
