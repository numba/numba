--- conflicted
+++ resolved
@@ -1,9 +1,5 @@
 repos:
 - repo: https://github.com/PyCQA/flake8
-<<<<<<< HEAD
-  rev: 7.0.0
-=======
   rev: 7.1.1
->>>>>>> 4fc11d41
   hooks:
   - id: flake8