--- conflicted
+++ resolved
@@ -4,10 +4,7 @@
 import operator
 import math
 import sys
-<<<<<<< HEAD
-=======
 import numpy
->>>>>>> 905d3cbb
 
 
 # IEEE-754 guarantees that 17 decimal digits are enough to represent any
@@ -85,18 +82,9 @@
     return state['inputs'], state['input_names'], state['input_types'], state['vectorize_body'], output_var
 
 
-<<<<<<< HEAD
-def run(operations, inputs, input_names, input_types):
-    ufunc_str = '''
-import numpy   
-def foo({0}):
-    return {1}
-'''.format(','.join(input_names), operations)
-=======
 vectorize_template = ('def foo({0}):\n'
                       '    {1}\n'
                       '    return {2}\n')
->>>>>>> 905d3cbb
 
 
 def run(inputs, input_names, input_types, vectorize_body, output_var):
@@ -113,23 +101,8 @@
     return ufunc(*inputs)
 
 
-<<<<<<< HEAD
-def dump(operations, inputs, input_names, input_types):
-    ufunc_str = '''
-def foo({0}):
-    return {1}
-'''.format(','.join(input_names), operations)
-
-    if len(input_types) > 1:
-        decorator =  "@vectorize(['(" + ','.join(input_types) + ")']"
-    else:
-        decorator =  "@vectorize(['(" + input_types[0] + ",)']"
-
-    return decorator + ufunc_str
-=======
 def dump(inputs, input_names, input_types, vectorize_body, output_var):
     vectorize_str = vectorize_template.format(','.join(input_names),
                                               '\n    '.join(vectorize_body),
                                               output_var)
     return '@vectorize(["({0},)"])\n'.format(','.join(input_types)) + vectorize_str
->>>>>>> 905d3cbb
