#from __future__ import division
import numpy as np
from numba import jit
import math
import weakref
from pyalge import datatype
import codegen
from value import Value
from repr_ import Repr
from nodes import *
from numba.config import PYVERSION

class Array(object):

    def __init__(self, data=None, name=None):
        if isinstance(data, np.ndarray):
            data = ArrayDataNode(array_data=data)
        self._ref = weakref.ref(self)
        if data is None:
            self.array_node = VariableDataNode(name=name)
        else:
            self.array_node = ArrayNode(data=data, owners=set([self._ref]))

    def __del__(self):
        if isinstance(self.array_node, ArrayNode):
            self.array_node.owners.discard(self._ref)

    def eval(self, **kwargs):
        expected_args = ['use_python', 'debug']

        python = kwargs.get('use_python', False)
        debug = kwargs.get('debug', False)

        variables = dict([(key,value) for key,value in kwargs.items() if key not in expected_args])
        state = {'variables':variables, 'variable_found':False}

        if isinstance(self.array_node.data, ScalarNode):
            return Value(self.array_node, state=state)

        if not isinstance(self.array_node.data, ArrayDataNode):
            if debug:
                print codegen.dump(*codegen.build(self, state))

            if python:
                data = Value(self.array_node, state=state)
            else:
                data = codegen.run(*codegen.build(self, state))
            if not state['variable_found']:
                self.array_node.data = ArrayDataNode(array_data=data)
            else:
                return data
        return self.array_node.data.array_data

    def __str__(self):
        return str(self.eval())

    def __repr__(self):
        return Repr(self.array_node, state={'level':0})

    def __add__(self, other):
        return ufuncs.add(self, other)

    def __radd__(self, other):
        return ufuncs.add(self, other)

    def __iadd__(self, other):
        self.array_node = ufuncs.add(self, other).array_node
        return self

    def __sub__(self, other):
        return ufuncs.subtract(self, other)

    def __rsub__(self, other):
        return ufuncs.subtract(self, other)

    def __mul__(self, other):
        return ufuncs.multiply(self, other)

    def __rmul__(self, other):
        return ufuncs.multiply(self, other)

    def __div__(self, other):
<<<<<<< HEAD
        return create_binary_op('operator.add')(self, other)'''
    
    def __div__(self, other):
        return ufuncs.division(self, other)

    def __truediv__(self, other):
        return ufuncs.division(self, other)

    def __floordiv__(self, other):
        return ufuncs.floor_division(self, other)

    def __neg__(self):
        return ufuncs.negative(self)
=======
        return ufuncs.divide(self, other)

    def __rdiv__(self, other):
        return ufuncs.divide(self, other)
>>>>>>> 905d3cbb

    def __pow__(self, other):
        return ufuncs.power(self, other)

    def __rpow__(self, other):
        return ufuncs.power(self, other)

    def __getitem__(self, other):
        return Array(data=self.eval()[other])

    def __setitem__(self, key, value):
        data = self.eval()
        data[key] = value.eval()
        return Array(data=data)


def reduce_(func, operand, initial_value):
    array = operand.eval()

    cfunc = jit(func)

    @jit
    def reduce_loop(cfunc, array, initial_value):
        total = 0
        for i in range(array.shape[0]):
            total = cfunc(total, array[i])
        return total

    return reduce_loop(cfunc, array, initial_value)


<<<<<<< HEAD
def create_reduce_func(operation, initial_value):

    def reduce_wrapper(operand):
        return reduce_(operation, operand, initial_value)

    return reduce_wrapper


#add.reduce = create_reduce_func(lambda x,y: x+y, 0)

=======
>>>>>>> 905d3cbb
import ufuncs<|MERGE_RESOLUTION|>--- conflicted
+++ resolved
@@ -80,26 +80,10 @@
         return ufuncs.multiply(self, other)
 
     def __div__(self, other):
-<<<<<<< HEAD
-        return create_binary_op('operator.add')(self, other)'''
-    
-    def __div__(self, other):
-        return ufuncs.division(self, other)
-
-    def __truediv__(self, other):
-        return ufuncs.division(self, other)
-
-    def __floordiv__(self, other):
-        return ufuncs.floor_division(self, other)
-
-    def __neg__(self):
-        return ufuncs.negative(self)
-=======
         return ufuncs.divide(self, other)
 
     def __rdiv__(self, other):
         return ufuncs.divide(self, other)
->>>>>>> 905d3cbb
 
     def __pow__(self, other):
         return ufuncs.power(self, other)
@@ -131,17 +115,4 @@
     return reduce_loop(cfunc, array, initial_value)
 
 
-<<<<<<< HEAD
-def create_reduce_func(operation, initial_value):
-
-    def reduce_wrapper(operand):
-        return reduce_(operation, operand, initial_value)
-
-    return reduce_wrapper
-
-
-#add.reduce = create_reduce_func(lambda x,y: x+y, 0)
-
-=======
->>>>>>> 905d3cbb
 import ufuncs