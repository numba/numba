import sys
import operator

import numpy as np
from llvmlite.ir import IntType, Constant

from numba.extending import (
    models,
    register_model,
    make_attribute_wrapper,
    unbox,
    box,
    NativeValue,
    overload,
    overload_method,
    intrinsic,
    register_jitable,
)
from numba.targets.imputils import (lower_constant, lower_cast, lower_builtin,
                                    iternext_impl, impl_ret_new_ref, RefType)
from numba.datamodel import register_default, StructModel
from numba import cgutils
from numba import types
from numba.pythonapi import (
    PY_UNICODE_1BYTE_KIND,
    PY_UNICODE_2BYTE_KIND,
    PY_UNICODE_4BYTE_KIND,
    PY_UNICODE_WCHAR_KIND,
)
from numba.targets import slicing
from numba._helperlib import c_helpers
from numba.targets.hashing import _Py_hash_t
from numba.unsafe.bytes import memcpy_region
from numba.errors import TypingError
from .unicode_support import (_Py_TOUPPER, _Py_TOLOWER, _Py_UCS4, _Py_ISALNUM,
                              _PyUnicode_ToUpperFull, _PyUnicode_ToLowerFull,
                              _PyUnicode_ToTitleFull, _PyUnicode_IsPrintable,
                              _PyUnicode_IsSpace,
                              _PyUnicode_IsXidStart, _PyUnicode_IsXidContinue,
                              _PyUnicode_IsCased, _PyUnicode_IsCaseIgnorable,
                              _PyUnicode_IsUppercase, _PyUnicode_IsLowercase,
                              _PyUnicode_IsTitlecase, _Py_ISLOWER, _Py_ISUPPER,
                              _Py_TAB, _Py_LINEFEED,
                              _Py_CARRIAGE_RETURN, _Py_SPACE,
                              _PyUnicode_IsAlpha, _PyUnicode_IsNumeric,
                              _Py_ISALPHA,)

# DATA MODEL


@register_model(types.UnicodeType)
class UnicodeModel(models.StructModel):
    def __init__(self, dmm, fe_type):
        members = [
            ('data', types.voidptr),
            ('length', types.intp),
            ('kind', types.int32),
            ('is_ascii', types.uint32),
            ('hash', _Py_hash_t),
            ('meminfo', types.MemInfoPointer(types.voidptr)),
            # A pointer to the owner python str/unicode object
            ('parent', types.pyobject),
        ]
        models.StructModel.__init__(self, dmm, fe_type, members)


make_attribute_wrapper(types.UnicodeType, 'data', '_data')
make_attribute_wrapper(types.UnicodeType, 'length', '_length')
make_attribute_wrapper(types.UnicodeType, 'kind', '_kind')
make_attribute_wrapper(types.UnicodeType, 'is_ascii', '_is_ascii')
make_attribute_wrapper(types.UnicodeType, 'hash', '_hash')


@register_default(types.UnicodeIteratorType)
class UnicodeIteratorModel(StructModel):
    def __init__(self, dmm, fe_type):
        members = [('index', types.EphemeralPointer(types.uintp)),
                   ('data', fe_type.data)]
        super(UnicodeIteratorModel, self).__init__(dmm, fe_type, members)

# CAST


def compile_time_get_string_data(obj):
    """Get string data from a python string for use at compile-time to embed
    the string data into the LLVM module.
    """
    from ctypes import (
        CFUNCTYPE, c_void_p, c_int, c_uint, c_ssize_t, c_ubyte, py_object,
        POINTER, byref,
    )

    extract_unicode_fn = c_helpers['extract_unicode']
    proto = CFUNCTYPE(c_void_p, py_object, POINTER(c_ssize_t), POINTER(c_int),
                      POINTER(c_uint), POINTER(c_ssize_t))
    fn = proto(extract_unicode_fn)
    length = c_ssize_t()
    kind = c_int()
    is_ascii = c_uint()
    hashv = c_ssize_t()
    data = fn(obj, byref(length), byref(kind), byref(is_ascii), byref(hashv))
    if data is None:
        raise ValueError("cannot extract unicode data from the given string")
    length = length.value
    kind = kind.value
    is_ascii = is_ascii.value
    nbytes = (length + 1) * _kind_to_byte_width(kind)
    out = (c_ubyte * nbytes).from_address(data)
    return bytes(out), length, kind, is_ascii, hashv.value


def make_string_from_constant(context, builder, typ, literal_string):
    """
    Get string data by `compile_time_get_string_data()` and return a
    unicode_type LLVM value
    """
    databytes, length, kind, is_ascii, hashv = \
        compile_time_get_string_data(literal_string)
    mod = builder.module
    gv = context.insert_const_bytes(mod, databytes)
    uni_str = cgutils.create_struct_proxy(typ)(context, builder)
    uni_str.data = gv
    uni_str.length = uni_str.length.type(length)
    uni_str.kind = uni_str.kind.type(kind)
    uni_str.is_ascii = uni_str.is_ascii.type(is_ascii)
    # Set hash to -1 to indicate that it should be computed.
    # We cannot bake in the hash value because of hashseed randomization.
    uni_str.hash = uni_str.hash.type(-1)
    return uni_str._getvalue()


@lower_cast(types.StringLiteral, types.unicode_type)
def cast_from_literal(context, builder, fromty, toty, val):
    return make_string_from_constant(
        context, builder, toty, fromty.literal_value,
    )


# CONSTANT

@lower_constant(types.unicode_type)
def constant_unicode(context, builder, typ, pyval):
    return make_string_from_constant(context, builder, typ, pyval)


# BOXING


@unbox(types.UnicodeType)
def unbox_unicode_str(typ, obj, c):
    """
    Convert a unicode str object to a native unicode structure.
    """
    ok, data, length, kind, is_ascii, hashv = \
        c.pyapi.string_as_string_size_and_kind(obj)
    uni_str = cgutils.create_struct_proxy(typ)(c.context, c.builder)
    uni_str.data = data
    uni_str.length = length
    uni_str.kind = kind
    uni_str.is_ascii = is_ascii
    uni_str.hash = hashv
    uni_str.meminfo = c.pyapi.nrt_meminfo_new_from_pyobject(
        data,  # the borrowed data pointer
        obj,   # the owner pyobject; the call will incref it.
    )
    uni_str.parent = obj

    is_error = cgutils.is_not_null(c.builder, c.pyapi.err_occurred())
    return NativeValue(uni_str._getvalue(), is_error=is_error)


@box(types.UnicodeType)
def box_unicode_str(typ, val, c):
    """
    Convert a native unicode structure to a unicode string
    """
    uni_str = cgutils.create_struct_proxy(typ)(c.context, c.builder, value=val)
    res = c.pyapi.string_from_kind_and_data(
        uni_str.kind, uni_str.data, uni_str.length)
    # hash isn't needed now, just compute it so it ends up in the unicodeobject
    # hash cache, cpython doesn't always do this, depends how a string was
    # created it's safe, just burns the cycles required to hash on @box
    c.pyapi.object_hash(res)
    c.context.nrt.decref(c.builder, typ, val)
    return res


# HELPER FUNCTIONS


def make_deref_codegen(bitsize):
    def codegen(context, builder, signature, args):
        data, idx = args
        ptr = builder.bitcast(data, IntType(bitsize).as_pointer())
        ch = builder.load(builder.gep(ptr, [idx]))
        return builder.zext(ch, IntType(32))

    return codegen


@intrinsic
def deref_uint8(typingctx, data, offset):
    sig = types.uint32(types.voidptr, types.intp)
    return sig, make_deref_codegen(8)


@intrinsic
def deref_uint16(typingctx, data, offset):
    sig = types.uint32(types.voidptr, types.intp)
    return sig, make_deref_codegen(16)


@intrinsic
def deref_uint32(typingctx, data, offset):
    sig = types.uint32(types.voidptr, types.intp)
    return sig, make_deref_codegen(32)


@intrinsic
def _malloc_string(typingctx, kind, char_bytes, length, is_ascii):
    """make empty string with data buffer of size alloc_bytes.

    Must set length and kind values for string after it is returned
    """
    def details(context, builder, signature, args):
        [kind_val, char_bytes_val, length_val, is_ascii_val] = args

        # fill the struct
        uni_str_ctor = cgutils.create_struct_proxy(types.unicode_type)
        uni_str = uni_str_ctor(context, builder)
        # add null padding character
        nbytes_val = builder.mul(char_bytes_val,
                                 builder.add(length_val,
                                             Constant(length_val.type, 1)))
        uni_str.meminfo = context.nrt.meminfo_alloc(builder, nbytes_val)
        uni_str.kind = kind_val
        uni_str.is_ascii = is_ascii_val
        uni_str.length = length_val
        # empty string has hash value -1 to indicate "need to compute hash"
        uni_str.hash = context.get_constant(_Py_hash_t, -1)
        uni_str.data = context.nrt.meminfo_data(builder, uni_str.meminfo)
        # Set parent to NULL
        uni_str.parent = cgutils.get_null_value(uni_str.parent.type)
        return uni_str._getvalue()

    sig = types.unicode_type(types.int32, types.intp, types.intp, types.uint32)
    return sig, details


@register_jitable
def _empty_string(kind, length, is_ascii=0):
    char_width = _kind_to_byte_width(kind)
    s = _malloc_string(kind, char_width, length, is_ascii)
    _set_code_point(s, length, np.uint32(0))    # Write NULL character
    return s


# Disable RefCt for performance.
@register_jitable(_nrt=False)
def _get_code_point(a, i):
    if a._kind == PY_UNICODE_1BYTE_KIND:
        return deref_uint8(a._data, i)
    elif a._kind == PY_UNICODE_2BYTE_KIND:
        return deref_uint16(a._data, i)
    elif a._kind == PY_UNICODE_4BYTE_KIND:
        return deref_uint32(a._data, i)
    else:
        # there's also a wchar kind, but that's one of the above,
        # so skipping for this example
        return 0

####


def make_set_codegen(bitsize):
    def codegen(context, builder, signature, args):
        data, idx, ch = args
        if bitsize < 32:
            ch = builder.trunc(ch, IntType(bitsize))
        ptr = builder.bitcast(data, IntType(bitsize).as_pointer())
        builder.store(ch, builder.gep(ptr, [idx]))
        return context.get_dummy_value()

    return codegen


@intrinsic
def set_uint8(typingctx, data, idx, ch):
    sig = types.void(types.voidptr, types.int64, types.uint32)
    return sig, make_set_codegen(8)


@intrinsic
def set_uint16(typingctx, data, idx, ch):
    sig = types.void(types.voidptr, types.int64, types.uint32)
    return sig, make_set_codegen(16)


@intrinsic
def set_uint32(typingctx, data, idx, ch):
    sig = types.void(types.voidptr, types.int64, types.uint32)
    return sig, make_set_codegen(32)


@register_jitable(_nrt=False)
def _set_code_point(a, i, ch):
    # WARNING: This method is very dangerous:
    #   * Assumes that data contents can be changed (only allowed for new
    #     strings)
    #   * Assumes that the kind of unicode string is sufficiently wide to
    #     accept ch.  Will truncate ch to make it fit.
    #   * Assumes that i is within the valid boundaries of the function
    if a._kind == PY_UNICODE_1BYTE_KIND:
        set_uint8(a._data, i, ch)
    elif a._kind == PY_UNICODE_2BYTE_KIND:
        set_uint16(a._data, i, ch)
    elif a._kind == PY_UNICODE_4BYTE_KIND:
        set_uint32(a._data, i, ch)
    else:
        raise AssertionError(
            "Unexpected unicode representation in _set_code_point")


@register_jitable
def _pick_kind(kind1, kind2):
    if kind1 == PY_UNICODE_WCHAR_KIND or kind2 == PY_UNICODE_WCHAR_KIND:
        raise AssertionError("PY_UNICODE_WCHAR_KIND unsupported")

    if kind1 == PY_UNICODE_1BYTE_KIND:
        return kind2
    elif kind1 == PY_UNICODE_2BYTE_KIND:
        if kind2 == PY_UNICODE_4BYTE_KIND:
            return kind2
        else:
            return kind1
    elif kind1 == PY_UNICODE_4BYTE_KIND:
        return kind1
    else:
        raise AssertionError("Unexpected unicode representation in _pick_kind")


@register_jitable
def _pick_ascii(is_ascii1, is_ascii2):
    if is_ascii1 == 1 and is_ascii2 == 1:
        return types.uint32(1)
    return types.uint32(0)


@register_jitable
def _kind_to_byte_width(kind):
    if kind == PY_UNICODE_1BYTE_KIND:
        return 1
    elif kind == PY_UNICODE_2BYTE_KIND:
        return 2
    elif kind == PY_UNICODE_4BYTE_KIND:
        return 4
    elif kind == PY_UNICODE_WCHAR_KIND:
        raise AssertionError("PY_UNICODE_WCHAR_KIND unsupported")
    else:
        raise AssertionError("Unexpected unicode encoding encountered")


@register_jitable(_nrt=False)
def _cmp_region(a, a_offset, b, b_offset, n):
    if n == 0:
        return 0
    elif a_offset + n > a._length:
        return -1
    elif b_offset + n > b._length:
        return 1

    for i in range(n):
        a_chr = _get_code_point(a, a_offset + i)
        b_chr = _get_code_point(b, b_offset + i)
        if a_chr < b_chr:
            return -1
        elif a_chr > b_chr:
            return 1

    return 0


@register_jitable
def _codepoint_to_kind(cp):
    """
    Compute the minimum unicode kind needed to hold a given codepoint
    """
    if cp < 256:
        return PY_UNICODE_1BYTE_KIND
    elif cp < 65536:
        return PY_UNICODE_2BYTE_KIND
    else:
        # Maximum code point of Unicode 6.0: 0x10ffff (1,114,111)
        MAX_UNICODE = 0x10ffff
        if cp > MAX_UNICODE:
            msg = "Invalid codepoint. Found value greater than Unicode maximum"
            raise ValueError(msg)
        return PY_UNICODE_4BYTE_KIND


@register_jitable
def _codepoint_is_ascii(ch):
    """
    Returns true if a codepoint is in the ASCII range
    """
    return ch < 128


# PUBLIC API


@overload(str)
def unicode_str(s):
    if isinstance(s, types.UnicodeType):
        return lambda s: s


@overload(len)
def unicode_len(s):
    if isinstance(s, types.UnicodeType):
        def len_impl(s):
            return s._length
        return len_impl


@overload(operator.eq)
def unicode_eq(a, b):
    if isinstance(a, types.UnicodeType) and isinstance(b, types.UnicodeType):
        def eq_impl(a, b):
            if len(a) != len(b):
                return False
            return _cmp_region(a, 0, b, 0, len(a)) == 0
        return eq_impl


@overload(operator.ne)
def unicode_ne(a, b):
    if isinstance(a, types.UnicodeType) and isinstance(b, types.UnicodeType):
        def ne_impl(a, b):
            return not (a == b)
        return ne_impl


@overload(operator.lt)
def unicode_lt(a, b):
    if isinstance(a, types.UnicodeType) and isinstance(b, types.UnicodeType):
        def lt_impl(a, b):
            minlen = min(len(a), len(b))
            eqcode = _cmp_region(a, 0, b, 0, minlen)
            if eqcode == -1:
                return True
            elif eqcode == 0:
                return len(a) < len(b)
            return False
        return lt_impl


@overload(operator.gt)
def unicode_gt(a, b):
    if isinstance(a, types.UnicodeType) and isinstance(b, types.UnicodeType):
        def gt_impl(a, b):
            minlen = min(len(a), len(b))
            eqcode = _cmp_region(a, 0, b, 0, minlen)
            if eqcode == 1:
                return True
            elif eqcode == 0:
                return len(a) > len(b)
            return False
        return gt_impl


@overload(operator.le)
def unicode_le(a, b):
    if isinstance(a, types.UnicodeType) and isinstance(b, types.UnicodeType):
        def le_impl(a, b):
            return not (a > b)
        return le_impl


@overload(operator.ge)
def unicode_ge(a, b):
    if isinstance(a, types.UnicodeType) and isinstance(b, types.UnicodeType):
        def ge_impl(a, b):
            return not (a < b)
        return ge_impl


@overload(operator.contains)
def unicode_contains(a, b):
    if isinstance(a, types.UnicodeType) and isinstance(b, types.UnicodeType):
        def contains_impl(a, b):
            # note parameter swap: contains(a, b) == b in a
            return _find(a, b) > -1
        return contains_impl


# https://github.com/python/cpython/blob/201c8f79450628241574fba940e08107178dc3a5/Objects/unicodeobject.c#L9342-L9354    # noqa: E501
@register_jitable
def _adjust_indices(length, start, end):
    if end > length:
        end = length
    if end < 0:
        end += length
        if end < 0:
            end = 0
    if start < 0:
        start += length
        if start < 0:
            start = 0

    return start, end


def unicode_idx_check_type(ty, name):
    """Check object belongs to one of specific types
    ty: type
        Type of the object
    name: str
        Name of the object
    """
    thety = ty
    # if the type is omitted, the concrete type is the value
    if isinstance(ty, types.Omitted):
        thety = ty.value
    # if the type is optional, the concrete type is the captured type
    elif isinstance(ty, types.Optional):
        thety = ty.type

    accepted = (types.Integer, types.NoneType)
    if thety is not None and not isinstance(thety, accepted):
        raise TypingError('"{}" must be {}, not {}'.format(name, accepted, ty))


def unicode_sub_check_type(ty, name):
    """Check object belongs to unicode type"""
    if not isinstance(ty, types.UnicodeType):
        msg = '"{}" must be {}, not {}'.format(name, types.UnicodeType, ty)
        raise TypingError(msg)


def generate_finder(find_func):
    """Generate finder either left or right."""
    def impl(data, substr, start=None, end=None):
        length = len(data)
        sub_length = len(substr)
        if start is None:
            start = 0
        if end is None:
            end = length

        start, end = _adjust_indices(length, start, end)
        if end - start < sub_length:
            return -1

        return find_func(data, substr, start, end)

    return impl


@register_jitable
def _finder(data, substr, start, end):
    """Left finder."""
    if len(substr) == 0:
        return start
    for i in range(start, min(len(data), end) - len(substr) + 1):
        if _cmp_region(data, i, substr, 0, len(substr)) == 0:
            return i
    return -1


@register_jitable
def _rfinder(data, substr, start, end):
    """Right finder."""
    if len(substr) == 0:
        return end
    for i in range(min(len(data), end) - len(substr), start - 1, -1):
        if _cmp_region(data, i, substr, 0, len(substr)) == 0:
            return i
    return -1


_find = register_jitable(generate_finder(_finder))
_rfind = register_jitable(generate_finder(_rfinder))


@overload_method(types.UnicodeType, 'find')
def unicode_find(data, substr, start=None, end=None):
    """Implements str.find()"""
    if isinstance(substr, types.UnicodeCharSeq):
        def find_impl(data, substr, start=None, end=None):
            return data.find(str(substr))
        return find_impl

    unicode_idx_check_type(start, 'start')
    unicode_idx_check_type(end, 'end')
    unicode_sub_check_type(substr, 'substr')

    return _find


@overload_method(types.UnicodeType, 'rfind')
def unicode_rfind(data, substr, start=None, end=None):
    """Implements str.rfind()"""
    if isinstance(substr, types.UnicodeCharSeq):
        def rfind_impl(data, substr, start=None, end=None):
            return data.rfind(str(substr))
        return rfind_impl

    unicode_idx_check_type(start, 'start')
    unicode_idx_check_type(end, 'end')
    unicode_sub_check_type(substr, 'substr')

    return _rfind


# https://github.com/python/cpython/blob/1d4b6ba19466aba0eb91c4ba01ba509acf18c723/Objects/unicodeobject.c#L12831-L12857    # noqa: E501
@overload_method(types.UnicodeType, 'rindex')
def unicode_rindex(s, sub, start=None, end=None):
    """Implements str.rindex()"""
    unicode_idx_check_type(start, 'start')
    unicode_idx_check_type(end, 'end')
    unicode_sub_check_type(sub, 'sub')

    def rindex_impl(s, sub, start=None, end=None):
        result = s.rfind(sub, start, end)
        if result < 0:
            raise ValueError('substring not found')

        return result

    return rindex_impl

# https://github.com/python/cpython/blob/1d4b6ba19466aba0eb91c4ba01ba509acf18c723/Objects/unicodeobject.c#L11692-L11718    # noqa: E501
@overload_method(types.UnicodeType, 'index')
def unicode_index(s, sub, start=None, end=None):
    """Implements str.index()"""
    unicode_idx_check_type(start, 'start')
    unicode_idx_check_type(end, 'end')
    unicode_sub_check_type(sub, 'sub')

    def index_impl(s, sub, start=None, end=None):
        result = s.find(sub, start, end)
        if result < 0:
            raise ValueError('substring not found')

        return result

    return index_impl


@overload_method(types.UnicodeType, 'count')
def unicode_count(src, sub, start=None, end=None):

    _count_args_types_check(start)
    _count_args_types_check(end)

    if isinstance(sub, types.UnicodeType):
        def count_impl(src, sub, start=None, end=None):
            count = 0
            src_len = len(src)
            sub_len = len(sub)

            start = _normalize_slice_idx_count(start, src_len, 0)
            end = _normalize_slice_idx_count(end, src_len, src_len)

            if end - start < 0 or start > src_len:
                return 0

            src = src[start : end]
            src_len = len(src)
            start, end = 0, src_len
            if sub_len == 0:
                return src_len + 1

            while(start + sub_len <= src_len):
                if src[start : start + sub_len] == sub:
                    count += 1
                    start += sub_len
                else:
                    start += 1
            return count
        return count_impl
    error_msg = "The substring must be a UnicodeType, not {}"
    raise TypingError(error_msg.format(type(sub)))


# https://github.com/python/cpython/blob/1d4b6ba19466aba0eb91c4ba01ba509acf18c723/Objects/unicodeobject.c#L12979-L13033    # noqa: E501
@overload_method(types.UnicodeType, 'rpartition')
def unicode_rpartition(data, sep):
    """Implements str.rpartition()"""
    thety = sep
    # if the type is omitted, the concrete type is the value
    if isinstance(sep, types.Omitted):
        thety = sep.value
    # if the type is optional, the concrete type is the captured type
    elif isinstance(sep, types.Optional):
        thety = sep.type

    accepted = (types.UnicodeType, types.UnicodeCharSeq)
    if thety is not None and not isinstance(thety, accepted):
        msg = '"{}" must be {}, not {}'.format('sep', accepted, sep)
        raise TypingError(msg)

    def impl(data, sep):
        # https://github.com/python/cpython/blob/1d4b6ba19466aba0eb91c4ba01ba509acf18c723/Objects/stringlib/partition.h#L62-L115    # noqa: E501
        empty_str = _empty_string(data._kind, 0, data._is_ascii)
        sep_length = len(sep)
        if data._kind < sep._kind or len(data) < sep_length:
            return empty_str, empty_str, data

        if sep_length == 0:
            raise ValueError('empty separator')

        pos = data.rfind(sep)
        if pos < 0:
            return empty_str, empty_str, data

        return data[0:pos], sep, data[pos + sep_length:len(data)]

    return impl


@overload_method(types.UnicodeType, 'startswith')
def unicode_startswith(a, b):
    if isinstance(b, types.UnicodeType):
        def startswith_impl(a, b):
            return _cmp_region(a, 0, b, 0, len(b)) == 0
        return startswith_impl
    if isinstance(b, types.UnicodeCharSeq):
        def startswith_impl(a, b):
            return a.startswith(str(b))
        return startswith_impl


@overload_method(types.UnicodeType, 'endswith')
def unicode_endswith(a, b):
    if isinstance(b, types.UnicodeType):
        def endswith_impl(a, b):
            a_offset = len(a) - len(b)
            if a_offset < 0:
                return False
            return _cmp_region(a, a_offset, b, 0, len(b)) == 0
        return endswith_impl
    if isinstance(b, types.UnicodeCharSeq):
        def endswith_impl(a, b):
            return a.endswith(str(b))
        return endswith_impl


<<<<<<< HEAD
# https://github.com/python/cpython/blob/1d4b6ba19466aba0eb91c4ba01ba509acf18c723/Objects/unicodeobject.c#L3471-L3565    # noqa: E501
@overload_method(types.UnicodeType, 'encode')
def unicode_encode(data, encoding='utf-8', errors='strict'):
    """Implements str.encode()"""
    if isinstance(encoding, types.Omitted) or encoding == 'utf-8':
        # https://github.com/python/cpython/blob/1d4b6ba19466aba0eb91c4ba01ba509acf18c723/Objects/unicodeobject.c#L5181-L5216    # noqa: E501
        def encode_impl(data, encoding='utf-8', errors='strict'):
            return data._to_bytes()

        return encode_impl

    msg = 'The object {}\n given: {}\n expected: {}'
    raise TypingError(msg.format('encoding', encoding, 'utf-8'))
=======
# https://github.com/python/cpython/blob/1d4b6ba19466aba0eb91c4ba01ba509acf18c723/Objects/unicodeobject.c#L11519-L11595    # noqa: E501
@overload_method(types.UnicodeType, 'expandtabs')
def unicode_expandtabs(data, tabsize=8):
    """Implements str.expandtabs()"""
    thety = tabsize
    # if the type is omitted, the concrete type is the value
    if isinstance(tabsize, types.Omitted):
        thety = tabsize.value
    # if the type is optional, the concrete type is the captured type
    elif isinstance(tabsize, types.Optional):
        thety = tabsize.type

    accepted = (types.Integer, int)
    if thety is not None and not isinstance(thety, accepted):
        raise TypingError(
            '"tabsize" must be {}, not {}'.format(accepted, tabsize))

    def expandtabs_impl(data, tabsize=8):
        length = len(data)
        j = line_pos = 0
        found = False
        for i in range(length):
            code_point = _get_code_point(data, i)
            if code_point == _Py_TAB:
                found = True
                if tabsize > 0:
                    # cannot overflow
                    incr = tabsize - (line_pos % tabsize)
                    if j > sys.maxsize - incr:
                        raise OverflowError('new string is too long')
                    line_pos += incr
                    j += incr
            else:
                if j > sys.maxsize - 1:
                    raise OverflowError('new string is too long')
                line_pos += 1
                j += 1
                if code_point in (_Py_LINEFEED, _Py_CARRIAGE_RETURN):
                    line_pos = 0

        if not found:
            return data

        res = _empty_string(data._kind, j, data._is_ascii)
        j = line_pos = 0
        for i in range(length):
            code_point = _get_code_point(data, i)
            if code_point == _Py_TAB:
                if tabsize > 0:
                    incr = tabsize - (line_pos % tabsize)
                    line_pos += incr
                    for idx in range(j, j + incr):
                        _set_code_point(res, idx, _Py_SPACE)
                    j += incr
            else:
                line_pos += 1
                _set_code_point(res, j, code_point)
                j += 1
                if code_point in (_Py_LINEFEED, _Py_CARRIAGE_RETURN):
                    line_pos = 0

        return res

    return expandtabs_impl
>>>>>>> 3ee05563


@overload_method(types.UnicodeType, 'split')
def unicode_split(a, sep=None, maxsplit=-1):
    if not (maxsplit == -1 or
            isinstance(maxsplit, (types.Omitted, types.Integer,
                                  types.IntegerLiteral))):
        return None  # fail typing if maxsplit is not an integer

    if isinstance(sep, types.UnicodeCharSeq):
        def split_impl(a, sep=None, maxsplit=-1):
            return a.split(str(sep), maxsplit=maxsplit)
        return split_impl

    if isinstance(sep, types.UnicodeType):
        def split_impl(a, sep=None, maxsplit=-1):
            a_len = len(a)
            sep_len = len(sep)

            if sep_len == 0:
                raise ValueError('empty separator')

            parts = []
            last = 0
            idx = 0

            if sep_len == 1 and maxsplit == -1:
                sep_code_point = _get_code_point(sep, 0)
                for idx in range(a_len):
                    if _get_code_point(a, idx) == sep_code_point:
                        parts.append(a[last:idx])
                        last = idx + 1
            else:
                split_count = 0

                while idx < a_len and (maxsplit == -1 or
                                       split_count < maxsplit):
                    if _cmp_region(a, idx, sep, 0, sep_len) == 0:
                        parts.append(a[last:idx])
                        idx += sep_len
                        last = idx
                        split_count += 1
                    else:
                        idx += 1

            if last <= a_len:
                parts.append(a[last:])

            return parts
        return split_impl
    elif sep is None or isinstance(sep, types.NoneType) or \
            getattr(sep, 'value', False) is None:
        def split_whitespace_impl(a, sep=None, maxsplit=-1):
            a_len = len(a)

            parts = []
            last = 0
            idx = 0
            split_count = 0
            in_whitespace_block = True

            for idx in range(a_len):
                code_point = _get_code_point(a, idx)
                is_whitespace = _PyUnicode_IsSpace(code_point)
                if in_whitespace_block:
                    if is_whitespace:
                        pass  # keep consuming space
                    else:
                        last = idx  # this is the start of the next string
                        in_whitespace_block = False
                else:
                    if not is_whitespace:
                        pass  # keep searching for whitespace transition
                    else:
                        parts.append(a[last:idx])
                        in_whitespace_block = True
                        split_count += 1
                        if maxsplit != -1 and split_count == maxsplit:
                            break

            if last <= a_len and not in_whitespace_block:
                parts.append(a[last:])

            return parts
        return split_whitespace_impl


@overload_method(types.UnicodeType, 'center')
def unicode_center(string, width, fillchar=' '):
    if not isinstance(width, types.Integer):
        raise TypingError('The width must be an Integer')

    if isinstance(fillchar, types.UnicodeCharSeq):
        def center_impl(string, width, fillchar=' '):
            return string.center(width, str(fillchar))
        return center_impl

    if not (fillchar == ' ' or
            isinstance(fillchar, (types.Omitted, types.UnicodeType))):
        raise TypingError('The fillchar must be a UnicodeType')

    def center_impl(string, width, fillchar=' '):
        str_len = len(string)
        fillchar_len = len(fillchar)

        if fillchar_len != 1:
            raise ValueError('The fill character must be exactly one '
                             'character long')

        if width <= str_len:
            return string

        allmargin = width - str_len
        lmargin = (allmargin // 2) + (allmargin & width & 1)
        rmargin = allmargin - lmargin

        l_string = fillchar * lmargin
        if lmargin == rmargin:
            return l_string + string + l_string
        else:
            return l_string + string + (fillchar * rmargin)

    return center_impl


@overload_method(types.UnicodeType, 'ljust')
def unicode_ljust(string, width, fillchar=' '):
    if not isinstance(width, types.Integer):
        raise TypingError('The width must be an Integer')

    if isinstance(fillchar, types.UnicodeCharSeq):
        def ljust_impl(string, width, fillchar=' '):
            return string.ljust(width, str(fillchar))
        return ljust_impl

    if not (fillchar == ' ' or isinstance(
            fillchar, (types.Omitted, types.UnicodeType))):
        raise TypingError('The fillchar must be a UnicodeType')

    def ljust_impl(string, width, fillchar=' '):
        str_len = len(string)
        fillchar_len = len(fillchar)

        if fillchar_len != 1:
            raise ValueError('The fill character must be exactly one '
                             'character long')

        if width <= str_len:
            return string

        newstr = string + (fillchar * (width - str_len))

        return newstr
    return ljust_impl


@overload_method(types.UnicodeType, 'rjust')
def unicode_rjust(string, width, fillchar=' '):
    if not isinstance(width, types.Integer):
        raise TypingError('The width must be an Integer')

    if isinstance(fillchar, types.UnicodeCharSeq):
        def rjust_impl(string, width, fillchar=' '):
            return string.rjust(width, str(fillchar))
        return rjust_impl

    if not (fillchar == ' ' or
            isinstance(fillchar, (types.Omitted, types.UnicodeType))):
        raise TypingError('The fillchar must be a UnicodeType')

    def rjust_impl(string, width, fillchar=' '):
        str_len = len(string)
        fillchar_len = len(fillchar)

        if fillchar_len != 1:
            raise ValueError('The fill character must be exactly one '
                             'character long')

        if width <= str_len:
            return string

        newstr = (fillchar * (width - str_len)) + string

        return newstr
    return rjust_impl


@register_jitable
def join_list(sep, parts):
    parts_len = len(parts)
    if parts_len == 0:
        return ''

    # Precompute size and char_width of result
    sep_len = len(sep)
    length = (parts_len - 1) * sep_len
    kind = sep._kind
    is_ascii = sep._is_ascii
    for p in parts:
        length += len(p)
        kind = _pick_kind(kind, p._kind)
        is_ascii = _pick_ascii(is_ascii, p._is_ascii)

    result = _empty_string(kind, length, is_ascii)

    # populate string
    part = parts[0]
    _strncpy(result, 0, part, 0, len(part))
    dst_offset = len(part)
    for idx in range(1, parts_len):
        _strncpy(result, dst_offset, sep, 0, sep_len)
        dst_offset += sep_len
        part = parts[idx]
        _strncpy(result, dst_offset, part, 0, len(part))
        dst_offset += len(part)

    return result


@overload_method(types.UnicodeType, 'join')
def unicode_join(sep, parts):

    if isinstance(parts, types.List):
        if isinstance(parts.dtype, types.UnicodeType):
            def join_list_impl(sep, parts):
                return join_list(sep, parts)
            return join_list_impl
        elif isinstance(parts.dtype, types.UnicodeCharSeq):
            def join_list_impl(sep, parts):
                _parts = [str(p) for p in parts]
                return join_list(sep, _parts)
            return join_list_impl
        else:
            pass  # lists of any other type not supported
    elif isinstance(parts, types.IterableType):
        def join_iter_impl(sep, parts):
            parts_list = [p for p in parts]
            return join_list(sep, parts_list)
        return join_iter_impl
    elif isinstance(parts, types.UnicodeType):
        # Temporary workaround until UnicodeType is iterable
        def join_str_impl(sep, parts):
            parts_list = [parts[i] for i in range(len(parts))]
            return join_list(sep, parts_list)
        return join_str_impl


@overload_method(types.UnicodeType, 'zfill')
def unicode_zfill(string, width):
    if not isinstance(width, types.Integer):
        raise TypingError("<width> must be an Integer")

    def zfill_impl(string, width):

        str_len = len(string)

        if width <= str_len:
            return string

        first_char = string[0] if str_len else ''
        padding = '0' * (width - str_len)

        if first_char in ['+', '-']:
            newstr = first_char + padding + string[1:]
        else:
            newstr = padding + string

        return newstr

    return zfill_impl


# https://github.com/python/cpython/blob/1d4b6ba19466aba0eb91c4ba01ba509acf18c723/Objects/unicodeobject.c#L12126-L12161    # noqa: E501
@overload_method(types.UnicodeType, 'isidentifier')
def unicode_isidentifier(data):
    """Implements UnicodeType.isidentifier()"""

    def impl(data):
        length = len(data)
        if length == 0:
            return False

        first_cp = _get_code_point(data, 0)
        if not _PyUnicode_IsXidStart(first_cp) and first_cp != 0x5F:
            return False

        for i in range(1, length):
            code_point = _get_code_point(data, i)
            if not _PyUnicode_IsXidContinue(code_point):
                return False

        return True

    return impl


@register_jitable
def unicode_strip_left_bound(string, chars):
    chars = ' ' if chars is None else chars
    str_len = len(string)

    for i in range(str_len):
        if string[i] not in chars:
            return i
    return str_len


@register_jitable
def unicode_strip_right_bound(string, chars):
    chars = ' ' if chars is None else chars
    str_len = len(string)

    for i in range(str_len - 1, -1, -1):
        if string[i] not in chars:
            i += 1
            break
    return i


def unicode_strip_types_check(chars):
    if isinstance(chars, types.Optional):
        chars = chars.type  # catch optional type with invalid non-None type
    if not (chars is None or isinstance(chars, (types.Omitted,
                                                types.UnicodeType,
                                                types.NoneType))):
        raise TypingError('The arg must be a UnicodeType or None')


def _count_args_types_check(arg):
    if isinstance(arg, types.Optional):
        arg = arg.type
    if not (arg is None or isinstance(arg, (types.Omitted,
                                            types.Integer,
                                            types.NoneType))):
        raise TypingError("The slice indices must be an Integer or None")


@overload_method(types.UnicodeType, 'lstrip')
def unicode_lstrip(string, chars=None):

    if isinstance(chars, types.UnicodeCharSeq):
        def lstrip_impl(string, chars=None):
            return string.lstrip(str(chars))
        return lstrip_impl

    unicode_strip_types_check(chars)

    def lstrip_impl(string, chars=None):
        return string[unicode_strip_left_bound(string, chars):]
    return lstrip_impl


@overload_method(types.UnicodeType, 'rstrip')
def unicode_rstrip(string, chars=None):

    if isinstance(chars, types.UnicodeCharSeq):
        def rstrip_impl(string, chars=None):
            return string.rstrip(str(chars))
        return rstrip_impl

    unicode_strip_types_check(chars)

    def rstrip_impl(string, chars=None):
        return string[:unicode_strip_right_bound(string, chars)]
    return rstrip_impl


@overload_method(types.UnicodeType, 'strip')
def unicode_strip(string, chars=None):

    if isinstance(chars, types.UnicodeCharSeq):
        def strip_impl(string, chars=None):
            return string.strip(str(chars))
        return strip_impl

    unicode_strip_types_check(chars)

    def strip_impl(string, chars=None):
        lb = unicode_strip_left_bound(string, chars)
        rb = unicode_strip_right_bound(string, chars)
        return string[lb:rb]
    return strip_impl


# String creation

@register_jitable
def normalize_str_idx(idx, length, is_start=True):
    """
    Parameters
    ----------
    idx : int or None
        the index
    length : int
        the string length
    is_start : bool; optional with defaults to True
        Is it the *start* or the *stop* of the slice?

    Returns
    -------
    norm_idx : int
        normalized index
    """
    if idx is None:
        if is_start:
            return 0
        else:
            return length
    elif idx < 0:
        idx += length

    if idx < 0 or idx >= length:
        raise IndexError("string index out of range")

    return idx


@register_jitable
def _normalize_slice_idx_count(arg, slice_len, default):
    """
    Used for unicode_count

    If arg < -slice_len, returns 0 (prevents circle)

    If arg is within slice, e.g -slice_len <= arg < slice_len
    returns its real index via arg % slice_len

    If arg > slice_len, returns arg (in this case count must
    return 0 if it is start index)
    """

    if arg is None:
        return default
    if -slice_len <= arg < slice_len:
        return arg % slice_len
    return 0 if arg < 0 else arg


@intrinsic
def _normalize_slice(typingctx, sliceobj, length):
    """Fix slice object.
    """
    sig = sliceobj(sliceobj, length)

    def codegen(context, builder, sig, args):
        [slicetype, lengthtype] = sig.args
        [sliceobj, length] = args
        slice = context.make_helper(builder, slicetype, sliceobj)
        slicing.guard_invalid_slice(context, builder, slicetype, slice)
        slicing.fix_slice(builder, slice, length)
        return slice._getvalue()

    return sig, codegen


@intrinsic
def _slice_span(typingctx, sliceobj):
    """Compute the span from the given slice object.
    """
    sig = types.intp(sliceobj)

    def codegen(context, builder, sig, args):
        [slicetype] = sig.args
        [sliceobj] = args
        slice = context.make_helper(builder, slicetype, sliceobj)
        result_size = slicing.get_slice_length(builder, slice)
        return result_size

    return sig, codegen


@register_jitable(_nrt=False)
def _strncpy(dst, dst_offset, src, src_offset, n):
    if src._kind == dst._kind:
        byte_width = _kind_to_byte_width(src._kind)
        src_byte_offset = byte_width * src_offset
        dst_byte_offset = byte_width * dst_offset
        nbytes = n * byte_width
        memcpy_region(dst._data, dst_byte_offset, src._data,
                      src_byte_offset, nbytes, align=1)
    else:
        for i in range(n):
            _set_code_point(dst, dst_offset + i,
                            _get_code_point(src, src_offset + i))


@intrinsic
def _get_str_slice_view(typingctx, src_t, start_t, length_t):
    """Create a slice of a unicode string using a view of its data to avoid
    extra allocation.
    """
    assert src_t == types.unicode_type

    def codegen(context, builder, sig, args):
        src, start, length = args
        in_str = cgutils.create_struct_proxy(
            types.unicode_type)(context, builder, value=src)
        view_str = cgutils.create_struct_proxy(
            types.unicode_type)(context, builder)
        view_str.meminfo = in_str.meminfo
        view_str.kind = in_str.kind
        view_str.is_ascii = in_str.is_ascii
        view_str.length = length
        # hash value -1 to indicate "need to compute hash"
        view_str.hash = context.get_constant(_Py_hash_t, -1)
        # get a pointer to start of slice data
        bw_typ = context.typing_context.resolve_value_type(_kind_to_byte_width)
        bw_sig = bw_typ.get_call_type(
            context.typing_context, (types.int32,), {})
        bw_impl = context.get_function(bw_typ, bw_sig)
        byte_width = bw_impl(builder, (in_str.kind,))
        offset = builder.mul(start, byte_width)
        view_str.data = builder.gep(in_str.data, [offset])
        # Set parent pyobject to NULL
        view_str.parent = cgutils.get_null_value(view_str.parent.type)
        # incref original string
        if context.enable_nrt:
            context.nrt.incref(builder, sig.args[0], src)
        return view_str._getvalue()

    sig = types.unicode_type(types.unicode_type, types.intp, types.intp)
    return sig, codegen


@overload(operator.getitem)
def unicode_getitem(s, idx):
    if isinstance(s, types.UnicodeType):
        if isinstance(idx, types.Integer):
            def getitem_char(s, idx):
                idx = normalize_str_idx(idx, len(s))
                ret = _empty_string(s._kind, 1, s._is_ascii)
                _set_code_point(ret, 0, _get_code_point(s, idx))
                return ret
            return getitem_char
        elif isinstance(idx, types.SliceType):
            def getitem_slice(s, idx):
                slice_idx = _normalize_slice(idx, len(s))
                span = _slice_span(slice_idx)

                if slice_idx.step == 1:
                    return _get_str_slice_view(s, slice_idx.start, span)
                else:
                    ret = _empty_string(s._kind, span, s._is_ascii)
                    cur = slice_idx.start
                    for i in range(span):
                        _set_code_point(ret, i, _get_code_point(s, cur))
                        cur += slice_idx.step
                    return ret
            return getitem_slice


@overload(operator.add)
@overload(operator.iadd)
def unicode_concat(a, b):
    if isinstance(a, types.UnicodeType) and isinstance(b, types.UnicodeType):
        def concat_impl(a, b):
            new_length = a._length + b._length
            new_kind = _pick_kind(a._kind, b._kind)
            new_ascii = _pick_ascii(a._is_ascii, b._is_ascii)
            result = _empty_string(new_kind, new_length, new_ascii)
            for i in range(len(a)):
                _set_code_point(result, i, _get_code_point(a, i))
            for j in range(len(b)):
                _set_code_point(result, len(a) + j, _get_code_point(b, j))
            return result
        return concat_impl

    if isinstance(a, types.UnicodeType) and isinstance(b, types.UnicodeCharSeq):
        def concat_impl(a, b):
            return a + str(b)
        return concat_impl


@register_jitable
def _repeat_impl(str_arg, mult_arg):
    if str_arg == '' or mult_arg < 1:
        return ''
    elif mult_arg == 1:
        return str_arg
    else:
        new_length = str_arg._length * mult_arg
        new_kind = str_arg._kind
        result = _empty_string(new_kind, new_length, str_arg._is_ascii)
        # make initial copy into result
        len_a = len(str_arg)
        _strncpy(result, 0, str_arg, 0, len_a)
        # loop through powers of 2 for efficient copying
        copy_size = len_a
        while 2 * copy_size <= new_length:
            _strncpy(result, copy_size, result, 0, copy_size)
            copy_size *= 2

        if not 2 * copy_size == new_length:
            # if copy_size not an exact multiple it then needs
            # to complete the rest of the copies
            rest = new_length - copy_size
            _strncpy(result, copy_size, result, copy_size - rest, rest)
            return result


@overload(operator.mul)
def unicode_repeat(a, b):
    if isinstance(a, types.UnicodeType) and isinstance(b, types.Integer):
        def wrap(a, b):
            return _repeat_impl(a, b)
        return wrap
    elif isinstance(a, types.Integer) and isinstance(b, types.UnicodeType):
        def wrap(a, b):
            return _repeat_impl(b, a)
        return wrap


@overload(operator.not_)
def unicode_not(a):
    if isinstance(a, types.UnicodeType):
        def impl(a):
            return len(a) == 0
        return impl


# https://github.com/python/cpython/blob/1d4b6ba19466aba0eb91c4ba01ba509acf18c723/Objects/unicodeobject.c#L11928-L11964    # noqa: E501
@overload_method(types.UnicodeType, 'isalpha')
def unicode_isalpha(data):
    """Implements UnicodeType.isalpha()"""

    def impl(data):
        length = len(data)
        if length == 0:
            return False

        if length == 1:
            code_point = _get_code_point(data, 0)
            return _PyUnicode_IsAlpha(code_point)

        if data._is_ascii:
            for i in range(length):
                code_point = _get_code_point(data, i)
                if not _Py_ISALPHA(code_point):
                    return False

        for i in range(length):
            code_point = _get_code_point(data, i)
            if not _PyUnicode_IsAlpha(code_point):
                return False

        return True

    return impl


def _is_upper(is_lower, is_upper, is_title):
    # impl is an approximate translation of:
    # https://github.com/python/cpython/blob/1d4b6ba19466aba0eb91c4ba01ba509acf18c723/Objects/unicodeobject.c#L11794-L11827    # noqa: E501
    # mixed with:
    # https://github.com/python/cpython/blob/1d4b6ba19466aba0eb91c4ba01ba509acf18c723/Objects/bytes_methods.c#L218-L242    # noqa: E501
    def impl(a):
        l = len(a)
        if l == 1:
            return is_upper(_get_code_point(a, 0))
        if l == 0:
            return False
        cased = False
        for idx in range(l):
            code_point = _get_code_point(a, idx)
            if is_lower(code_point) or is_title(code_point):
                return False
            elif(not cased and is_upper(code_point)):
                cased = True
        return cased
    return impl


_always_false = register_jitable(lambda x: False)
_ascii_is_upper = register_jitable(_is_upper(_Py_ISLOWER, _Py_ISUPPER,
                                             _always_false))
_unicode_is_upper = register_jitable(_is_upper(_PyUnicode_IsLowercase,
                                               _PyUnicode_IsUppercase,
                                               _PyUnicode_IsTitlecase))


@overload_method(types.UnicodeType, 'isupper')
def unicode_isupper(a):
    """
    Implements .isupper()
    """
    def impl(a):
        if a._is_ascii:
            return _ascii_is_upper(a)
        else:
            return _unicode_is_upper(a)
    return impl


@overload_method(types.UnicodeType, 'upper')
def unicode_upper(a):
    """
    Implements .upper()
    """
    def impl(a):
        # main structure is a translation of:
        # https://github.com/python/cpython/blob/1d4b6ba19466aba0eb91c4ba01ba509acf18c723/Objects/unicodeobject.c#L13308-L13316    # noqa: E501

        # ASCII fast path
        l = len(a)
        if a._is_ascii:
            # This is an approximate translation of:
            # https://github.com/python/cpython/blob/1d4b6ba19466aba0eb91c4ba01ba509acf18c723/Objects/bytes_methods.c#L300    # noqa: E501
            ret = _empty_string(a._kind, l, a._is_ascii)
            for idx in range(l):
                code_point = _get_code_point(a, idx)
                _set_code_point(ret, idx, _Py_TOUPPER(code_point))
            return ret
        else:
            # This part in an amalgamation of two algorithms:
            # https://github.com/python/cpython/blob/1d4b6ba19466aba0eb91c4ba01ba509acf18c723/Objects/unicodeobject.c#L9864-L9908    # noqa: E501
            # https://github.com/python/cpython/blob/1d4b6ba19466aba0eb91c4ba01ba509acf18c723/Objects/unicodeobject.c#L9787-L9805    # noqa: E501
            #
            # The alg walks the string and writes the upper version of the code
            # point into a 4byte kind unicode string and at the same time
            # tracks the maximum width "upper" character encountered, following
            # this the 4byte kind string is reinterpreted as needed into the
            # maximum width kind string
            tmp = _empty_string(PY_UNICODE_4BYTE_KIND, 3 * l, a._is_ascii)
            mapped = np.array((3,), dtype=_Py_UCS4)
            maxchar = 0
            k = 0
            for idx in range(l):
                mapped[:] = 0
                code_point = _get_code_point(a, idx)
                n_res = _PyUnicode_ToUpperFull(_Py_UCS4(code_point), mapped)
                for j in range(n_res):
                    maxchar = max(maxchar, mapped[j])
                    _set_code_point(tmp, k, mapped[j])
                    k += 1
            newlength = k
            newkind = _codepoint_to_kind(maxchar)
            ret = _empty_string(newkind, newlength,
                                _codepoint_is_ascii(maxchar))
            for i in range(newlength):
                _set_code_point(ret, i, _get_code_point(tmp, i))
            return ret
    return impl


# https://github.com/python/cpython/blob/1d4b6ba19466aba0eb91c4ba01ba509acf18c723/Objects/unicodeobject.c#L11896-L11925    # noqa: E501
@overload_method(types.UnicodeType, 'isspace')
def unicode_isspace(data):
    """Implements UnicodeType.isspace()"""

    def impl(data):
        length = len(data)
        if length == 1:
            return _PyUnicode_IsSpace(_get_code_point(data, 0))

        if length == 0:
            return False

        for i in range(length):
            code_point = _get_code_point(data, i)
            if not _PyUnicode_IsSpace(code_point):
                return False

        return True

    return impl


@overload_method(types.UnicodeType, 'istitle')
def unicode_istitle(s):
    """
    Implements UnicodeType.istitle()
    The algorithm is an approximate translation from CPython:
    https://github.com/python/cpython/blob/1d4b6ba19466aba0eb91c4ba01ba509acf18c723/Objects/unicodeobject.c#L11829-L11885 # noqa: E501
    """

    def impl(s):
        cased = False
        previous_is_cased = False
        for char in s:
            if _PyUnicode_IsUppercase(char) or _PyUnicode_IsTitlecase(char):
                if previous_is_cased:
                    return False
                cased = True
                previous_is_cased = True
            elif _PyUnicode_IsLowercase(char):
                if not previous_is_cased:
                    return False
            else:
                previous_is_cased = False

        return cased
    return impl


# https://github.com/python/cpython/blob/1d4b6ba19466aba0eb91c4ba01ba509acf18c723/Objects/unicodeobject.c#L12188-L12213    # noqa: E501
@overload_method(types.UnicodeType, 'isprintable')
def unicode_isprintable(data):
    """Implements UnicodeType.isprintable()"""

    def impl(data):
        length = len(data)
        if length == 1:
            return _PyUnicode_IsPrintable(_get_code_point(data, 0))

        for i in range(length):
            code_point = _get_code_point(data, i)
            if not _PyUnicode_IsPrintable(code_point):
                return False

        return True

    return impl


# https://github.com/python/cpython/blob/1d4b6ba19466aba0eb91c4ba01ba509acf18c723/Objects/unicodeobject.c#L11975-L12006    # noqa: E501
@overload_method(types.UnicodeType, 'isalnum')
def unicode_isalnum(data):
    """Implements UnicodeType.isalnum()"""

    def impl(data):
        length = len(data)

        if length == 1:
            code_point = _get_code_point(data, 0)
            if data._is_ascii:
                return _Py_ISALNUM(code_point)
            return (_PyUnicode_IsNumeric(code_point) or
                    _PyUnicode_IsAlpha(code_point))

        if length == 0:
            return False

        if data._is_ascii:
            for i in range(length):
                code_point = _get_code_point(data, i)
                if not _Py_ISALNUM(code_point):
                    return False

        for i in range(length):
            code_point = _get_code_point(data, i)
            if (not _PyUnicode_IsNumeric(code_point) and
                    not _PyUnicode_IsAlpha(code_point)):
                return False

        return True

    return impl


if sys.version_info[:2] >= (3, 7):
    @overload_method(types.UnicodeType, 'isascii')
    def unicode_isascii(data):
        """Implements UnicodeType.isascii()"""

        def impl(data):
            return data._is_ascii
        return impl


@overload_method(types.UnicodeType, 'islower')
def unicode_islower(data):
    """
    impl is an approximate translation of:
    https://github.com/python/cpython/blob/201c8f79450628241574fba940e08107178dc3a5/Objects/unicodeobject.c#L11900-L11933    # noqa: E501
    mixed with:
    https://github.com/python/cpython/blob/201c8f79450628241574fba940e08107178dc3a5/Objects/bytes_methods.c#L131-L156    # noqa: E501
    """

    def impl(data):
        length = len(data)
        if length == 1:
            return _PyUnicode_IsLowercase(_get_code_point(data, 0))
        if length == 0:
            return False

        cased = False
        for idx in range(length):
            cp = _get_code_point(data, idx)
            if _PyUnicode_IsUppercase(cp) or _PyUnicode_IsTitlecase(cp):
                return False
            elif not cased and _PyUnicode_IsLowercase(cp):
                cased = True
        return cased
    return impl


# https://github.com/python/cpython/blob/201c8f79450628241574fba940e08107178dc3a5/Objects/unicodeobject.c#L9856-L9883    # noqa: E501
@register_jitable
def _handle_capital_sigma(data, length, idx):
    """This is a translation of the function that handles the capital sigma."""
    c = 0
    j = idx - 1
    while j >= 0:
        c = _get_code_point(data, j)
        if not _PyUnicode_IsCaseIgnorable(c):
            break
        j -= 1
    final_sigma = (j >= 0 and _PyUnicode_IsCased(c))
    if final_sigma:
        j = idx + 1
        while j < length:
            c = _get_code_point(data, j)
            if not _PyUnicode_IsCaseIgnorable(c):
                break
            j += 1
        final_sigma = (j == length or (not _PyUnicode_IsCased(c)))

    return 0x3c2 if final_sigma else 0x3c3


# https://github.com/python/cpython/blob/201c8f79450628241574fba940e08107178dc3a5/Objects/unicodeobject.c#L9885-L9895    # noqa: E501
@register_jitable
def _lower_ucs4(code_point, data, length, idx, mapped):
    """This is a translation of the function that lowers a character."""
    if code_point == 0x3A3:
        mapped[0] = _handle_capital_sigma(data, length, idx)
        return 1
    return _PyUnicode_ToLowerFull(code_point, mapped)


# https://github.com/python/cpython/blob/201c8f79450628241574fba940e08107178dc3a5/Objects/unicodeobject.c#L9996-L10021    # noqa: E501
@register_jitable
def _do_title(data, length, res, maxchars):
    """This is a translation of the function that titles a unicode string."""
    k = 0
    previous_cased = False
    mapped = np.zeros(3, dtype=_Py_UCS4)
    for idx in range(length):
        mapped.fill(0)
        code_point = _get_code_point(data, idx)
        if previous_cased:
            n_res = _lower_ucs4(code_point, data, length, idx, mapped)
        else:
            n_res = _PyUnicode_ToTitleFull(_Py_UCS4(code_point), mapped)
        for m in mapped[:n_res]:
            maxchar, = maxchars
            maxchars[0] = max(maxchar, m)
            _set_code_point(res, k, m)
            k += 1
        previous_cased = _PyUnicode_IsCased(_Py_UCS4(code_point))
    return k


# https://github.com/python/cpython/blob/201c8f79450628241574fba940e08107178dc3a5/Objects/unicodeobject.c#L10023-L10069    # noqa: E501
@overload_method(types.UnicodeType, 'title')
def unicode_title(data):
    """Implements str.title()"""
    # https://docs.python.org/3/library/stdtypes.html#str.title
    def impl(data):
        length = len(data)
        tmp = _empty_string(PY_UNICODE_4BYTE_KIND, 3 * length, data._is_ascii)
        # maxchar should be inside of a list to be pass as argument by reference
        maxchar = 0
        maxchars = [maxchar]
        newlength = _do_title(data, length, tmp, maxchars)
        maxchar, = maxchars
        newkind = _codepoint_to_kind(maxchar)
        res = _empty_string(newkind, newlength, _codepoint_is_ascii(maxchar))
        for i in range(newlength):
            _set_code_point(res, i, _get_code_point(tmp, i))
        return res
    return impl


# https://github.com/python/cpython/blob/201c8f79450628241574fba940e08107178dc3a5/Objects/unicodeobject.c#L9946-L9965    # noqa: E501
@register_jitable
def _do_upper_or_lower(data, length, res, maxchars, lower):
    k = 0
    for idx in range(length):
        mapped = np.zeros(3, dtype=_Py_UCS4)
        code_point = _get_code_point(data, idx)
        if lower:
            n_res = _lower_ucs4(code_point, data, length, idx, mapped)
        else:
            # might be needed if call _do_upper_or_lower in unicode_upper
            n_res = _PyUnicode_ToUpperFull(code_point, mapped)
        for m in mapped[:n_res]:
            maxchars[0] = max(maxchars[0], m)
            _set_code_point(res, k, m)
            k += 1
    return k


@overload_method(types.UnicodeType, 'lower')
def unicode_lower(data):
    """Implements .lower()"""
    def impl(data):
        # main structure is a translation of:
        # https://github.com/python/cpython/blob/201c8f79450628241574fba940e08107178dc3a5/Objects/unicodeobject.c#L12380-L12388    # noqa: E501

        # ASCII fast path
        length = len(data)
        if data._is_ascii:
            # This is an approximate translation of:
            # https://github.com/python/cpython/blob/201c8f79450628241574fba940e08107178dc3a5/Objects/bytes_methods.c#L247-L255    # noqa: E501
            res = _empty_string(data._kind, length, data._is_ascii)
            for idx in range(length):
                code_point = _get_code_point(data, idx)
                _set_code_point(res, idx, _Py_TOLOWER(code_point))
            return res
        else:
            # This is an approximate translation of:
            # https://github.com/python/cpython/blob/201c8f79450628241574fba940e08107178dc3a5/Objects/unicodeobject.c#L10023-L10069    # noqa: E501
            tmp = _empty_string(PY_UNICODE_4BYTE_KIND, 3 * length,
                                data._is_ascii)
            # maxchar is inside of a list to be pass as argument by reference
            maxchars = [0]
            newlength = _do_upper_or_lower(data, length, tmp, maxchars,
                                           lower=True)
            maxchar = maxchars[0]
            newkind = _codepoint_to_kind(maxchar)
            res = _empty_string(newkind, newlength,
                                _codepoint_is_ascii(maxchar))
            for i in range(newlength):
                _set_code_point(res, i, _get_code_point(tmp, i))
            return res

    return impl


@lower_builtin('getiter', types.UnicodeType)
def getiter_unicode(context, builder, sig, args):
    [ty] = sig.args
    [data] = args

    iterobj = context.make_helper(builder, sig.return_type)

    # set the index to zero
    zero = context.get_constant(types.uintp, 0)
    indexptr = cgutils.alloca_once_value(builder, zero)

    iterobj.index = indexptr

    # wire in the unicode type data
    iterobj.data = data

    # incref as needed
    if context.enable_nrt:
        context.nrt.incref(builder, ty, data)

    res = iterobj._getvalue()
    return impl_ret_new_ref(context, builder, sig.return_type, res)


@lower_builtin('iternext', types.UnicodeIteratorType)
# a new ref counted object is put into result._yield so set the new_ref to True!
@iternext_impl(RefType.NEW)
def iternext_unicode(context, builder, sig, args, result):
    [iterty] = sig.args
    [iter] = args

    tyctx = context.typing_context

    # get ref to unicode.__getitem__
    fnty = tyctx.resolve_value_type(operator.getitem)
    getitem_sig = fnty.get_call_type(tyctx, (types.unicode_type, types.uintp),
                                     {})
    getitem_impl = context.get_function(fnty, getitem_sig)

    # get ref to unicode.__len__
    fnty = tyctx.resolve_value_type(len)
    len_sig = fnty.get_call_type(tyctx, (types.unicode_type,), {})
    len_impl = context.get_function(fnty, len_sig)

    # grab unicode iterator struct
    iterobj = context.make_helper(builder, iterty, value=iter)

    # find the length of the string
    strlen = len_impl(builder, (iterobj.data,))

    # find the current index
    index = builder.load(iterobj.index)

    # see if the index is in range
    is_valid = builder.icmp_unsigned('<', index, strlen)
    result.set_valid(is_valid)

    with builder.if_then(is_valid):
        # return value at index
        gotitem = getitem_impl(builder, (iterobj.data, index,))
        result.yield_(gotitem)

        # bump index for next cycle
        nindex = cgutils.increment_index(builder, index)
        builder.store(nindex, iterobj.index)<|MERGE_RESOLUTION|>--- conflicted
+++ resolved
@@ -747,7 +747,6 @@
         return endswith_impl
 
 
-<<<<<<< HEAD
 # https://github.com/python/cpython/blob/1d4b6ba19466aba0eb91c4ba01ba509acf18c723/Objects/unicodeobject.c#L3471-L3565    # noqa: E501
 @overload_method(types.UnicodeType, 'encode')
 def unicode_encode(data, encoding='utf-8', errors='strict'):
@@ -761,7 +760,8 @@
 
     msg = 'The object {}\n given: {}\n expected: {}'
     raise TypingError(msg.format('encoding', encoding, 'utf-8'))
-=======
+
+
 # https://github.com/python/cpython/blob/1d4b6ba19466aba0eb91c4ba01ba509acf18c723/Objects/unicodeobject.c#L11519-L11595    # noqa: E501
 @overload_method(types.UnicodeType, 'expandtabs')
 def unicode_expandtabs(data, tabsize=8):
@@ -826,7 +826,6 @@
         return res
 
     return expandtabs_impl
->>>>>>> 3ee05563
 
 
 @overload_method(types.UnicodeType, 'split')
