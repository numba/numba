--- conflicted
+++ resolved
@@ -33,7 +33,6 @@
 from numba.unsafe.bytes import memcpy_region
 from numba.errors import TypingError
 from .unicode_support import (_Py_TOUPPER, _Py_UCS4, _PyUnicode_ToUpperFull,
-<<<<<<< HEAD
                               _Py_TOLOWER, _PyUnicode_ToLowerFull,
                               _PyUnicode_IsCased, _PyUnicode_IsCaseIgnorable,
                               _PyUnicode_gettyperecord,
@@ -41,10 +40,6 @@
                               _PyUnicode_IsUppercase, _PyUnicode_IsLowercase,
                               _PyUnicode_IsTitlecase,
                               _Py_ISLOWER, _Py_ISUPPER)
-=======
-                              _PyUnicode_IsUppercase, _PyUnicode_IsLowercase,
-                              _PyUnicode_IsTitlecase, _Py_ISLOWER, _Py_ISUPPER)
->>>>>>> c3eb9867
 
 # DATA MODEL
 
@@ -69,7 +64,7 @@
 make_attribute_wrapper(types.UnicodeType, 'length', '_length')
 make_attribute_wrapper(types.UnicodeType, 'kind', '_kind')
 make_attribute_wrapper(types.UnicodeType, 'is_ascii', '_is_ascii')
-make_attribute_wrapper(types.UnicodeType, 'hash', '_hash')
+make_attribute_wrapper(types.UnicodeType, 'hash', '_hash')    
 
 
 @register_default(types.UnicodeIteratorType)
