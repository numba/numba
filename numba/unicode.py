import operator

import numpy as np
from llvmlite.ir import IntType, Constant

from numba.extending import (
    models,
    register_model,
    make_attribute_wrapper,
    unbox,
    box,
    NativeValue,
    overload,
    overload_method,
    intrinsic,
    register_jitable,
)
from numba.targets.imputils import (lower_constant, lower_cast, lower_builtin,
                                    iternext_impl, impl_ret_new_ref, RefType)
from numba.datamodel import register_default, StructModel
from numba import cgutils
from numba import types
from numba import njit
from numba.pythonapi import (
    PY_UNICODE_1BYTE_KIND,
    PY_UNICODE_2BYTE_KIND,
    PY_UNICODE_4BYTE_KIND,
    PY_UNICODE_WCHAR_KIND,
)
from numba.targets import slicing
from numba._helperlib import c_helpers
from numba.targets.hashing import _Py_hash_t
from numba.unsafe.bytes import memcpy_region
from numba.errors import TypingError
from .unicode_support import (_Py_TOUPPER, _Py_UCS4, _PyUnicode_ToUpperFull,
<<<<<<< HEAD
                              _PyUnicode_ToLowerFull,
                              _PyUnicode_ToTitleFull, _PyUnicode_IsCased,
                              _PyUnicode_gettyperecord,
                              _PyUnicode_TyperecordMasks,
=======
>>>>>>> 4ab57e65
                              _PyUnicode_IsUppercase, _PyUnicode_IsLowercase,
                              _PyUnicode_IsTitlecase, _Py_ISLOWER, _Py_ISUPPER)

# DATA MODEL


@register_model(types.UnicodeType)
class UnicodeModel(models.StructModel):
    def __init__(self, dmm, fe_type):
        members = [
            ('data', types.voidptr),
            ('length', types.intp),
            ('kind', types.int32),
            ('is_ascii', types.uint32),
            ('hash', _Py_hash_t),
            ('meminfo', types.MemInfoPointer(types.voidptr)),
            # A pointer to the owner python str/unicode object
            ('parent', types.pyobject),
        ]
        models.StructModel.__init__(self, dmm, fe_type, members)


make_attribute_wrapper(types.UnicodeType, 'data', '_data')
make_attribute_wrapper(types.UnicodeType, 'length', '_length')
make_attribute_wrapper(types.UnicodeType, 'kind', '_kind')
make_attribute_wrapper(types.UnicodeType, 'is_ascii', '_is_ascii')
make_attribute_wrapper(types.UnicodeType, 'hash', '_hash')


@register_default(types.UnicodeIteratorType)
class UnicodeIteratorModel(StructModel):
    def __init__(self, dmm, fe_type):
        members = [('index', types.EphemeralPointer(types.uintp)),
                   ('data', fe_type.data)]
        super(UnicodeIteratorModel, self).__init__(dmm, fe_type, members)

# CAST


def compile_time_get_string_data(obj):
    """Get string data from a python string for use at compile-time to embed
    the string data into the LLVM module.
    """
    from ctypes import (
        CFUNCTYPE, c_void_p, c_int, c_uint, c_ssize_t, c_ubyte, py_object,
        POINTER, byref,
    )

    extract_unicode_fn = c_helpers['extract_unicode']
    proto = CFUNCTYPE(c_void_p, py_object, POINTER(c_ssize_t), POINTER(c_int),
                      POINTER(c_uint), POINTER(c_ssize_t))
    fn = proto(extract_unicode_fn)
    length = c_ssize_t()
    kind = c_int()
    is_ascii = c_uint()
    hashv = c_ssize_t()
    data = fn(obj, byref(length), byref(kind), byref(is_ascii), byref(hashv))
    if data is None:
        raise ValueError("cannot extract unicode data from the given string")
    length = length.value
    kind = kind.value
    is_ascii = is_ascii.value
    nbytes = (length + 1) * _kind_to_byte_width(kind)
    out = (c_ubyte * nbytes).from_address(data)
    return bytes(out), length, kind, is_ascii, hashv.value


def make_string_from_constant(context, builder, typ, literal_string):
    """
    Get string data by `compile_time_get_string_data()` and return a
    unicode_type LLVM value
    """
    databytes, length, kind, is_ascii, hashv = \
        compile_time_get_string_data(literal_string)
    mod = builder.module
    gv = context.insert_const_bytes(mod, databytes)
    uni_str = cgutils.create_struct_proxy(typ)(context, builder)
    uni_str.data = gv
    uni_str.length = uni_str.length.type(length)
    uni_str.kind = uni_str.kind.type(kind)
    uni_str.is_ascii = uni_str.is_ascii.type(is_ascii)
    # Set hash to -1 to indicate that it should be computed.
    # We cannot bake in the hash value because of hashseed randomization.
    uni_str.hash = uni_str.hash.type(-1)
    return uni_str._getvalue()


@lower_cast(types.StringLiteral, types.unicode_type)
def cast_from_literal(context, builder, fromty, toty, val):
    return make_string_from_constant(
        context, builder, toty, fromty.literal_value,
    )


# CONSTANT

@lower_constant(types.unicode_type)
def constant_unicode(context, builder, typ, pyval):
    return make_string_from_constant(context, builder, typ, pyval)


# BOXING


@unbox(types.UnicodeType)
def unbox_unicode_str(typ, obj, c):
    """
    Convert a unicode str object to a native unicode structure.
    """
    ok, data, length, kind, is_ascii, hashv = \
        c.pyapi.string_as_string_size_and_kind(obj)
    uni_str = cgutils.create_struct_proxy(typ)(c.context, c.builder)
    uni_str.data = data
    uni_str.length = length
    uni_str.kind = kind
    uni_str.is_ascii = is_ascii
    uni_str.hash = hashv
    uni_str.meminfo = c.pyapi.nrt_meminfo_new_from_pyobject(
        data,  # the borrowed data pointer
        obj,   # the owner pyobject; the call will incref it.
    )
    uni_str.parent = obj

    is_error = cgutils.is_not_null(c.builder, c.pyapi.err_occurred())
    return NativeValue(uni_str._getvalue(), is_error=is_error)


@box(types.UnicodeType)
def box_unicode_str(typ, val, c):
    """
    Convert a native unicode structure to a unicode string
    """
    uni_str = cgutils.create_struct_proxy(typ)(c.context, c.builder, value=val)
    res = c.pyapi.string_from_kind_and_data(
        uni_str.kind, uni_str.data, uni_str.length)
    # hash isn't needed now, just compute it so it ends up in the unicodeobject
    # hash cache, cpython doesn't always do this, depends how a string was
    # created it's safe, just burns the cycles required to hash on @box
    c.pyapi.object_hash(res)
    c.context.nrt.decref(c.builder, typ, val)
    return res


# HELPER FUNCTIONS


def make_deref_codegen(bitsize):
    def codegen(context, builder, signature, args):
        data, idx = args
        ptr = builder.bitcast(data, IntType(bitsize).as_pointer())
        ch = builder.load(builder.gep(ptr, [idx]))
        return builder.zext(ch, IntType(32))

    return codegen


@intrinsic
def deref_uint8(typingctx, data, offset):
    sig = types.uint32(types.voidptr, types.intp)
    return sig, make_deref_codegen(8)


@intrinsic
def deref_uint16(typingctx, data, offset):
    sig = types.uint32(types.voidptr, types.intp)
    return sig, make_deref_codegen(16)


@intrinsic
def deref_uint32(typingctx, data, offset):
    sig = types.uint32(types.voidptr, types.intp)
    return sig, make_deref_codegen(32)


@intrinsic
def _malloc_string(typingctx, kind, char_bytes, length, is_ascii):
    """make empty string with data buffer of size alloc_bytes.

    Must set length and kind values for string after it is returned
    """
    def details(context, builder, signature, args):
        [kind_val, char_bytes_val, length_val, is_ascii_val] = args

        # fill the struct
        uni_str_ctor = cgutils.create_struct_proxy(types.unicode_type)
        uni_str = uni_str_ctor(context, builder)
        # add null padding character
        nbytes_val = builder.mul(char_bytes_val,
                                 builder.add(length_val,
                                             Constant(length_val.type, 1)))
        uni_str.meminfo = context.nrt.meminfo_alloc(builder, nbytes_val)
        uni_str.kind = kind_val
        uni_str.is_ascii = is_ascii_val
        uni_str.length = length_val
        # empty string has hash value -1 to indicate "need to compute hash"
        uni_str.hash = context.get_constant(_Py_hash_t, -1)
        uni_str.data = context.nrt.meminfo_data(builder, uni_str.meminfo)
        # Set parent to NULL
        uni_str.parent = cgutils.get_null_value(uni_str.parent.type)
        return uni_str._getvalue()

    sig = types.unicode_type(types.int32, types.intp, types.intp, types.uint32)
    return sig, details


@njit
def _empty_string(kind, length, is_ascii=0):
    char_width = _kind_to_byte_width(kind)
    s = _malloc_string(kind, char_width, length, is_ascii)
    _set_code_point(s, length, np.uint32(0))    # Write NULL character
    return s


# Disable RefCt for performance.
@njit(_nrt=False)
def _get_code_point(a, i):
    if a._kind == PY_UNICODE_1BYTE_KIND:
        return deref_uint8(a._data, i)
    elif a._kind == PY_UNICODE_2BYTE_KIND:
        return deref_uint16(a._data, i)
    elif a._kind == PY_UNICODE_4BYTE_KIND:
        return deref_uint32(a._data, i)
    else:
        # there's also a wchar kind, but that's one of the above,
        # so skipping for this example
        return 0

####


def make_set_codegen(bitsize):
    def codegen(context, builder, signature, args):
        data, idx, ch = args
        if bitsize < 32:
            ch = builder.trunc(ch, IntType(bitsize))
        ptr = builder.bitcast(data, IntType(bitsize).as_pointer())
        builder.store(ch, builder.gep(ptr, [idx]))
        return context.get_dummy_value()

    return codegen


@intrinsic
def set_uint8(typingctx, data, idx, ch):
    sig = types.void(types.voidptr, types.int64, types.uint32)
    return sig, make_set_codegen(8)


@intrinsic
def set_uint16(typingctx, data, idx, ch):
    sig = types.void(types.voidptr, types.int64, types.uint32)
    return sig, make_set_codegen(16)


@intrinsic
def set_uint32(typingctx, data, idx, ch):
    sig = types.void(types.voidptr, types.int64, types.uint32)
    return sig, make_set_codegen(32)


@njit(_nrt=False)
def _set_code_point(a, i, ch):
    # WARNING: This method is very dangerous:
    #   * Assumes that data contents can be changed (only allowed for new
    #     strings)
    #   * Assumes that the kind of unicode string is sufficiently wide to
    #     accept ch.  Will truncate ch to make it fit.
    #   * Assumes that i is within the valid boundaries of the function
    if a._kind == PY_UNICODE_1BYTE_KIND:
        set_uint8(a._data, i, ch)
    elif a._kind == PY_UNICODE_2BYTE_KIND:
        set_uint16(a._data, i, ch)
    elif a._kind == PY_UNICODE_4BYTE_KIND:
        set_uint32(a._data, i, ch)
    else:
        raise AssertionError(
            "Unexpected unicode representation in _set_code_point")


@njit
def _pick_kind(kind1, kind2):
    if kind1 == PY_UNICODE_WCHAR_KIND or kind2 == PY_UNICODE_WCHAR_KIND:
        raise AssertionError("PY_UNICODE_WCHAR_KIND unsupported")

    if kind1 == PY_UNICODE_1BYTE_KIND:
        return kind2
    elif kind1 == PY_UNICODE_2BYTE_KIND:
        if kind2 == PY_UNICODE_4BYTE_KIND:
            return kind2
        else:
            return kind1
    elif kind1 == PY_UNICODE_4BYTE_KIND:
        return kind1
    else:
        raise AssertionError("Unexpected unicode representation in _pick_kind")


@njit
def _pick_ascii(is_ascii1, is_ascii2):
    if is_ascii1 == 1 and is_ascii2 == 1:
        return types.uint32(1)
    return types.uint32(0)


@njit
def _kind_to_byte_width(kind):
    if kind == PY_UNICODE_1BYTE_KIND:
        return 1
    elif kind == PY_UNICODE_2BYTE_KIND:
        return 2
    elif kind == PY_UNICODE_4BYTE_KIND:
        return 4
    elif kind == PY_UNICODE_WCHAR_KIND:
        raise AssertionError("PY_UNICODE_WCHAR_KIND unsupported")
    else:
        raise AssertionError("Unexpected unicode encoding encountered")


@njit(_nrt=False)
def _cmp_region(a, a_offset, b, b_offset, n):
    if n == 0:
        return 0
    elif a_offset + n > a._length:
        return -1
    elif b_offset + n > b._length:
        return 1

    for i in range(n):
        a_chr = _get_code_point(a, a_offset + i)
        b_chr = _get_code_point(b, b_offset + i)
        if a_chr < b_chr:
            return -1
        elif a_chr > b_chr:
            return 1

    return 0


@njit(_nrt=False)
def _find(substr, s):
    # Naive, slow string matching for now
    for i in range(len(s) - len(substr) + 1):
        if _cmp_region(s, i, substr, 0, len(substr)) == 0:
            return i
    return -1


@njit
def _is_whitespace(code_point):
    # list copied from https://github.com/python/cpython/blob/master/Objects/unicodetype_db.h
    return code_point == 0x0009 \
        or code_point == 0x000A \
        or code_point == 0x000B \
        or code_point == 0x000C \
        or code_point == 0x000D \
        or code_point == 0x001C \
        or code_point == 0x001D \
        or code_point == 0x001E \
        or code_point == 0x001F \
        or code_point == 0x0020 \
        or code_point == 0x0085 \
        or code_point == 0x00A0 \
        or code_point == 0x1680 \
        or code_point == 0x2000 \
        or code_point == 0x2001 \
        or code_point == 0x2002 \
        or code_point == 0x2003 \
        or code_point == 0x2004 \
        or code_point == 0x2005 \
        or code_point == 0x2006 \
        or code_point == 0x2007 \
        or code_point == 0x2008 \
        or code_point == 0x2009 \
        or code_point == 0x200A \
        or code_point == 0x2028 \
        or code_point == 0x2029 \
        or code_point == 0x202F \
        or code_point == 0x205F \
        or code_point == 0x3000


@register_jitable
def _codepoint_to_kind(cp):
    """
    Compute the minimum unicode kind needed to hold a given codepoint
    """
    if cp < 256:
        return PY_UNICODE_1BYTE_KIND
    elif cp < 65536:
        return PY_UNICODE_2BYTE_KIND
    else:
        # Maximum code point of Unicode 6.0: 0x10ffff (1,114,111)
        MAX_UNICODE = 0x10ffff
        if cp > MAX_UNICODE:
            msg = "Invalid codepoint. Found value greater than Unicode maximum"
            raise ValueError(msg)
        return PY_UNICODE_4BYTE_KIND


@register_jitable
def _codepoint_is_ascii(ch):
    """
    Returns true if a codepoint is in the ASCII range
    """
    return ch < 128


# PUBLIC API

@overload(len)
def unicode_len(s):
    if isinstance(s, types.UnicodeType):
        def len_impl(s):
            return s._length
        return len_impl


@overload(operator.eq)
def unicode_eq(a, b):
    if isinstance(a, types.UnicodeType) and isinstance(b, types.UnicodeType):
        def eq_impl(a, b):
            if len(a) != len(b):
                return False
            return _cmp_region(a, 0, b, 0, len(a)) == 0
        return eq_impl


@overload(operator.ne)
def unicode_ne(a, b):
    if isinstance(a, types.UnicodeType) and isinstance(b, types.UnicodeType):
        def ne_impl(a, b):
            return not (a == b)
        return ne_impl


@overload(operator.lt)
def unicode_lt(a, b):
    if isinstance(a, types.UnicodeType) and isinstance(b, types.UnicodeType):
        def lt_impl(a, b):
            minlen = min(len(a), len(b))
            eqcode = _cmp_region(a, 0, b, 0, minlen)
            if eqcode == -1:
                return True
            elif eqcode == 0:
                return len(a) < len(b)
            return False
        return lt_impl


@overload(operator.gt)
def unicode_gt(a, b):
    if isinstance(a, types.UnicodeType) and isinstance(b, types.UnicodeType):
        def gt_impl(a, b):
            minlen = min(len(a), len(b))
            eqcode = _cmp_region(a, 0, b, 0, minlen)
            if eqcode == 1:
                return True
            elif eqcode == 0:
                return len(a) > len(b)
            return False
        return gt_impl


@overload(operator.le)
def unicode_le(a, b):
    if isinstance(a, types.UnicodeType) and isinstance(b, types.UnicodeType):
        def le_impl(a, b):
            return not (a > b)
        return le_impl


@overload(operator.ge)
def unicode_ge(a, b):
    if isinstance(a, types.UnicodeType) and isinstance(b, types.UnicodeType):
        def ge_impl(a, b):
            return not (a < b)
        return ge_impl


@overload(operator.contains)
def unicode_contains(a, b):
    if isinstance(a, types.UnicodeType) and isinstance(b, types.UnicodeType):
        def contains_impl(a, b):
            # note parameter swap: contains(a, b) == b in a
            return _find(substr=b, s=a) > -1
        return contains_impl


@overload_method(types.UnicodeType, 'find')
def unicode_find(a, b):
    if isinstance(b, types.UnicodeType):
        def find_impl(a, b):
            return _find(substr=b, s=a)
        return find_impl


@overload_method(types.UnicodeType, 'startswith')
def unicode_startswith(a, b):
    if isinstance(b, types.UnicodeType):
        def startswith_impl(a, b):
            return _cmp_region(a, 0, b, 0, len(b)) == 0
        return startswith_impl


@overload_method(types.UnicodeType, 'endswith')
def unicode_endswith(a, b):
    if isinstance(b, types.UnicodeType):
        def endswith_impl(a, b):
            a_offset = len(a) - len(b)
            if a_offset < 0:
                return False
            return _cmp_region(a, a_offset, b, 0, len(b)) == 0
        return endswith_impl


@overload_method(types.UnicodeType, 'split')
def unicode_split(a, sep=None, maxsplit=-1):
    if not (maxsplit == -1 or
            isinstance(maxsplit, (types.Omitted, types.Integer,
                                  types.IntegerLiteral))):
        return None  # fail typing if maxsplit is not an integer

    if isinstance(sep, types.UnicodeType):
        def split_impl(a, sep, maxsplit=-1):
            a_len = len(a)
            sep_len = len(sep)

            if sep_len == 0:
                raise ValueError('empty separator')

            parts = []
            last = 0
            idx = 0

            if sep_len == 1 and maxsplit == -1:
                sep_code_point = _get_code_point(sep, 0)
                for idx in range(a_len):
                    if _get_code_point(a, idx) == sep_code_point:
                        parts.append(a[last:idx])
                        last = idx + 1
            else:
                split_count = 0

                while idx < a_len and (maxsplit == -1 or
                                       split_count < maxsplit):
                    if _cmp_region(a, idx, sep, 0, sep_len) == 0:
                        parts.append(a[last:idx])
                        idx += sep_len
                        last = idx
                        split_count += 1
                    else:
                        idx += 1

            if last <= a_len:
                parts.append(a[last:])

            return parts
        return split_impl
    elif sep is None or isinstance(sep, types.NoneType) or \
            getattr(sep, 'value', False) is None:
        def split_whitespace_impl(a, sep=None, maxsplit=-1):
            a_len = len(a)

            parts = []
            last = 0
            idx = 0
            split_count = 0
            in_whitespace_block = True

            for idx in range(a_len):
                code_point = _get_code_point(a, idx)
                is_whitespace = _is_whitespace(code_point)
                if in_whitespace_block:
                    if is_whitespace:
                        pass  # keep consuming space
                    else:
                        last = idx  # this is the start of the next string
                        in_whitespace_block = False
                else:
                    if not is_whitespace:
                        pass  # keep searching for whitespace transition
                    else:
                        parts.append(a[last:idx])
                        in_whitespace_block = True
                        split_count += 1
                        if maxsplit != -1 and split_count == maxsplit:
                            break

            if last <= a_len and not in_whitespace_block:
                parts.append(a[last:])

            return parts
        return split_whitespace_impl


@overload_method(types.UnicodeType, 'center')
def unicode_center(string, width, fillchar=' '):
    if not isinstance(width, types.Integer):
        raise TypingError('The width must be an Integer')
    if not (fillchar == ' ' or isinstance(fillchar, (types.Omitted, types.UnicodeType))):
        raise TypingError('The fillchar must be a UnicodeType')

    def center_impl(string, width, fillchar=' '):
        str_len = len(string)
        fillchar_len = len(fillchar)

        if fillchar_len != 1:
            raise ValueError('The fill character must be exactly one character long')

        if width <= str_len:
            return string

        allmargin = width - str_len
        lmargin = (allmargin // 2) + (allmargin & width & 1)
        rmargin = allmargin - lmargin

        l_string = fillchar * lmargin
        if lmargin == rmargin:
            return l_string + string + l_string
        else:
            return l_string + string + (fillchar * rmargin)

    return center_impl


@overload_method(types.UnicodeType, 'ljust')
def unicode_ljust(string, width, fillchar=' '):
    if not isinstance(width, types.Integer):
        raise TypingError('The width must be an Integer')
    if not (fillchar == ' ' or isinstance(fillchar, (types.Omitted, types.UnicodeType))):
        raise TypingError('The fillchar must be a UnicodeType')

    def ljust_impl(string, width, fillchar=' '):
        str_len = len(string)
        fillchar_len = len(fillchar)

        if fillchar_len != 1:
            raise ValueError('The fill character must be exactly one character long')

        if width <= str_len:
            return string

        newstr = string + (fillchar * (width - str_len))

        return newstr
    return ljust_impl


@overload_method(types.UnicodeType, 'rjust')
def unicode_rjust(string, width, fillchar=' '):
    if not isinstance(width, types.Integer):
        raise TypingError('The width must be an Integer')
    if not (fillchar == ' ' or isinstance(fillchar, (types.Omitted, types.UnicodeType))):
        raise TypingError('The fillchar must be a UnicodeType')

    def rjust_impl(string, width, fillchar=' '):
        str_len = len(string)
        fillchar_len = len(fillchar)

        if fillchar_len != 1:
            raise ValueError('The fill character must be exactly one character long')

        if width <= str_len:
            return string

        newstr = (fillchar * (width - str_len)) + string

        return newstr
    return rjust_impl


@njit
def join_list(sep, parts):
    parts_len = len(parts)
    if parts_len == 0:
        return ''

    # Precompute size and char_width of result
    sep_len = len(sep)
    length = (parts_len - 1) * sep_len
    kind = sep._kind
    is_ascii = sep._is_ascii
    for p in parts:
        length += len(p)
        kind = _pick_kind(kind, p._kind)
        is_ascii = _pick_ascii(is_ascii, p._is_ascii)

    result = _empty_string(kind, length, is_ascii)

    # populate string
    part = parts[0]
    _strncpy(result, 0, part, 0, len(part))
    dst_offset = len(part)
    for idx in range(1, parts_len):
        _strncpy(result, dst_offset, sep, 0, sep_len)
        dst_offset += sep_len
        part = parts[idx]
        _strncpy(result, dst_offset, part, 0, len(part))
        dst_offset += len(part)

    return result


@overload_method(types.UnicodeType, 'join')
def unicode_join(sep, parts):
    if isinstance(parts, types.List):
        if isinstance(parts.dtype, types.UnicodeType):
            def join_list_impl(sep, parts):
                return join_list(sep, parts)
            return join_list_impl
        else:
            pass  # lists of any other type not supported
    elif isinstance(parts, types.IterableType):
        def join_iter_impl(sep, parts):
            parts_list = [p for p in parts]
            return join_list(sep, parts_list)
        return join_iter_impl
    elif isinstance(parts, types.UnicodeType):
        # Temporary workaround until UnicodeType is iterable
        def join_str_impl(sep, parts):
            parts_list = [parts[i] for i in range(len(parts))]
            return join_list(sep, parts_list)
        return join_str_impl


@overload_method(types.UnicodeType, 'zfill')
def unicode_zfill(string, width):
    if not isinstance(width, types.Integer):
        raise TypingError("<width> must be an Integer")

    def zfill_impl(string, width):

        str_len = len(string)

        if width <= str_len:
            return string

        first_char = string[0] if str_len else ''
        padding = '0' * (width - str_len)

        if first_char in ['+', '-']:
            newstr = first_char + padding + string[1:]
        else:
            newstr = padding + string

        return newstr

    return zfill_impl


@register_jitable
def unicode_strip_left_bound(string, chars):
    chars = ' ' if chars is None else chars
    str_len = len(string)

    for i in range(str_len):
        if string[i] not in chars:
            return i
    return str_len


@register_jitable
def unicode_strip_right_bound(string, chars):
    chars = ' ' if chars is None else chars
    str_len = len(string)

    for i in range(str_len - 1, -1, -1):
        if string[i] not in chars:
            i += 1
            break
    return i


def unicode_strip_types_check(chars):
    if isinstance(chars, types.Optional):
        chars = chars.type  # catch optional type with invalid non-None type
    if not (chars is None or isinstance(chars, (types.Omitted,
                                                types.UnicodeType,
                                                types.NoneType))):
        raise TypingError('The arg must be a UnicodeType or None')


@overload_method(types.UnicodeType, 'lstrip')
def unicode_lstrip(string, chars=None):
    unicode_strip_types_check(chars)

    def lstrip_impl(string, chars=None):
        return string[unicode_strip_left_bound(string, chars):]
    return lstrip_impl


@overload_method(types.UnicodeType, 'rstrip')
def unicode_rstrip(string, chars=None):
    unicode_strip_types_check(chars)

    def rstrip_impl(string, chars=None):
        return string[:unicode_strip_right_bound(string, chars)]
    return rstrip_impl


@overload_method(types.UnicodeType, 'strip')
def unicode_strip(string, chars=None):
    unicode_strip_types_check(chars)

    def strip_impl(string, chars=None):
        lb = unicode_strip_left_bound(string, chars)
        rb = unicode_strip_right_bound(string, chars)
        return string[lb:rb]
    return strip_impl


# String creation

@njit
def normalize_str_idx(idx, length, is_start=True):
    """
    Parameters
    ----------
    idx : int or None
        the index
    length : int
        the string length
    is_start : bool; optional with defaults to True
        Is it the *start* or the *stop* of the slice?

    Returns
    -------
    norm_idx : int
        normalized index
    """
    if idx is None:
        if is_start:
            return 0
        else:
            return length
    elif idx < 0:
        idx += length

    if idx < 0 or idx >= length:
        raise IndexError("string index out of range")

    return idx


@intrinsic
def _normalize_slice(typingctx, sliceobj, length):
    """Fix slice object.
    """
    sig = sliceobj(sliceobj, length)

    def codegen(context, builder, sig, args):
        [slicetype, lengthtype] = sig.args
        [sliceobj, length] = args
        slice = context.make_helper(builder, slicetype, sliceobj)
        slicing.guard_invalid_slice(context, builder, slicetype, slice)
        slicing.fix_slice(builder, slice, length)
        return slice._getvalue()

    return sig, codegen


@intrinsic
def _slice_span(typingctx, sliceobj):
    """Compute the span from the given slice object.
    """
    sig = types.intp(sliceobj)

    def codegen(context, builder, sig, args):
        [slicetype] = sig.args
        [sliceobj] = args
        slice = context.make_helper(builder, slicetype, sliceobj)
        result_size = slicing.get_slice_length(builder, slice)
        return result_size

    return sig, codegen


@njit(_nrt=False)
def _strncpy(dst, dst_offset, src, src_offset, n):
    if src._kind == dst._kind:
        byte_width = _kind_to_byte_width(src._kind)
        src_byte_offset = byte_width * src_offset
        dst_byte_offset = byte_width * dst_offset
        nbytes = n * byte_width
        memcpy_region(dst._data, dst_byte_offset, src._data,
                      src_byte_offset, nbytes, align=1)
    else:
        for i in range(n):
            _set_code_point(dst, dst_offset + i,
                            _get_code_point(src, src_offset + i))


@intrinsic
def _get_str_slice_view(typingctx, src_t, start_t, length_t):
    """Create a slice of a unicode string using a view of its data to avoid
    extra allocation.
    """
    assert src_t == types.unicode_type

    def codegen(context, builder, sig, args):
        src, start, length = args
        in_str = cgutils.create_struct_proxy(
            types.unicode_type)(context, builder, value=src)
        view_str = cgutils.create_struct_proxy(
            types.unicode_type)(context, builder)
        view_str.meminfo = in_str.meminfo
        view_str.kind = in_str.kind
        view_str.is_ascii = in_str.is_ascii
        view_str.length = length
        # hash value -1 to indicate "need to compute hash"
        view_str.hash = context.get_constant(_Py_hash_t, -1)
        # get a pointer to start of slice data
        bw_typ = context.typing_context.resolve_value_type(_kind_to_byte_width)
        bw_sig = bw_typ.get_call_type(
            context.typing_context, (types.int32,), {})
        bw_impl = context.get_function(bw_typ, bw_sig)
        byte_width = bw_impl(builder, (in_str.kind,))
        offset = builder.mul(start, byte_width)
        view_str.data = builder.gep(in_str.data, [offset])
        # Set parent pyobject to NULL
        view_str.parent = cgutils.get_null_value(view_str.parent.type)
        # incref original string
        if context.enable_nrt:
            context.nrt.incref(builder, sig.args[0], src)
        return view_str._getvalue()

    sig = types.unicode_type(types.unicode_type, types.intp, types.intp)
    return sig, codegen


@overload(operator.getitem)
def unicode_getitem(s, idx):
    if isinstance(s, types.UnicodeType):
        if isinstance(idx, types.Integer):
            def getitem_char(s, idx):
                idx = normalize_str_idx(idx, len(s))
                ret = _empty_string(s._kind, 1, s._is_ascii)
                _set_code_point(ret, 0, _get_code_point(s, idx))
                return ret
            return getitem_char
        elif isinstance(idx, types.SliceType):
            def getitem_slice(s, idx):
                slice_idx = _normalize_slice(idx, len(s))
                span = _slice_span(slice_idx)

                if slice_idx.step == 1:
                    return _get_str_slice_view(s, slice_idx.start, span)
                else:
                    ret = _empty_string(s._kind, span, s._is_ascii)
                    cur = slice_idx.start
                    for i in range(span):
                        _set_code_point(ret, i, _get_code_point(s, cur))
                        cur += slice_idx.step
                    return ret
            return getitem_slice


@overload(operator.add)
@overload(operator.iadd)
def unicode_concat(a, b):
    if isinstance(a, types.UnicodeType) and isinstance(b, types.UnicodeType):
        def concat_impl(a, b):
            new_length = a._length + b._length
            new_kind = _pick_kind(a._kind, b._kind)
            new_ascii = _pick_ascii(a._is_ascii, b._is_ascii)
            result = _empty_string(new_kind, new_length, new_ascii)
            for i in range(len(a)):
                _set_code_point(result, i, _get_code_point(a, i))
            for j in range(len(b)):
                _set_code_point(result, len(a) + j, _get_code_point(b, j))
            return result
        return concat_impl


@register_jitable
def _repeat_impl(str_arg, mult_arg):
    if str_arg == '' or mult_arg < 1:
        return ''
    elif mult_arg == 1:
        return str_arg
    else:
        new_length = str_arg._length * mult_arg
        new_kind = str_arg._kind
        result = _empty_string(new_kind, new_length, str_arg._is_ascii)
        # make initial copy into result
        len_a = len(str_arg)
        _strncpy(result, 0, str_arg, 0, len_a)
        # loop through powers of 2 for efficient copying
        copy_size = len_a
        while 2 * copy_size <= new_length:
            _strncpy(result, copy_size, result, 0, copy_size)
            copy_size *= 2

        if not 2 * copy_size == new_length:
            # if copy_size not an exact multiple it then needs
            # to complete the rest of the copies
            rest = new_length - copy_size
            _strncpy(result, copy_size, result, copy_size - rest, rest)
            return result


@overload(operator.mul)
def unicode_repeat(a, b):
    if isinstance(a, types.UnicodeType) and isinstance(b, types.Integer):
        def wrap(a, b):
            return _repeat_impl(a, b)
        return wrap
    elif isinstance(a, types.Integer) and isinstance(b, types.UnicodeType):
        def wrap(a, b):
            return _repeat_impl(b, a)
        return wrap


@overload(operator.not_)
def unicode_not(a):
    if isinstance(a, types.UnicodeType):
        def impl(a):
            return len(a) == 0
        return impl


def _is_upper(is_lower, is_upper, is_title):
    # impl is an approximate translation of:
    # https://github.com/python/cpython/blob/1d4b6ba19466aba0eb91c4ba01ba509acf18c723/Objects/unicodeobject.c#L11794-L11827
    # mixed with:
    # https://github.com/python/cpython/blob/1d4b6ba19466aba0eb91c4ba01ba509acf18c723/Objects/bytes_methods.c#L218-L242
    def impl(a):
        l = len(a)
        if l == 1:
            return is_upper(_get_code_point(a, 0))
        if l == 0:
            return False
        cased = False
        for idx in range(l):
            code_point = _get_code_point(a, idx)
            if is_lower(code_point) or is_title(code_point):
                return False
            elif(not cased and is_upper(code_point)):
                cased = True
        return cased
    return impl


_always_false = register_jitable(lambda x: False)
_ascii_is_upper = register_jitable(_is_upper(_Py_ISLOWER, _Py_ISUPPER,
                                             _always_false))
_unicode_is_upper = register_jitable(_is_upper(_PyUnicode_IsLowercase,
                                               _PyUnicode_IsUppercase,
                                               _PyUnicode_IsTitlecase))


@overload_method(types.UnicodeType, 'isupper')
def unicode_isupper(a):
    """
    Implements .isupper()
    """
    def impl(a):
        if a._is_ascii:
            return _ascii_is_upper(a)
        else:
            return _unicode_is_upper(a)
    return impl


@overload_method(types.UnicodeType, 'upper')
def unicode_upper(a):
    """
    Implements .upper()
    """
    def impl(a):
        # main structure is a translation of:
        # https://github.com/python/cpython/blob/1d4b6ba19466aba0eb91c4ba01ba509acf18c723/Objects/unicodeobject.c#L13308-L13316

        # ASCII fast path
        l = len(a)
        if a._is_ascii:
            # This is an approximate translation of:
            # https://github.com/python/cpython/blob/1d4b6ba19466aba0eb91c4ba01ba509acf18c723/Objects/bytes_methods.c#L300
            ret = _empty_string(a._kind, l, a._is_ascii)
            for idx in range(l):
                code_point = _get_code_point(a, idx)
                _set_code_point(ret, idx, _Py_TOUPPER(code_point))
            return ret
        else:
            # This part in an amalgamation of two algorithms:
            # https://github.com/python/cpython/blob/1d4b6ba19466aba0eb91c4ba01ba509acf18c723/Objects/unicodeobject.c#L9864-L9908
            # https://github.com/python/cpython/blob/1d4b6ba19466aba0eb91c4ba01ba509acf18c723/Objects/unicodeobject.c#L9787-L9805
            #
            # The alg walks the string and writes the upper version of the code
            # point into a 4byte kind unicode string and at the same time
            # tracks the maximum width "upper" character encountered, following
            # this the 4byte kind string is reinterpreted as needed into the
            # maximum width kind string
            tmp = _empty_string(PY_UNICODE_4BYTE_KIND, 3 * l, a._is_ascii)
            mapped = np.array((3,), dtype=_Py_UCS4)
            maxchar = 0
            k = 0
            for idx in range(l):
                mapped[:] = 0
                code_point = _get_code_point(a, idx)
                n_res = _PyUnicode_ToUpperFull(_Py_UCS4(code_point), mapped)
                for j in range(n_res):
                    maxchar = max(maxchar, mapped[j])
                    _set_code_point(tmp, k, mapped[j])
                    k += 1
            newlength = k
            newkind = _codepoint_to_kind(maxchar)
            ret = _empty_string(newkind, newlength,
                                _codepoint_is_ascii(maxchar))
            for i in range(newlength):
                _set_code_point(ret, i, _get_code_point(tmp, i))
            return ret
    return impl


@overload_method(types.UnicodeType, 'title')
def unicode_title(a):
    """
    Implements .title()
    """
    def impl(a):
        # this algorithm is amalgamation of two parts:
        # https://github.com/python/cpython/blob/1d4b6ba19466aba0eb91c4ba01ba509acf18c723/Objects/unicodeobject.c#L9908-L9933
        # https://github.com/python/cpython/blob/1d4b6ba19466aba0eb91c4ba01ba509acf18c723/Objects/unicodeobject.c#L9935-L9980

        l = len(a)
        tmp = _empty_string(PY_UNICODE_4BYTE_KIND, 3 * l, a._is_ascii)
        mapped = np.array((3,), dtype=_Py_UCS4)
        maxchar = 0
        k = 0
        previous_cased = 0
        for idx in range(l):
            mapped[:] = 0
            code_point = _get_code_point(a, idx)
            if previous_cased == 1:
                n_res = _PyUnicode_ToLowerFull(_Py_UCS4(code_point), mapped)
            else:
                n_res = _PyUnicode_ToTitleFull(_Py_UCS4(code_point), mapped)
            for j in range(n_res):
                maxchar = max(maxchar, mapped[j])
                _set_code_point(tmp, k, mapped[j])
                k += 1
            previous_cased = _PyUnicode_IsCased(_Py_UCS4(code_point))
        newlength = k
        newkind = _codepoint_to_kind(maxchar)
        ret = _empty_string(newkind, newlength,
                            _codepoint_is_ascii(maxchar))
        for i in range(newlength):
            _set_code_point(ret, i, _get_code_point(tmp, i))
        return ret
    return impl


@lower_builtin('getiter', types.UnicodeType)
def getiter_unicode(context, builder, sig, args):
    [ty] = sig.args
    [data] = args

    iterobj = context.make_helper(builder, sig.return_type)

    # set the index to zero
    zero = context.get_constant(types.uintp, 0)
    indexptr = cgutils.alloca_once_value(builder, zero)

    iterobj.index = indexptr

    # wire in the unicode type data
    iterobj.data = data

    # incref as needed
    if context.enable_nrt:
        context.nrt.incref(builder, ty, data)

    res = iterobj._getvalue()
    return impl_ret_new_ref(context, builder, sig.return_type, res)


@lower_builtin('iternext', types.UnicodeIteratorType)
# a new ref counted object is put into result._yield so set the new_ref to True!
@iternext_impl(RefType.NEW)
def iternext_unicode(context, builder, sig, args, result):
    [iterty] = sig.args
    [iter] = args

    tyctx = context.typing_context

    # get ref to unicode.__getitem__
    fnty = tyctx.resolve_value_type(operator.getitem)
    getitem_sig = fnty.get_call_type(tyctx, (types.unicode_type, types.uintp),
                                     {})
    getitem_impl = context.get_function(fnty, getitem_sig)

    # get ref to unicode.__len__
    fnty = tyctx.resolve_value_type(len)
    len_sig = fnty.get_call_type(tyctx, (types.unicode_type,), {})
    len_impl = context.get_function(fnty, len_sig)

    # grab unicode iterator struct
    iterobj = context.make_helper(builder, iterty, value=iter)

    # find the length of the string
    strlen = len_impl(builder, (iterobj.data,))

    # find the current index
    index = builder.load(iterobj.index)

    # see if the index is in range
    is_valid = builder.icmp_unsigned('<', index, strlen)
    result.set_valid(is_valid)

    with builder.if_then(is_valid):
        # return value at index
        gotitem = getitem_impl(builder, (iterobj.data, index,))
        result.yield_(gotitem)

        # bump index for next cycle
        nindex = cgutils.increment_index(builder, index)
        builder.store(nindex, iterobj.index)<|MERGE_RESOLUTION|>--- conflicted
+++ resolved
@@ -33,13 +33,10 @@
 from numba.unsafe.bytes import memcpy_region
 from numba.errors import TypingError
 from .unicode_support import (_Py_TOUPPER, _Py_UCS4, _PyUnicode_ToUpperFull,
-<<<<<<< HEAD
                               _PyUnicode_ToLowerFull,
                               _PyUnicode_ToTitleFull, _PyUnicode_IsCased,
                               _PyUnicode_gettyperecord,
                               _PyUnicode_TyperecordMasks,
-=======
->>>>>>> 4ab57e65
                               _PyUnicode_IsUppercase, _PyUnicode_IsLowercase,
                               _PyUnicode_IsTitlecase, _Py_ISLOWER, _Py_ISUPPER)
 
