--- conflicted
+++ resolved
@@ -1056,13 +1056,11 @@
 
 @overload_method(types.ListType, 'copy')
 def impl_copy(l):
-<<<<<<< HEAD
 
     _check_for_none_typed(l)
 
-=======
     itemty = l.item_type
->>>>>>> e8edec94
+
     if isinstance(l, types.ListType):
         def impl(l):
             newl = new_list(itemty, len(l))
