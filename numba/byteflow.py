--- conflicted
+++ resolved
@@ -1,1407 +1,3 @@
-<<<<<<< HEAD
-"""
-Implement python 3.8+ bytecode analysis
-"""
-
-from pprint import pformat
-import logging
-from collections import namedtuple, defaultdict, deque
-from functools import total_ordering
-
-from numba.utils import UniqueDict, PYVERSION
-from numba.controlflow import NEW_BLOCKERS, CFGraph
-from numba.ir import Loc
-from numba.errors import UnsupportedError
-
-
-_logger = logging.getLogger(__name__)
-
-
-_EXCEPT_STACK_OFFSET = 6
-_FINALLY_POP = _EXCEPT_STACK_OFFSET if PYVERSION >= (3, 8) else 1
-_NO_RAISE_OPS = frozenset({
-    'LOAD_CONST',
-})
-
-
-@total_ordering
-class BlockKind(object):
-    """Kinds of block to make related code safer than just `str`.
-    """
-    _members = frozenset({
-        'LOOP',
-        'TRY', 'EXCEPT', 'FINALLY',
-        'WITH', 'WITH_FINALLY',
-    })
-
-    def __init__(self, value):
-        assert value in self._members
-        self._value = value
-
-    def __hash__(self):
-        return hash((type(self), self._value))
-
-    def __lt__(self, other):
-        if isinstance(other, BlockKind):
-            return self._value < other._value
-        else:
-            raise TypeError('cannot compare to {!r}'.format(type(other)))
-
-    def __eq__(self, other):
-        if isinstance(other, BlockKind):
-            return self._value == other._value
-        else:
-            raise TypeError('cannot compare to {!r}'.format(type(other)))
-
-    def __repr__(self):
-        return "BlockKind({})".format(self._value)
-
-
-class _lazy_pformat(object):
-    def __init__(self, *args, **kwargs):
-        self.args = args
-        self.kwargs = kwargs
-
-    def __str__(self):
-        return pformat(*self.args, **self.kwargs)
-
-
-class Flow(object):
-    """Data+Control Flow analysis.
-
-    Simulate execution to recover dataflow and controlflow information.
-    """
-    def __init__(self, bytecode):
-        _logger.debug("bytecode dump:\n%s", bytecode.dump())
-        self._bytecode = bytecode
-        self.block_infos = UniqueDict()
-
-    def run(self):
-        """Run a trace over the bytecode over all reachable path.
-
-        The trace starts at bytecode offset 0 and gathers stack and control-
-        flow information by partially interpreting each bytecode.
-        Each ``State`` instance in the trace corresponds to a basic-block.
-        The State instances forks when a jump instruction is encountered.
-        A newly forked state is then added to the list of pending states.
-        The trace ends when there are no more pending states.
-        """
-        firststate = State(bytecode=self._bytecode, pc=0, nstack=0,
-                           blockstack=())
-        runner = TraceRunner(debug_filename=self._bytecode.func_id.filename)
-        runner.pending.append(firststate)
-
-        # Enforce unique-ness on initial PC to avoid re-entering the PC with
-        # a different stack-depth. We don't know if such a case is ever
-        # possible, but no such case has been encountered in our tests.
-        first_encounter = UniqueDict()
-        # Loop over each pending state at a initial PC.
-        # Each state is tracing a basic block
-        while runner.pending:
-            _logger.debug("pending: %s", runner.pending)
-            state = runner.pending.popleft()
-            if state not in runner.finished:
-                _logger.debug("stack: %s", state._stack)
-                first_encounter[state.pc_initial] = state
-                # Loop over the state until it is terminated.
-                while True:
-                    runner.dispatch(state)
-                    # Terminated?
-                    if state.has_terminated():
-                        break
-                    elif (state.has_active_try() and
-                            state.get_inst().opname not in _NO_RAISE_OPS):
-                        # Is in a *try* block
-                        state.fork(pc=state.get_inst().next)
-                        tryblk = state.get_top_block('TRY')
-                        state.pop_block_and_above(tryblk)
-                        nstack = state.stack_depth
-                        kwargs = {}
-                        if nstack > tryblk['entry_stack']:
-                            kwargs['npop'] = nstack - tryblk['entry_stack']
-                        handler = tryblk['handler']
-                        kwargs['npush'] = {
-                            BlockKind('EXCEPT'): _EXCEPT_STACK_OFFSET,
-                            BlockKind('FINALLY'): _FINALLY_POP
-                        }[handler['kind']]
-                        kwargs['extra_block'] = handler
-                        state.fork(pc=tryblk['end'], **kwargs)
-                        break
-                    else:
-                        state.advance_pc()
-                        # Must the new PC be a new block?
-                        if self._is_implicit_new_block(state):
-                            state.split_new_block()
-                            break
-                _logger.debug("end state. edges=%s", state.outgoing_edges)
-                runner.finished.add(state)
-                out_states = state.get_outgoing_states()
-                runner.pending.extend(out_states)
-
-        # Complete controlflow
-        self._build_cfg(runner.finished)
-        # Prune redundant PHI-nodes
-        self._prune_phis(runner)
-        # Post process
-        for state in sorted(runner.finished, key=lambda x: x.pc_initial):
-            self.block_infos[state.pc_initial] = si = adapt_state_infos(state)
-            _logger.debug("block_infos %s:\n%s", state, si)
-
-    def _build_cfg(self, all_states):
-        graph = CFGraph()
-        for state in all_states:
-            b = state.pc_initial
-            graph.add_node(b)
-        for state in all_states:
-            for edge in state.outgoing_edges:
-                graph.add_edge(state.pc_initial, edge.pc, 0)
-        graph.set_entry_point(0)
-        graph.process()
-        self.cfgraph = graph
-
-    def _prune_phis(self, runner):
-        # Find phis that are unused in the local block
-        _logger.debug("Prune PHIs".center(60, '-'))
-
-        # Compute dataflow for used phis and propagate
-
-        # 1. Get used-phis for each block
-        # Map block to used_phis
-        def get_used_phis_per_state():
-            used_phis = defaultdict(set)
-            phi_set = set()
-            for state in runner.finished:
-                used = set(state._used_regs)
-                phis = set(state._phis)
-                used_phis[state] |= phis & used
-                phi_set |= phis
-            return used_phis, phi_set
-
-        # Find use-defs
-        def find_use_defs():
-            defmap = {}
-            phismap = defaultdict(set)
-            for state in runner.finished:
-                for phi, rhs in state._outgoing_phis.items():
-                    if rhs not in phi_set:
-                        # Is a definition
-                        defmap[phi] = state
-                    phismap[phi].add((rhs, state))
-            _logger.debug("defmap: %s", _lazy_pformat(defmap))
-            _logger.debug("phismap: %s", _lazy_pformat(phismap))
-            return defmap, phismap
-
-        def propagate_phi_map(phismap):
-            """An iterative dataflow algorithm to find the definition
-            (the source) of each PHI node.
-            """
-            blacklist = defaultdict(set)
-
-            while True:
-                changing = False
-                for phi, defsites in sorted(list(phismap.items())):
-                    for rhs, state in sorted(list(defsites)):
-                        if rhs in phi_set:
-                            defsites |= phismap[rhs]
-                            blacklist[phi].add((rhs, state))
-                    to_remove = blacklist[phi]
-                    if to_remove & defsites:
-                        defsites -= to_remove
-                        changing = True
-
-                _logger.debug("changing phismap: %s", _lazy_pformat(phismap))
-                if not changing:
-                    break
-
-        def apply_changes(used_phis, phismap):
-            keep = {}
-            for state, used_set in used_phis.items():
-                for phi in used_set:
-                    keep[phi] = phismap[phi]
-            _logger.debug("keep phismap: %s", _lazy_pformat(keep))
-            new_out = defaultdict(dict)
-            for phi in keep:
-                for rhs, state in keep[phi]:
-                    new_out[state][phi] = rhs
-
-            _logger.debug("new_out: %s", _lazy_pformat(new_out))
-            for state in runner.finished:
-                state._outgoing_phis.clear()
-                state._outgoing_phis.update(new_out[state])
-
-        used_phis, phi_set = get_used_phis_per_state()
-        _logger.debug("Used_phis: %s", _lazy_pformat(used_phis))
-        defmap, phismap = find_use_defs()
-        propagate_phi_map(phismap)
-        apply_changes(used_phis, phismap)
-        _logger.debug("DONE Prune PHIs".center(60, '-'))
-
-    def _is_implicit_new_block(self, state):
-        inst = state.get_inst()
-
-        if inst.offset in self._bytecode.labels:
-            return True
-        elif inst.opname in NEW_BLOCKERS:
-            return True
-        else:
-            return False
-
-
-class TraceRunner(object):
-    """Trace runner contains the states for the trace and the opcode dispatch.
-    """
-    def __init__(self, debug_filename):
-        self.debug_filename = debug_filename
-        self.pending = deque()
-        self.finished = set()
-
-    def get_debug_loc(self, lineno):
-        return Loc(self.debug_filename, lineno)
-
-    def dispatch(self, state):
-        inst = state.get_inst()
-        _logger.debug("dispatch pc=%s, inst=%s", state._pc, inst)
-        _logger.debug("stack %s", state._stack)
-        fn = getattr(self, "op_{}".format(inst.opname), None)
-        if fn is not None:
-            fn(state, inst)
-        else:
-            msg = "Use of unsupported opcode (%s) found" % inst.opname
-            raise UnsupportedError(msg, loc=self.get_debug_loc(inst.lineno))
-
-    def op_NOP(self, state, inst):
-        state.append(inst)
-
-    def op_POP_TOP(self, state, inst):
-        state.pop()
-
-    def op_LOAD_GLOBAL(self, state, inst):
-        res = state.make_temp()
-        state.append(inst, res=res)
-        state.push(res)
-
-    def op_LOAD_DEREF(self, state, inst):
-        res = state.make_temp()
-        state.append(inst, res=res)
-        state.push(res)
-
-    def op_LOAD_CONST(self, state, inst):
-        res = state.make_temp("const")
-        state.push(res)
-        state.append(inst, res=res)
-
-    def op_LOAD_ATTR(self, state, inst):
-        item = state.pop()
-        res = state.make_temp()
-        state.append(inst, item=item, res=res)
-        state.push(res)
-
-    def op_LOAD_FAST(self, state, inst):
-        name = state.get_varname(inst)
-        res = state.make_temp(name)
-        state.append(inst, res=res)
-        state.push(res)
-
-    def op_DELETE_FAST(self, state, inst):
-        state.append(inst)
-
-    def op_DELETE_ATTR(self, state, inst):
-        target = state.pop()
-        state.append(inst, target=target)
-
-    def op_STORE_ATTR(self, state, inst):
-        target = state.pop()
-        value = state.pop()
-        state.append(inst, target=target, value=value)
-
-    def op_STORE_DEREF(self, state, inst):
-        value = state.pop()
-        state.append(inst, value=value)
-
-    def op_STORE_FAST(self, state, inst):
-        value = state.pop()
-        state.append(inst, value=value)
-
-    def op_SLICE_1(self, state, inst):
-        """
-        TOS = TOS1[TOS:]
-        """
-        tos = state.pop()
-        tos1 = state.pop()
-        res = state.make_temp()
-        slicevar = state.make_temp()
-        indexvar = state.make_temp()
-        nonevar = state.make_temp()
-        state.append(
-            inst,
-            base=tos1,
-            start=tos,
-            res=res,
-            slicevar=slicevar,
-            indexvar=indexvar,
-            nonevar=nonevar,
-        )
-        state.push(res)
-
-    def op_SLICE_2(self, state, inst):
-        """
-        TOS = TOS1[:TOS]
-        """
-        tos = state.pop()
-        tos1 = state.pop()
-        res = state.make_temp()
-        slicevar = state.make_temp()
-        indexvar = state.make_temp()
-        nonevar = state.make_temp()
-        state.append(
-            inst,
-            base=tos1,
-            stop=tos,
-            res=res,
-            slicevar=slicevar,
-            indexvar=indexvar,
-            nonevar=nonevar,
-        )
-        state.push(res)
-
-    def op_SLICE_3(self, state, inst):
-        """
-        TOS = TOS2[TOS1:TOS]
-        """
-        tos = state.pop()
-        tos1 = state.pop()
-        tos2 = state.pop()
-        res = state.make_temp()
-        slicevar = state.make_temp()
-        indexvar = state.make_temp()
-        state.append(
-            inst,
-            base=tos2,
-            start=tos1,
-            stop=tos,
-            res=res,
-            slicevar=slicevar,
-            indexvar=indexvar,
-        )
-        state.push(res)
-
-    def op_STORE_SLICE_0(self, state, inst):
-        """
-        TOS[:] = TOS1
-        """
-        tos = state.pop()
-        value = state.pop()
-        slicevar = state.make_temp()
-        indexvar = state.make_temp()
-        nonevar = state.make_temp()
-        state.append(
-            inst,
-            base=tos,
-            value=value,
-            slicevar=slicevar,
-            indexvar=indexvar,
-            nonevar=nonevar,
-        )
-
-    def op_STORE_SLICE_1(self, state, inst):
-        """
-        TOS1[TOS:] = TOS2
-        """
-        tos = state.pop()
-        tos1 = state.pop()
-        value = state.pop()
-        slicevar = state.make_temp()
-        indexvar = state.make_temp()
-        nonevar = state.make_temp()
-        state.append(
-            inst,
-            base=tos1,
-            start=tos,
-            slicevar=slicevar,
-            value=value,
-            indexvar=indexvar,
-            nonevar=nonevar,
-        )
-
-    def op_STORE_SLICE_2(self, state, inst):
-        """
-        TOS1[:TOS] = TOS2
-        """
-        tos = state.pop()
-        tos1 = state.pop()
-        value = state.pop()
-        slicevar = state.make_temp()
-        indexvar = state.make_temp()
-        nonevar = state.make_temp()
-        state.append(
-            inst,
-            base=tos1,
-            stop=tos,
-            value=value,
-            slicevar=slicevar,
-            indexvar=indexvar,
-            nonevar=nonevar,
-        )
-
-    def op_STORE_SLICE_3(self, state, inst):
-        """
-        TOS2[TOS1:TOS] = TOS3
-        """
-        tos = state.pop()
-        tos1 = state.pop()
-        tos2 = state.pop()
-        value = state.pop()
-        slicevar = state.make_temp()
-        indexvar = state.make_temp()
-        state.append(
-            inst,
-            base=tos2,
-            start=tos1,
-            stop=tos,
-            value=value,
-            slicevar=slicevar,
-            indexvar=indexvar,
-        )
-
-    def op_DELETE_SLICE_0(self, state, inst):
-        """
-        del TOS[:]
-        """
-        tos = state.pop()
-        slicevar = state.make_temp()
-        indexvar = state.make_temp()
-        nonevar = state.make_temp()
-        state.append(
-            inst, base=tos, slicevar=slicevar, indexvar=indexvar,
-            nonevar=nonevar,
-        )
-
-    def op_DELETE_SLICE_1(self, state, inst):
-        """
-        del TOS1[TOS:]
-        """
-        tos = state.pop()
-        tos1 = state.pop()
-        slicevar = state.make_temp()
-        indexvar = state.make_temp()
-        nonevar = state.make_temp()
-        state.append(
-            inst,
-            base=tos1,
-            start=tos,
-            slicevar=slicevar,
-            indexvar=indexvar,
-            nonevar=nonevar,
-        )
-
-    def op_DELETE_SLICE_2(self, state, inst):
-        """
-        del TOS1[:TOS]
-        """
-        tos = state.pop()
-        tos1 = state.pop()
-        slicevar = state.make_temp()
-        indexvar = state.make_temp()
-        nonevar = state.make_temp()
-        state.append(
-            inst,
-            base=tos1,
-            stop=tos,
-            slicevar=slicevar,
-            indexvar=indexvar,
-            nonevar=nonevar,
-        )
-
-    def op_DELETE_SLICE_3(self, state, inst):
-        """
-        del TOS2[TOS1:TOS]
-        """
-        tos = state.pop()
-        tos1 = state.pop()
-        tos2 = state.pop()
-        slicevar = state.make_temp()
-        indexvar = state.make_temp()
-        state.append(
-            inst, base=tos2, start=tos1, stop=tos, slicevar=slicevar,
-            indexvar=indexvar
-        )
-
-    def op_BUILD_SLICE(self, state, inst):
-        """
-        slice(TOS1, TOS) or slice(TOS2, TOS1, TOS)
-        """
-        argc = inst.arg
-        if argc == 2:
-            tos = state.pop()
-            tos1 = state.pop()
-            start = tos1
-            stop = tos
-            step = None
-        elif argc == 3:
-            tos = state.pop()
-            tos1 = state.pop()
-            tos2 = state.pop()
-            start = tos2
-            stop = tos1
-            step = tos
-        else:
-            raise Exception("unreachable")
-        slicevar = state.make_temp()
-        res = state.make_temp()
-        state.append(
-            inst, start=start, stop=stop, step=step, res=res, slicevar=slicevar
-        )
-        state.push(res)
-
-    def _op_POP_JUMP_IF(self, state, inst):
-        pred = state.pop()
-        state.append(inst, pred=pred)
-        state.fork(pc=inst.next)
-        state.fork(pc=inst.get_jump_target())
-
-    op_POP_JUMP_IF_TRUE = _op_POP_JUMP_IF
-    op_POP_JUMP_IF_FALSE = _op_POP_JUMP_IF
-
-    def _op_JUMP_IF_OR_POP(self, state, inst):
-        pred = state.get_tos()
-        state.append(inst, pred=pred)
-        state.fork(pc=inst.next, npop=1)
-        state.fork(pc=inst.get_jump_target())
-
-    op_JUMP_IF_FALSE_OR_POP = _op_JUMP_IF_OR_POP
-    op_JUMP_IF_TRUE_OR_POP = _op_JUMP_IF_OR_POP
-
-    def op_JUMP_FORWARD(self, state, inst):
-        state.append(inst)
-        state.fork(pc=inst.get_jump_target())
-
-    def op_JUMP_ABSOLUTE(self, state, inst):
-        state.append(inst)
-        state.fork(pc=inst.get_jump_target())
-
-    def op_BREAK_LOOP(self, state, inst):
-        # NOTE: bytecode removed since py3.8
-        end = state.get_top_block('LOOP')['end']
-        state.append(inst, end=end)
-        state.pop_block()
-        state.fork(pc=end)
-
-    def op_RETURN_VALUE(self, state, inst):
-        state.append(inst, retval=state.pop(), castval=state.make_temp())
-        state.terminate()
-
-    def op_YIELD_VALUE(self, state, inst):
-        val = state.pop()
-        res = state.make_temp()
-        state.append(inst, value=val, res=res)
-        state.push(res)
-
-    def op_RAISE_VARARGS(self, state, inst):
-        in_exc_block = any([
-            state.get_top_block("EXCEPT") is not None,
-            state.get_top_block("FINALLY") is not None
-        ])
-        if inst.arg == 0:
-            exc = None
-            if in_exc_block:
-                raise UnsupportedError(
-                    "The re-raising of an exception is not yet supported.",
-                    loc=self.get_debug_loc(inst.lineno),
-                )
-        elif inst.arg == 1:
-            exc = state.pop()
-        else:
-            raise ValueError("Multiple argument raise is not supported.")
-        state.append(inst, exc=exc)
-        state.terminate()
-
-    def op_BEGIN_FINALLY(self, state, inst):
-        temps = []
-        for i in range(_EXCEPT_STACK_OFFSET):
-            tmp = state.make_temp()
-            temps.append(tmp)
-            state.push(tmp)
-        state.append(inst, temps=temps)
-
-    def op_END_FINALLY(self, state, inst):
-        blk = state.pop_block()
-        state.reset_stack(blk['entry_stack'])
-
-    def op_POP_FINALLY(self, state, inst):
-        # we don't emulate the exact stack behavior
-        if inst.arg != 0:
-            msg = ('Unsupported use of a bytecode related to try..finally'
-                   ' or a with-context')
-            raise UnsupportedError(msg, loc=self.get_debug_loc(inst.lineno))
-
-    def op_CALL_FINALLY(self, state, inst):
-        pass
-
-    def op_WITH_CLEANUP_START(self, state, inst):
-        # we don't emulate the exact stack behavior
-        state.append(inst)
-
-    def op_WITH_CLEANUP_FINISH(self, state, inst):
-        # we don't emulate the exact stack behavior
-        state.append(inst)
-
-    def op_SETUP_LOOP(self, state, inst):
-        # NOTE: bytecode removed since py3.8
-        state.push_block(
-            state.make_block(
-                kind='LOOP',
-                end=inst.get_jump_target(),
-            )
-        )
-
-    def op_SETUP_WITH(self, state, inst):
-        cm = state.pop()    # the context-manager
-
-        yielded = state.make_temp()
-        state.append(inst, contextmanager=cm)
-
-        state.push_block(
-            state.make_block(
-                kind='WITH_FINALLY',
-                end=inst.get_jump_target(),
-            )
-        )
-
-        state.push(cm)
-        state.push(yielded)
-
-        state.push_block(
-            state.make_block(
-                kind='WITH',
-                end=inst.get_jump_target(),
-            )
-        )
-        # Forces a new block
-        state.fork(pc=inst.next)
-
-    def _setup_try(self, kind, state, next, end):
-        handler_block = state.make_block(
-            kind=kind,
-            end=None,
-            reset_stack=False,
-        )
-        # Forces a new block
-        # Fork to the body of the finally
-        state.fork(
-            pc=next,
-            extra_block=state.make_block(
-                kind='TRY',
-                end=end,
-                reset_stack=False,
-                handler=handler_block,
-            )
-        )
-
-    def op_SETUP_EXCEPT(self, state, inst):
-        # Opcode removed since py3.8
-        state.append(inst)
-        self._setup_try(
-            'EXCEPT', state, next=inst.next, end=inst.get_jump_target(),
-        )
-
-    def op_SETUP_FINALLY(self, state, inst):
-        state.append(inst)
-        self._setup_try(
-            'FINALLY', state, next=inst.next, end=inst.get_jump_target(),
-        )
-
-    def op_POP_EXCEPT(self, state, inst):
-        blk = state.pop_block()
-        if blk['kind'] not in {BlockKind('EXCEPT'), BlockKind('FINALLY')}:
-            raise UnsupportedError(
-                "POP_EXCEPT got an unexpected block: {}".format(blk['kind']),
-                loc=self.get_debug_loc(inst.lineno),
-            )
-        state.pop()
-        state.pop()
-        state.pop()
-        # Forces a new block
-        state.fork(pc=inst.next)
-
-    def op_POP_BLOCK(self, state, inst):
-        blk = state.pop_block()
-        if blk['kind'] == BlockKind('TRY'):
-            state.append(inst, kind='try')
-        # Forces a new block
-        state.fork(pc=inst.next)
-
-    def op_BINARY_SUBSCR(self, state, inst):
-        index = state.pop()
-        target = state.pop()
-        res = state.make_temp()
-        state.append(inst, index=index, target=target, res=res)
-        state.push(res)
-
-    def op_STORE_SUBSCR(self, state, inst):
-        index = state.pop()
-        target = state.pop()
-        value = state.pop()
-        state.append(inst, target=target, index=index, value=value)
-
-    def op_DELETE_SUBSCR(self, state, inst):
-        index = state.pop()
-        target = state.pop()
-        state.append(inst, target=target, index=index)
-
-    def op_CALL_FUNCTION(self, state, inst):
-        narg = inst.arg
-        args = list(reversed([state.pop() for _ in range(narg)]))
-        func = state.pop()
-
-        res = state.make_temp()
-        state.append(inst, func=func, args=args, res=res)
-        state.push(res)
-
-    def op_CALL_FUNCTION_KW(self, state, inst):
-        narg = inst.arg
-        names = state.pop()  # tuple of names
-        args = list(reversed([state.pop() for _ in range(narg)]))
-        func = state.pop()
-
-        res = state.make_temp()
-        state.append(inst, func=func, args=args, names=names, res=res)
-        state.push(res)
-
-    def op_CALL_FUNCTION_EX(self, state, inst):
-        if inst.arg & 1:
-            errmsg = "CALL_FUNCTION_EX with **kwargs not supported"
-            raise UnsupportedError(errmsg)
-        vararg = state.pop()
-        func = state.pop()
-        res = state.make_temp()
-        state.append(inst, func=func, vararg=vararg, res=res)
-        state.push(res)
-
-    def _dup_topx(self, state, inst, count):
-        orig = [state.pop() for _ in range(count)]
-        orig.reverse()
-        # We need to actually create new temporaries if we want the
-        # IR optimization pass to work correctly (see issue #580)
-        duped = [state.make_temp() for _ in range(count)]
-        state.append(inst, orig=orig, duped=duped)
-        for val in orig:
-            state.push(val)
-        for val in duped:
-            state.push(val)
-
-    def op_DUP_TOPX(self, state, inst):
-        count = inst.arg
-        assert 1 <= count <= 5, "Invalid DUP_TOPX count"
-        self._dup_topx(state, inst, count)
-
-    def op_DUP_TOP(self, state, inst):
-        self._dup_topx(state, inst, count=1)
-
-    def op_DUP_TOP_TWO(self, state, inst):
-        self._dup_topx(state, inst, count=2)
-
-    def op_ROT_TWO(self, state, inst):
-        first = state.pop()
-        second = state.pop()
-        state.push(first)
-        state.push(second)
-
-    def op_ROT_THREE(self, state, inst):
-        first = state.pop()
-        second = state.pop()
-        third = state.pop()
-        state.push(first)
-        state.push(third)
-        state.push(second)
-
-    def op_ROT_FOUR(self, state, inst):
-        first = state.pop()
-        second = state.pop()
-        third = state.pop()
-        forth = state.pop()
-        state.push(first)
-        state.push(forth)
-        state.push(third)
-        state.push(second)
-
-    def op_UNPACK_SEQUENCE(self, state, inst):
-        count = inst.arg
-        iterable = state.pop()
-        stores = [state.make_temp() for _ in range(count)]
-        tupleobj = state.make_temp()
-        state.append(inst, iterable=iterable, stores=stores, tupleobj=tupleobj)
-        for st in reversed(stores):
-            state.push(st)
-
-    def op_BUILD_TUPLE(self, state, inst):
-        count = inst.arg
-        items = list(reversed([state.pop() for _ in range(count)]))
-        tup = state.make_temp()
-        state.append(inst, items=items, res=tup)
-        state.push(tup)
-
-    def _build_tuple_unpack(self, state, inst):
-        # Builds tuple from other tuples on the stack
-        tuples = list(reversed([state.pop() for _ in range(inst.arg)]))
-        temps = [state.make_temp() for _ in range(len(tuples) - 1)]
-        state.append(inst, tuples=tuples, temps=temps)
-        # The result is in the last temp var
-        state.push(temps[-1])
-
-    def op_BUILD_TUPLE_UNPACK_WITH_CALL(self, state, inst):
-        # just unpack the input tuple, call inst will be handled afterwards
-        self._build_tuple_unpack(state, inst)
-
-    def op_BUILD_TUPLE_UNPACK(self, state, inst):
-        self._build_tuple_unpack(state, inst)
-
-    def op_BUILD_CONST_KEY_MAP(self, state, inst):
-        keys = state.pop()
-        vals = list(reversed([state.pop() for _ in range(inst.arg)]))
-        keytmps = [state.make_temp() for _ in range(inst.arg)]
-        res = state.make_temp()
-        state.append(inst, keys=keys, keytmps=keytmps, values=vals, res=res)
-        state.push(res)
-
-    def op_BUILD_LIST(self, state, inst):
-        count = inst.arg
-        items = list(reversed([state.pop() for _ in range(count)]))
-        lst = state.make_temp()
-        state.append(inst, items=items, res=lst)
-        state.push(lst)
-
-    def op_LIST_APPEND(self, state, inst):
-        value = state.pop()
-        index = inst.arg
-        target = state.peek(index)
-        appendvar = state.make_temp()
-        res = state.make_temp()
-        state.append(inst, target=target, value=value, appendvar=appendvar,
-                     res=res)
-
-    def op_BUILD_MAP(self, state, inst):
-        dct = state.make_temp()
-        count = inst.arg
-        items = []
-        # In 3.5+, BUILD_MAP takes <count> pairs from the stack
-        for i in range(count):
-            v, k = state.pop(), state.pop()
-            items.append((k, v))
-        state.append(inst, items=items[::-1], size=count, res=dct)
-        state.push(dct)
-
-    def op_BUILD_SET(self, state, inst):
-        count = inst.arg
-        # Note: related python bug http://bugs.python.org/issue26020
-        items = list(reversed([state.pop() for _ in range(count)]))
-        res = state.make_temp()
-        state.append(inst, items=items, res=res)
-        state.push(res)
-
-    def op_GET_ITER(self, state, inst):
-        value = state.pop()
-        res = state.make_temp()
-        state.append(inst, value=value, res=res)
-        state.push(res)
-
-    def op_FOR_ITER(self, state, inst):
-        iterator = state.get_tos()
-        pair = state.make_temp()
-        indval = state.make_temp()
-        pred = state.make_temp()
-        state.append(inst, iterator=iterator, pair=pair, indval=indval,
-                     pred=pred)
-        state.push(indval)
-        end = inst.get_jump_target()
-        state.fork(pc=end, npop=2)
-        state.fork(pc=inst.next)
-
-    def _unaryop(self, state, inst):
-        val = state.pop()
-        res = state.make_temp()
-        state.append(inst, value=val, res=res)
-        state.push(res)
-
-    op_UNARY_NEGATIVE = _unaryop
-    op_UNARY_POSITIVE = _unaryop
-    op_UNARY_NOT = _unaryop
-    op_UNARY_INVERT = _unaryop
-
-    def _binaryop(self, state, inst):
-        rhs = state.pop()
-        lhs = state.pop()
-        res = state.make_temp()
-        state.append(inst, lhs=lhs, rhs=rhs, res=res)
-        state.push(res)
-
-    op_COMPARE_OP = _binaryop
-
-    op_INPLACE_ADD = _binaryop
-    op_INPLACE_SUBTRACT = _binaryop
-    op_INPLACE_MULTIPLY = _binaryop
-    op_INPLACE_DIVIDE = _binaryop
-    op_INPLACE_TRUE_DIVIDE = _binaryop
-    op_INPLACE_FLOOR_DIVIDE = _binaryop
-    op_INPLACE_MODULO = _binaryop
-    op_INPLACE_POWER = _binaryop
-    op_INPLACE_MATRIX_MULTIPLY = _binaryop
-
-    op_INPLACE_LSHIFT = _binaryop
-    op_INPLACE_RSHIFT = _binaryop
-    op_INPLACE_AND = _binaryop
-    op_INPLACE_OR = _binaryop
-    op_INPLACE_XOR = _binaryop
-
-    op_BINARY_ADD = _binaryop
-    op_BINARY_SUBTRACT = _binaryop
-    op_BINARY_MULTIPLY = _binaryop
-    op_BINARY_DIVIDE = _binaryop
-    op_BINARY_TRUE_DIVIDE = _binaryop
-    op_BINARY_FLOOR_DIVIDE = _binaryop
-    op_BINARY_MODULO = _binaryop
-    op_BINARY_POWER = _binaryop
-    op_BINARY_MATRIX_MULTIPLY = _binaryop
-
-    op_BINARY_LSHIFT = _binaryop
-    op_BINARY_RSHIFT = _binaryop
-    op_BINARY_AND = _binaryop
-    op_BINARY_OR = _binaryop
-    op_BINARY_XOR = _binaryop
-
-    def op_MAKE_FUNCTION(self, state, inst, MAKE_CLOSURE=False):
-        name = state.pop()
-        code = state.pop()
-        closure = annotations = kwdefaults = defaults = None
-        if PYVERSION >= (3, 0) and PYVERSION < (3, 6):
-            num_posdefaults = inst.arg & 0xFF
-            num_kwdefaults = (inst.arg >> 8) & 0xFF
-            num_annotations = (inst.arg >> 16) & 0x7FFF
-            if MAKE_CLOSURE:
-                closure = state.pop()
-            if num_annotations > 0:
-                annotations = state.pop()
-            if num_kwdefaults > 0:
-                kwdefaults = []
-                for i in range(num_kwdefaults):
-                    v = state.pop()
-                    k = state.pop()
-                    kwdefaults.append((k, v))
-                kwdefaults = tuple(kwdefaults)
-            if num_posdefaults:
-                defaults = []
-                for i in range(num_posdefaults):
-                    defaults.append(state.pop())
-                defaults = tuple(defaults)
-        else:
-            if inst.arg & 0x8:
-                closure = state.pop()
-            if inst.arg & 0x4:
-                annotations = state.pop()
-            if inst.arg & 0x2:
-                kwdefaults = state.pop()
-            if inst.arg & 0x1:
-                defaults = state.pop()
-        res = state.make_temp()
-        state.append(
-            inst,
-            name=name,
-            code=code,
-            closure=closure,
-            annotations=annotations,
-            kwdefaults=kwdefaults,
-            defaults=defaults,
-            res=res,
-        )
-        state.push(res)
-
-    def op_MAKE_CLOSURE(self, state, inst):
-        self.op_MAKE_FUNCTION(state, inst, MAKE_CLOSURE=True)
-
-    def op_LOAD_CLOSURE(self, state, inst):
-        res = state.make_temp()
-        state.append(inst, res=res)
-        state.push(res)
-
-    # NOTE: Please see notes in `interpreter.py` surrounding the implementation
-    # of LOAD_METHOD and CALL_METHOD.
-
-    def op_LOAD_METHOD(self, state, inst):
-        self.op_LOAD_ATTR(state, inst)
-
-    def op_CALL_METHOD(self, state, inst):
-        self.op_CALL_FUNCTION(state, inst)
-
-
-@total_ordering
-class State(object):
-    """State of the trace
-    """
-    def __init__(self, bytecode, pc, nstack, blockstack):
-        """
-        Parameters
-        ----------
-        bytecode : numba.bytecode.ByteCode
-            function bytecode
-        pc : int
-            program counter
-        nstack : int
-            stackdepth at entry
-        blockstack : Sequence[Dict]
-            A sequence of dictionary denoting entries on the blockstack.
-        """
-        self._bytecode = bytecode
-        self._pc_initial = pc
-        self._pc = pc
-        self._nstack_initial = nstack
-        self._stack = []
-        self._blockstack_initial = tuple(blockstack)
-        self._blockstack = list(blockstack)
-        self._temp_registers = []
-        self._insts = []
-        self._outedges = []
-        self._terminated = False
-        self._phis = {}
-        self._outgoing_phis = UniqueDict()
-        self._used_regs = set()
-        for i in range(nstack):
-            phi = self.make_temp("phi")
-            self._phis[phi] = i
-            self.push(phi)
-
-    def __repr__(self):
-        return "State(pc_initial={} nstack_initial={})".format(
-            self._pc_initial, self._nstack_initial
-        )
-
-    def get_identity(self):
-        return (self._pc_initial, self._nstack_initial)
-
-    def __hash__(self):
-        return hash(self.get_identity())
-
-    def __lt__(self, other):
-        return self.get_identity() < other.get_identity()
-
-    def __eq__(self, other):
-        return self.get_identity() == other.get_identity()
-
-    @property
-    def pc_initial(self):
-        """The starting bytecode offset of this State.
-        The PC given to the constructor.
-        """
-        return self._pc_initial
-
-    @property
-    def instructions(self):
-        """The list of instructions information as a 2-tuple of
-        ``(pc : int, register_map : Dict)``
-        """
-        return self._insts
-
-    @property
-    def outgoing_edges(self):
-        """The list of outgoing edges.
-
-        Returns
-        -------
-        edges : List[State]
-        """
-        return self._outedges
-
-    @property
-    def outgoing_phis(self):
-        """The dictionary of outgoing phi nodes.
-
-        The keys are the name of the PHI nodes.
-        The values are the outgoing states.
-        """
-        return self._outgoing_phis
-
-    @property
-    def blockstack_initial(self):
-        """A copy of the initial state of the blockstack
-        """
-        return self._blockstack_initial
-
-    @property
-    def stack_depth(self):
-        """The current size of the stack
-
-        Returns
-        -------
-        res : int
-        """
-        return len(self._stack)
-
-    def find_initial_try_block(self):
-        """Find the initial *try* block.
-        """
-        for blk in reversed(self._blockstack_initial):
-            if blk['kind'] == BlockKind('TRY'):
-                return blk
-
-    def has_terminated(self):
-        return self._terminated
-
-    def get_inst(self):
-        return self._bytecode[self._pc]
-
-    def advance_pc(self):
-        inst = self.get_inst()
-        self._pc = inst.next
-
-    def make_temp(self, prefix=""):
-        if not prefix:
-            name = "${prefix}{offset}{opname}.{tempct}".format(
-                prefix=prefix,
-                offset=self._pc,
-                opname=self.get_inst().opname.lower(),
-                tempct=len(self._temp_registers),
-            )
-        else:
-            name = "${prefix}{offset}.{tempct}".format(
-                prefix=prefix,
-                offset=self._pc,
-                tempct=len(self._temp_registers),
-            )
-
-        self._temp_registers.append(name)
-        return name
-
-    def append(self, inst, **kwargs):
-        """Append new inst"""
-        self._insts.append((inst.offset, kwargs))
-        self._used_regs |= set(_flatten_inst_regs(kwargs.values()))
-
-    def get_tos(self):
-        return self.peek(1)
-
-    def peek(self, k):
-        """Return the k'th element on the stack
-        """
-        return self._stack[-k]
-
-    def push(self, item):
-        """Push to stack"""
-        self._stack.append(item)
-
-    def pop(self):
-        """Pop the stack"""
-        return self._stack.pop()
-
-    def push_block(self, synblk):
-        """Push a block to blockstack
-        """
-        assert 'stack_depth' in synblk
-        self._blockstack.append(synblk)
-
-    def reset_stack(self, depth):
-        """Reset the stack to the given stack depth.
-        Returning the popped items.
-        """
-        self._stack, popped = self._stack[:depth], self._stack[depth:]
-        return popped
-
-    def make_block(self, kind, end, reset_stack=True, handler=None):
-        """Make a new block
-        """
-        d = {
-            'kind': BlockKind(kind),
-            'end': end,
-            'entry_stack': len(self._stack),
-        }
-        if reset_stack:
-            d['stack_depth'] = len(self._stack)
-        else:
-            d['stack_depth'] = None
-        d['handler'] = handler
-        return d
-
-    def pop_block(self):
-        """Pop a block and unwind the stack
-        """
-        b = self._blockstack.pop()
-        self.reset_stack(b['stack_depth'])
-        return b
-
-    def pop_block_and_above(self, blk):
-        """Find *blk* in the blockstack and remove it and all blocks above it
-        from the stack.
-        """
-        idx = self._blockstack.index(blk)
-        assert 0 <= idx < len(self._blockstack)
-        self._blockstack = self._blockstack[:idx]
-
-    def get_top_block(self, kind):
-        """Find the first block that matches *kind*
-        """
-        kind = BlockKind(kind)
-        for bs in reversed(self._blockstack):
-            if bs['kind'] == kind:
-                return bs
-
-    def has_active_try(self):
-        """Returns a boolean indicating if the top-block is a *try* block
-        """
-        return self.get_top_block('TRY') is not None
-
-    def get_varname(self, inst):
-        """Get referenced variable name from the oparg
-        """
-        return self._bytecode.co_varnames[inst.arg]
-
-    def terminate(self):
-        """Mark block as terminated
-        """
-        self._terminated = True
-
-    def fork(self, pc, npop=0, npush=0, extra_block=None):
-        """Fork the state
-        """
-        # Handle changes on the stack
-        stack = list(self._stack)
-        if npop:
-            assert 0 <= npop <= len(self._stack)
-            nstack = len(self._stack) - npop
-            stack = stack[:nstack]
-        if npush:
-            assert 0 <= npush
-            for i in range(npush):
-                stack.append(self.make_temp())
-        # Handle changes on the blockstack
-        blockstack = list(self._blockstack)
-        if extra_block:
-            blockstack.append(extra_block)
-        self._outedges.append(Edge(
-            pc=pc, stack=tuple(stack), npush=npush,
-            blockstack=tuple(blockstack),
-        ))
-        self.terminate()
-
-    def split_new_block(self):
-        """Split the state
-        """
-        self.fork(pc=self._pc)
-
-    def get_outgoing_states(self):
-        """Get states for each outgoing edges
-        """
-        # Should only call once
-        assert not self._outgoing_phis
-        ret = []
-        for edge in self._outedges:
-            state = State(bytecode=self._bytecode, pc=edge.pc,
-                          nstack=len(edge.stack), blockstack=edge.blockstack)
-            ret.append(state)
-            # Map outgoing_phis
-            for phi, i in state._phis.items():
-                self._outgoing_phis[phi] = edge.stack[i]
-        return ret
-
-    def get_outgoing_edgepushed(self):
-        """
-        Returns
-        -------
-        Dict[int, int]
-            where keys are the PC
-            values are the edge-pushed stack values
-        """
-
-        return {edge.pc: tuple(edge.stack[-edge.npush:])
-                for edge in self._outedges}
-
-
-Edge = namedtuple("Edge", ["pc", "stack", "blockstack", "npush"])
-
-
-class AdaptDFA(object):
-    """Adapt Flow to the old DFA class expected by Interpreter
-    """
-    def __init__(self, flow):
-        self._flow = flow
-
-    @property
-    def infos(self):
-        return self._flow.block_infos
-
-
-AdaptBlockInfo = namedtuple(
-    "AdaptBlockInfo",
-    ["insts", "outgoing_phis", "blockstack", "active_try_block",
-     "outgoing_edgepushed"],
-)
-
-
-def adapt_state_infos(state):
-    return AdaptBlockInfo(
-        insts=tuple(state.instructions),
-        outgoing_phis=state.outgoing_phis,
-        blockstack=state.blockstack_initial,
-        active_try_block=state.find_initial_try_block(),
-        outgoing_edgepushed=state.get_outgoing_edgepushed(),
-    )
-
-
-def _flatten_inst_regs(iterable):
-    """Flatten an iterable of registers used in an instruction
-    """
-    for item in iterable:
-        if isinstance(item, str):
-            yield item
-        elif isinstance(item, (tuple, list)):
-            for x in _flatten_inst_regs(item):
-                yield x
-
-
-class AdaptCFA(object):
-    """Adapt Flow to the old CFA class expected by Interpreter
-    """
-    def __init__(self, flow):
-        self._flow = flow
-        self._blocks = {}
-        for offset, blockinfo in flow.block_infos.items():
-            self._blocks[offset] = AdaptCFBlock(blockinfo, offset)
-        backbone = self._flow.cfgraph.backbone()
-
-        graph = flow.cfgraph
-        # Find backbone
-        backbone = graph.backbone()
-        # Filter out in loop blocks (Assuming no other cyclic control blocks)
-        # This is to unavoid variables defined in loops being considered as
-        # function scope.
-        inloopblocks = set()
-        for b in self.blocks.keys():
-            if graph.in_loops(b):
-                inloopblocks.add(b)
-        self._backbone = backbone - inloopblocks
-
-    @property
-    def graph(self):
-        return self._flow.cfgraph
-
-    @property
-    def backbone(self):
-        return self._backbone
-
-    @property
-    def blocks(self):
-        return self._blocks
-
-    def iterliveblocks(self):
-        for b in sorted(self.blocks):
-            yield self.blocks[b]
-
-    def dump(self):
-        self._flow.cfgraph.dump()
-
-
-class AdaptCFBlock(object):
-    def __init__(self, blockinfo, offset):
-        self.offset = offset
-        self.body = tuple(i for i, _ in blockinfo.insts)
-=======
 import sys
 from numba.core.errors import _MovedModule
-sys.modules[__name__] = _MovedModule(locals(), "numba.core.byteflow")
->>>>>>> d2cac859
+sys.modules[__name__] = _MovedModule(locals(), "numba.core.byteflow")