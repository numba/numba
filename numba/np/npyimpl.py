--- conflicted
+++ resolved
@@ -447,21 +447,14 @@
         def __init__(self, context, builder, outer_sig):
             super(_KernelImpl, self).__init__(context, builder, outer_sig)
             loop = ufunc_find_matching_loop(
-<<<<<<< HEAD
-                ufunc, outer_sig.args + (outer_sig.return_type,))
+                ufunc, outer_sig.args + tuple(_unpack_output_types(ufunc, outer_sig)))
 
             if hasattr(context, 'ufunc_db'):
                 self.fn = context.ufunc_db[ufunc].get(loop.ufunc_sig)
             else:
                 self.fn = ufunc_db.get_ufunc_info(ufunc).get(loop.ufunc_sig)
 
-            self.inner_sig = typing.signature(
-                *(loop.outputs + loop.inputs))
-=======
-                ufunc, outer_sig.args + tuple(_unpack_output_types(ufunc, outer_sig)))
-            self.fn = ufunc_db.get_ufunc_info(ufunc).get(loop.ufunc_sig)
             self.inner_sig = _ufunc_loop_sig(loop.outputs, loop.inputs)
->>>>>>> 9d570961
 
             if self.fn is None:
                 msg = "Don't know how to lower ufunc '{0}' for loop '{1}'"
