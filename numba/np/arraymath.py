--- conflicted
+++ resolved
@@ -4347,30 +4347,18 @@
     return impl
 
 
-<<<<<<< HEAD
-@overload(np.asfarray)
-def np_asfarray(a, dtype=np.float64):
-    # convert numba dtype types into NumPy dtype
-    if isinstance(dtype, types.Omitted):
-        dtype = dtype.value
-    if isinstance(dtype, types.Type):
-        dtype = as_dtype(dtype)
-    if not np.issubdtype(dtype, np.inexact):
-        dx = types.float64
-    else:
-        dx = dtype
-=======
 if numpy_version < (2, 0):
     @overload(np.asfarray)
     def np_asfarray(a, dtype=np.float64):
         # convert numba dtype types into NumPy dtype
+        if isinstance(dtype, types.Omitted):
+            dtype = dtype.value
         if isinstance(dtype, types.Type):
             dtype = as_dtype(dtype)
         if not np.issubdtype(dtype, np.inexact):
             dx = types.float64
         else:
             dx = dtype
->>>>>>> e15cd687
 
         def impl(a, dtype=np.float64):
             return np.asarray(a, dx)
