<<<<<<< HEAD
"""
Implementation of math operations on Array objects.
"""


import math
from collections import namedtuple
from enum import IntEnum
from functools import partial
import operator

import numpy as np

import llvmlite.llvmpy.core as lc

from numba import generated_jit
from numba.core import types, cgutils
from numba.core.extending import overload, overload_method, register_jitable
from numba.np.numpy_support import as_dtype, type_can_asarray
from numba.np.numpy_support import numpy_version
from numba.np.numpy_support import is_nonelike
from numba.core.imputils import (lower_builtin, impl_ret_borrowed,
                                 impl_ret_new_ref, impl_ret_untracked)
from numba.core.typing import signature
from numba.np.arrayobj import make_array, load_item, store_item, _empty_nd_impl
from numba.np.linalg import ensure_blas

from numba.core.extending import intrinsic
from numba.core.errors import RequireLiteralValue, TypingError
from numba.core.overload_glue import glue_lowering


def _check_blas():
    # Checks if a BLAS is available so e.g. dot will work
    try:
        ensure_blas()
    except ImportError:
        return False
    return True


_HAVE_BLAS = _check_blas()


@intrinsic
def _create_tuple_result_shape(tyctx, shape_list, shape_tuple):
    """
    This routine converts shape list where the axis dimension has already
    been popped to a tuple for indexing of the same size.  The original shape
    tuple is also required because it contains a length field at compile time
    whereas the shape list does not.
    """

    # The new tuple's size is one less than the original tuple since axis
    # dimension removed.
    nd = len(shape_tuple) - 1
    # The return type of this intrinsic is an int tuple of length nd.
    tupty = types.UniTuple(types.intp, nd)
    # The function signature for this intrinsic.
    function_sig = tupty(shape_list, shape_tuple)

    def codegen(cgctx, builder, signature, args):
        lltupty = cgctx.get_value_type(tupty)
        # Create an empty int tuple.
        tup = cgutils.get_null_value(lltupty)

        # Get the shape list from the args and we don't need shape tuple.
        [in_shape, _] = args

        def array_indexer(a, i):
            return a[i]

        # loop to fill the tuple
        for i in range(nd):
            dataidx = cgctx.get_constant(types.intp, i)
            # compile and call array_indexer
            data = cgctx.compile_internal(builder, array_indexer,
                                          types.intp(shape_list, types.intp),
                                          [in_shape, dataidx])
            tup = builder.insert_value(tup, data, i)
        return tup

    return function_sig, codegen


@intrinsic
def _gen_index_tuple(tyctx, shape_tuple, value, axis):
    """
    Generates a tuple that can be used to index a specific slice from an
    array for sum with axis.  shape_tuple is the size of the dimensions of
    the input array.  'value' is the value to put in the indexing tuple
    in the axis dimension and 'axis' is that dimension.  For this to work,
    axis has to be a const.
    """
    if not isinstance(axis, types.Literal):
        raise RequireLiteralValue('axis argument must be a constant')
    # Get the value of the axis constant.
    axis_value = axis.literal_value
    # The length of the indexing tuple to be output.
    nd = len(shape_tuple)

    # If the axis value is impossible for the given size array then
    # just fake it like it was for axis 0.  This will stop compile errors
    # when it looks like it could be called from array_sum_axis but really
    # can't because that routine checks the axis mismatch and raise an
    # exception.
    if axis_value >= nd:
        axis_value = 0

    # Calculate the type of the indexing tuple.  All the non-axis
    # dimensions have slice2 type and the axis dimension has int type.
    before = axis_value
    after = nd - before - 1

    types_list = []
    types_list += [types.slice2_type] * before
    types_list += [types.intp]
    types_list += [types.slice2_type] * after

    # Creates the output type of the function.
    tupty = types.Tuple(types_list)
    # Defines the signature of the intrinsic.
    function_sig = tupty(shape_tuple, value, axis)

    def codegen(cgctx, builder, signature, args):
        lltupty = cgctx.get_value_type(tupty)
        # Create an empty indexing tuple.
        tup = cgutils.get_null_value(lltupty)

        # We only need value of the axis dimension here.
        # The rest are constants defined above.
        [_, value_arg, _] = args

        def create_full_slice():
            return slice(None, None)

        # loop to fill the tuple with slice(None,None) before
        # the axis dimension.

        # compile and call create_full_slice
        slice_data = cgctx.compile_internal(builder, create_full_slice,
                                            types.slice2_type(),
                                            [])
        for i in range(0, axis_value):
            tup = builder.insert_value(tup, slice_data, i)

        # Add the axis dimension 'value'.
        tup = builder.insert_value(tup, value_arg, axis_value)

        # loop to fill the tuple with slice(None,None) after
        # the axis dimension.
        for i in range(axis_value + 1, nd):
            tup = builder.insert_value(tup, slice_data, i)
        return tup

    return function_sig, codegen


#----------------------------------------------------------------------------
# Basic stats and aggregates

@lower_builtin(np.sum, types.Array)
@lower_builtin("array.sum", types.Array)
def array_sum(context, builder, sig, args):
    zero = sig.return_type(0)

    def array_sum_impl(arr):
        c = zero
        for v in np.nditer(arr):
            c += v.item()
        return c

    res = context.compile_internal(builder, array_sum_impl, sig, args,
                                   locals=dict(c=sig.return_type))
    return impl_ret_borrowed(context, builder, sig.return_type, res)


@register_jitable
def _array_sum_axis_nop(arr, v):
    return arr


def gen_sum_axis_impl(is_axis_const, const_axis_val, op, zero):
    def inner(arr, axis):
        """
        function that performs sums over one specific axis

        The third parameter to gen_index_tuple that generates the indexing
        tuples has to be a const so we can't just pass "axis" through since
        that isn't const.  We can check for specific values and have
        different instances that do take consts.  Supporting axis summation
        only up to the fourth dimension for now.

        typing/arraydecl.py:sum_expand defines the return type for sum with
        axis. It is one dimension less than the input array.
        """
        ndim = arr.ndim

        if not is_axis_const:
            # Catch where axis is negative or greater than 3.
            if axis < 0 or axis > 3:
                raise ValueError("Numba does not support sum with axis "
                                 "parameter outside the range 0 to 3.")

        # Catch the case where the user misspecifies the axis to be
        # more than the number of the array's dimensions.
        if axis >= ndim:
            raise ValueError("axis is out of bounds for array")

        # Convert the shape of the input array to a list.
        ashape = list(arr.shape)
        # Get the length of the axis dimension.
        axis_len = ashape[axis]
        # Remove the axis dimension from the list of dimensional lengths.
        ashape.pop(axis)
        # Convert this shape list back to a tuple using above intrinsic.
        ashape_without_axis = _create_tuple_result_shape(ashape, arr.shape)
        # Tuple needed here to create output array with correct size.
        result = np.full(ashape_without_axis, zero, type(zero))

        # Iterate through the axis dimension.
        for axis_index in range(axis_len):
            if is_axis_const:
                # constant specialized version works for any valid axis value
                index_tuple_generic = _gen_index_tuple(arr.shape, axis_index,
                                                       const_axis_val)
                result += arr[index_tuple_generic]
            else:
                # Generate a tuple used to index the input array.
                # The tuple is ":" in all dimensions except the axis
                # dimension where it is "axis_index".
                if axis == 0:
                    index_tuple1 = _gen_index_tuple(arr.shape, axis_index, 0)
                    result += arr[index_tuple1]
                elif axis == 1:
                    index_tuple2 = _gen_index_tuple(arr.shape, axis_index, 1)
                    result += arr[index_tuple2]
                elif axis == 2:
                    index_tuple3 = _gen_index_tuple(arr.shape, axis_index, 2)
                    result += arr[index_tuple3]
                elif axis == 3:
                    index_tuple4 = _gen_index_tuple(arr.shape, axis_index, 3)
                    result += arr[index_tuple4]
        return op(result, 0)
    return inner


@lower_builtin(np.sum, types.Array, types.intp, types.DTypeSpec)
@lower_builtin(np.sum, types.Array, types.IntegerLiteral, types.DTypeSpec)
@lower_builtin("array.sum", types.Array, types.intp, types.DTypeSpec)
@lower_builtin("array.sum", types.Array, types.IntegerLiteral, types.DTypeSpec)
def array_sum_axis_dtype(context, builder, sig, args):
    retty = sig.return_type
    zero = getattr(retty, 'dtype', retty)(0)
    # if the return is scalar in type then "take" the 0th element of the
    # 0d array accumulator as the return value
    if getattr(retty, 'ndim', None) is None:
        op = np.take
    else:
        op = _array_sum_axis_nop
    [ty_array, ty_axis, ty_dtype] = sig.args
    is_axis_const = False
    const_axis_val = 0
    if isinstance(ty_axis, types.Literal):
        # this special-cases for constant axis
        const_axis_val = ty_axis.literal_value
        # fix negative axis
        if const_axis_val < 0:
            const_axis_val = ty_array.ndim + const_axis_val
        if const_axis_val < 0 or const_axis_val > ty_array.ndim:
            raise ValueError("'axis' entry is out of bounds")

        ty_axis = context.typing_context.resolve_value_type(const_axis_val)
        axis_val = context.get_constant(ty_axis, const_axis_val)
        # rewrite arguments
        args = args[0], axis_val, args[2]
        # rewrite sig
        sig = sig.replace(args=[ty_array, ty_axis, ty_dtype])
        is_axis_const = True

    gen_impl = gen_sum_axis_impl(is_axis_const, const_axis_val, op, zero)
    compiled = register_jitable(gen_impl)

    def array_sum_impl_axis(arr, axis, dtype):
        return compiled(arr, axis)

    res = context.compile_internal(builder, array_sum_impl_axis, sig, args)
    return impl_ret_new_ref(context, builder, sig.return_type, res)


@lower_builtin(np.sum, types.Array,  types.DTypeSpec)
@lower_builtin("array.sum", types.Array, types.DTypeSpec)
def array_sum_dtype(context, builder, sig, args):
    zero = sig.return_type(0)

    def array_sum_impl(arr, dtype):
        c = zero
        for v in np.nditer(arr):
            c += v.item()
        return c

    res = context.compile_internal(builder, array_sum_impl, sig, args,
                                   locals=dict(c=sig.return_type))
    return impl_ret_borrowed(context, builder, sig.return_type, res)


@lower_builtin(np.sum, types.Array, types.intp)
@lower_builtin(np.sum, types.Array, types.IntegerLiteral)
@lower_builtin("array.sum", types.Array, types.intp)
@lower_builtin("array.sum", types.Array, types.IntegerLiteral)
def array_sum_axis(context, builder, sig, args):
    retty = sig.return_type
    zero = getattr(retty, 'dtype', retty)(0)
    # if the return is scalar in type then "take" the 0th element of the
    # 0d array accumulator as the return value
    if getattr(retty, 'ndim', None) is None:
        op = np.take
    else:
        op = _array_sum_axis_nop
    [ty_array, ty_axis] = sig.args
    is_axis_const = False
    const_axis_val = 0
    if isinstance(ty_axis, types.Literal):
        # this special-cases for constant axis
        const_axis_val = ty_axis.literal_value
        # fix negative axis
        if const_axis_val < 0:
            const_axis_val = ty_array.ndim + const_axis_val
        if const_axis_val < 0 or const_axis_val > ty_array.ndim:
            raise ValueError("'axis' entry is out of bounds")

        ty_axis = context.typing_context.resolve_value_type(const_axis_val)
        axis_val = context.get_constant(ty_axis, const_axis_val)
        # rewrite arguments
        args = args[0], axis_val
        # rewrite sig
        sig = sig.replace(args=[ty_array, ty_axis])
        is_axis_const = True

    gen_impl = gen_sum_axis_impl(is_axis_const, const_axis_val, op, zero)
    compiled = register_jitable(gen_impl)

    def array_sum_impl_axis(arr, axis):
        return compiled(arr, axis)

    res = context.compile_internal(builder, array_sum_impl_axis, sig, args)
    return impl_ret_new_ref(context, builder, sig.return_type, res)


@lower_builtin(np.prod, types.Array)
@lower_builtin("array.prod", types.Array)
def array_prod(context, builder, sig, args):

    def array_prod_impl(arr):
        c = 1
        for v in np.nditer(arr):
            c *= v.item()
        return c

    res = context.compile_internal(builder, array_prod_impl, sig, args,
                                   locals=dict(c=sig.return_type))
    return impl_ret_borrowed(context, builder, sig.return_type, res)


@lower_builtin(np.cumsum, types.Array)
@lower_builtin("array.cumsum", types.Array)
def array_cumsum(context, builder, sig, args):
    scalar_dtype = sig.return_type.dtype
    dtype = as_dtype(scalar_dtype)
    zero = scalar_dtype(0)

    def array_cumsum_impl(arr):
        out = np.empty(arr.size, dtype)
        c = zero
        for idx, v in enumerate(arr.flat):
            c += v
            out[idx] = c
        return out

    res = context.compile_internal(builder, array_cumsum_impl, sig, args,
                                   locals=dict(c=scalar_dtype))
    return impl_ret_new_ref(context, builder, sig.return_type, res)


@lower_builtin(np.cumprod, types.Array)
@lower_builtin("array.cumprod", types.Array)
def array_cumprod(context, builder, sig, args):
    scalar_dtype = sig.return_type.dtype
    dtype = as_dtype(scalar_dtype)

    def array_cumprod_impl(arr):
        out = np.empty(arr.size, dtype)
        c = 1
        for idx, v in enumerate(arr.flat):
            c *= v
            out[idx] = c
        return out

    res = context.compile_internal(builder, array_cumprod_impl, sig, args,
                                   locals=dict(c=scalar_dtype))
    return impl_ret_new_ref(context, builder, sig.return_type, res)


@lower_builtin(np.mean, types.Array)
@lower_builtin("array.mean", types.Array)
def array_mean(context, builder, sig, args):
    zero = sig.return_type(0)

    def array_mean_impl(arr):
        # Can't use the naive `arr.sum() / arr.size`, as it would return
        # a wrong result on integer sum overflow.
        c = zero
        for v in np.nditer(arr):
            c += v.item()
        return c / arr.size

    res = context.compile_internal(builder, array_mean_impl, sig, args,
                                   locals=dict(c=sig.return_type))
    return impl_ret_untracked(context, builder, sig.return_type, res)


@lower_builtin(np.var, types.Array)
@lower_builtin("array.var", types.Array)
def array_var(context, builder, sig, args):
    def array_var_impl(arr):
        # Compute the mean
        m = arr.mean()

        # Compute the sum of square diffs
        ssd = 0
        for v in np.nditer(arr):
            val = (v.item() - m)
            ssd += np.real(val * np.conj(val))
        return ssd / arr.size

    res = context.compile_internal(builder, array_var_impl, sig, args)
    return impl_ret_untracked(context, builder, sig.return_type, res)


@lower_builtin(np.std, types.Array)
@lower_builtin("array.std", types.Array)
def array_std(context, builder, sig, args):
    def array_std_impl(arry):
        return arry.var() ** 0.5
    res = context.compile_internal(builder, array_std_impl, sig, args)
    return impl_ret_untracked(context, builder, sig.return_type, res)


def zero_dim_msg(fn_name):
    msg = ("zero-size array to reduction operation "
           "{0} which has no identity".format(fn_name))
    return msg


def _is_nat(x):
    pass


@overload(_is_nat)
def ol_is_nat(x):
    if numpy_version >= (1, 18):
        return lambda x: np.isnat(x)
    else:
        nat = x('NaT')
        return lambda x: x == nat


@lower_builtin(np.min, types.Array)
@lower_builtin("array.min", types.Array)
def array_min(context, builder, sig, args):
    ty = sig.args[0].dtype
    MSG = zero_dim_msg('minimum')

    if isinstance(ty, (types.NPDatetime, types.NPTimedelta)):
        # NP < 1.18: NaT is smaller than every other value, but it is
        # ignored as far as min() is concerned.
        # NP >= 1.18: NaT dominates like NaN
        def array_min_impl(arry):
            if arry.size == 0:
                raise ValueError(MSG)

            it = np.nditer(arry)
            min_value = next(it).take(0)
            if _is_nat(min_value):
                return min_value

            for view in it:
                v = view.item()
                if _is_nat(v):
                    if numpy_version >= (1, 18):
                        return v
                    else:
                        continue
                if v < min_value:
                    min_value = v
            return min_value

    elif isinstance(ty, types.Complex):
        def array_min_impl(arry):
            if arry.size == 0:
                raise ValueError(MSG)

            it = np.nditer(arry)
            min_value = next(it).take(0)

            for view in it:
                v = view.item()
                if v.real < min_value.real:
                    min_value = v
                elif v.real == min_value.real:
                    if v.imag < min_value.imag:
                        min_value = v
            return min_value

    elif isinstance(ty, types.Float):
        def array_min_impl(arry):
            if arry.size == 0:
                raise ValueError(MSG)

            it = np.nditer(arry)
            min_value = next(it).take(0)
            if np.isnan(min_value):
                return min_value

            for view in it:
                v = view.item()
                if np.isnan(v):
                    return v
                if v < min_value:
                    min_value = v
            return min_value

    else:
        def array_min_impl(arry):
            if arry.size == 0:
                raise ValueError(MSG)

            it = np.nditer(arry)
            min_value = next(it).take(0)

            for view in it:
                v = view.item()
                if v < min_value:
                    min_value = v
            return min_value

    res = context.compile_internal(builder, array_min_impl, sig, args)
    return impl_ret_borrowed(context, builder, sig.return_type, res)


@lower_builtin(np.max, types.Array)
@lower_builtin("array.max", types.Array)
def array_max(context, builder, sig, args):
    ty = sig.args[0].dtype
    MSG = zero_dim_msg('maximum')

    if isinstance(ty, (types.NPDatetime, types.NPTimedelta)):
        # NP < 1.18: NaT is smaller than every other value, but it is
        # ignored as far as min() is concerned.
        # NP >= 1.18: NaT dominates like NaN
        def array_max_impl(arry):
            if arry.size == 0:
                raise ValueError(MSG)

            it = np.nditer(arry)
            max_value = next(it).take(0)
            if _is_nat(max_value):
                return max_value

            for view in it:
                v = view.item()
                if _is_nat(v):
                    if numpy_version >= (1, 18):
                        return v
                    else:
                        continue
                if v > max_value:
                    max_value = v
            return max_value

    elif isinstance(ty, types.Complex):
        def array_max_impl(arry):
            if arry.size == 0:
                raise ValueError(MSG)

            it = np.nditer(arry)
            max_value = next(it).take(0)

            for view in it:
                v = view.item()
                if v.real > max_value.real:
                    max_value = v
                elif v.real == max_value.real:
                    if v.imag > max_value.imag:
                        max_value = v
            return max_value

    elif isinstance(ty, types.Float):
        def array_max_impl(arry):
            if arry.size == 0:
                raise ValueError(MSG)

            it = np.nditer(arry)
            max_value = next(it).take(0)
            if np.isnan(max_value):
                return max_value

            for view in it:
                v = view.item()
                if np.isnan(v):
                    return v
                if v > max_value:
                    max_value = v
            return max_value

    else:
        def array_max_impl(arry):
            if arry.size == 0:
                raise ValueError(MSG)

            it = np.nditer(arry)
            max_value = next(it).take(0)

            for view in it:
                v = view.item()
                if v > max_value:
                    max_value = v
            return max_value

    res = context.compile_internal(builder, array_max_impl, sig, args)
    return impl_ret_borrowed(context, builder, sig.return_type, res)


@lower_builtin(np.argmin, types.Array)
@lower_builtin("array.argmin", types.Array)
def array_argmin(context, builder, sig, args):
    ty = sig.args[0].dtype

    if (isinstance(ty, (types.NPDatetime, types.NPTimedelta))):
        def array_argmin_impl(arry):
            if arry.size == 0:
                raise ValueError("attempt to get argmin of an empty sequence")
            it = np.nditer(arry)
            min_value = next(it).take(0)
            min_idx = 0
            if _is_nat(min_value):
                return min_idx

            idx = 1
            for view in it:
                v = view.item()
                if _is_nat(v):
                    if numpy_version >= (1, 18):
                        return idx
                    else:
                        idx += 1
                        continue
                if v < min_value:
                    min_value = v
                    min_idx = idx
                idx += 1
            return min_idx

    elif isinstance(ty, types.Float):
        def array_argmin_impl(arry):
            if arry.size == 0:
                raise ValueError("attempt to get argmin of an empty sequence")
            for v in arry.flat:
                min_value = v
                min_idx = 0
                break
            if np.isnan(min_value):
                return min_idx

            idx = 0
            for v in arry.flat:
                if np.isnan(v):
                    return idx
                if v < min_value:
                    min_value = v
                    min_idx = idx
                idx += 1
            return min_idx

    else:
        def array_argmin_impl(arry):
            if arry.size == 0:
                raise ValueError("attempt to get argmin of an empty sequence")
            for v in arry.flat:
                min_value = v
                min_idx = 0
                break
            else:
                raise RuntimeError('unreachable')

            idx = 0
            for v in arry.flat:
                if v < min_value:
                    min_value = v
                    min_idx = idx
                idx += 1
            return min_idx
    res = context.compile_internal(builder, array_argmin_impl, sig, args)
    return impl_ret_untracked(context, builder, sig.return_type, res)


@lower_builtin(np.argmax, types.Array)
@lower_builtin("array.argmax", types.Array)
def array_argmax(context, builder, sig, args):
    ty = sig.args[0].dtype

    if (isinstance(ty, (types.NPDatetime, types.NPTimedelta))):
        def array_argmax_impl(arry):
            if arry.size == 0:
                raise ValueError("attempt to get argmax of an empty sequence")
            it = np.nditer(arry)
            max_value = next(it).take(0)
            max_idx = 0
            if _is_nat(max_value):
                return max_idx

            idx = 1
            for view in it:
                v = view.item()
                if _is_nat(v):
                    if numpy_version >= (1, 18):
                        return idx
                    else:
                        idx += 1
                        continue
                if v > max_value:
                    max_value = v
                    max_idx = idx
                idx += 1
            return max_idx

    elif isinstance(ty, types.Float):
        def array_argmax_impl(arry):
            if arry.size == 0:
                raise ValueError("attempt to get argmax of an empty sequence")
            for v in arry.flat:
                max_value = v
                max_idx = 0
                break
            if np.isnan(max_value):
                return max_idx

            idx = 0
            for v in arry.flat:
                if np.isnan(v):
                    return idx
                if v > max_value:
                    max_value = v
                    max_idx = idx
                idx += 1
            return max_idx

    else:
        def array_argmax_impl(arry):
            if arry.size == 0:
                raise ValueError("attempt to get argmax of an empty sequence")
            for v in arry.flat:
                max_value = v
                max_idx = 0
                break

            idx = 0
            for v in arry.flat:
                if v > max_value:
                    max_value = v
                    max_idx = idx
                idx += 1
            return max_idx
    res = context.compile_internal(builder, array_argmax_impl, sig, args)
    return impl_ret_untracked(context, builder, sig.return_type, res)


@overload(np.all)
@overload_method(types.Array, "all")
def np_all(a):
    def flat_all(a):
        for v in np.nditer(a):
            if not v.item():
                return False
        return True

    return flat_all


@overload(np.any)
@overload_method(types.Array, "any")
def np_any(a):
    def flat_any(a):
        for v in np.nditer(a):
            if v.item():
                return True
        return False

    return flat_any


def get_isnan(dtype):
    """
    A generic isnan() function
    """
    if isinstance(dtype, (types.Float, types.Complex)):
        return np.isnan
    else:
        @register_jitable
        def _trivial_isnan(x):
            return False
        return _trivial_isnan


@register_jitable
def less_than(a, b):
    return a < b


@register_jitable
def greater_than(a, b):
    return a > b


@register_jitable
def check_array(a):
    if a.size == 0:
        raise ValueError('zero-size array to reduction operation not possible')


def _check_is_integer(v, name):
    if not isinstance(v, (int, types.Integer)):
        raise TypingError('{} must be an integer'.format(name))


def nan_min_max_factory(comparison_op, is_complex_dtype):
    if is_complex_dtype:
        def impl(a):
            arr = np.asarray(a)
            check_array(arr)
            it = np.nditer(arr)
            return_val = next(it).take(0)
            for view in it:
                v = view.item()
                if np.isnan(return_val.real) and not np.isnan(v.real):
                    return_val = v
                else:
                    if comparison_op(v.real, return_val.real):
                        return_val = v
                    elif v.real == return_val.real:
                        if comparison_op(v.imag, return_val.imag):
                            return_val = v
            return return_val
    else:
        def impl(a):
            arr = np.asarray(a)
            check_array(arr)
            it = np.nditer(arr)
            return_val = next(it).take(0)
            for view in it:
                v = view.item()
                if not np.isnan(v):
                    if not comparison_op(return_val, v):
                        return_val = v
            return return_val

    return impl


real_nanmin = register_jitable(
    nan_min_max_factory(less_than, is_complex_dtype=False)
)
real_nanmax = register_jitable(
    nan_min_max_factory(greater_than, is_complex_dtype=False)
)
complex_nanmin = register_jitable(
    nan_min_max_factory(less_than, is_complex_dtype=True)
)
complex_nanmax = register_jitable(
    nan_min_max_factory(greater_than, is_complex_dtype=True)
)


@overload(np.nanmin)
def np_nanmin(a):
    dt = determine_dtype(a)
    if np.issubdtype(dt, np.complexfloating):
        return complex_nanmin
    else:
        return real_nanmin


@overload(np.nanmax)
def np_nanmax(a):
    dt = determine_dtype(a)
    if np.issubdtype(dt, np.complexfloating):
        return complex_nanmax
    else:
        return real_nanmax


@overload(np.nanmean)
def np_nanmean(a):
    if not isinstance(a, types.Array):
        return
    isnan = get_isnan(a.dtype)

    def nanmean_impl(a):
        c = 0.0
        count = 0
        for view in np.nditer(a):
            v = view.item()
            if not isnan(v):
                c += v.item()
                count += 1
        # np.divide() doesn't raise ZeroDivisionError
        return np.divide(c, count)

    return nanmean_impl


@register_jitable
def compute_sum_of_square_diffs(a, isnan):
    m = np.nanmean(a)
    ssd = 0.0
    count = 0
    for view in np.nditer(a):
        v = view.item()
        if not isnan(v):
            val = (v - m)
            ssd += np.real(val * np.conj(val))
            count += 1
    return ssd.item(), count


@overload(np.nanvar)
def np_nanvar(a, ddof=0):
    if not isinstance(a, types.Array):
        return

    isnan = get_isnan(a.dtype)

    #FIXME: ddof is evaluated to types.Integer when np_nanvar is called
    #  from other function. But, to int when np_nanvar called directly
    ddof_types = (int, float, types.Integer, types.Float, types.Omitted)
    if not isinstance(ddof, ddof_types):
        return

    def nanvar_impl(a, ddof=0):
        # Compute the mean
        ssd, count = compute_sum_of_square_diffs(a, isnan)
        count = count - ddof
        if count <= 0:
            return np.nan
        # np.divide() doesn't raise ZeroDivisionError
        # print("ssd = ", ssd, ";count = ", count)
        return np.divide(ssd, count)

    return nanvar_impl


@overload(np.nanstd)
def np_nanstd(a, ddof=0):
    if not isinstance(a, types.Array):
        return

    def nanstd_impl(a, ddof=0):
        return np.nanvar(a, ddof) ** 0.5

    return nanstd_impl


@overload(np.nansum)
def np_nansum(a):
    if not isinstance(a, types.Array):
        return
    if isinstance(a.dtype, types.Integer):
        retty = types.intp
    else:
        retty = a.dtype
    zero = retty(0)
    isnan = get_isnan(a.dtype)

    def nansum_impl(a):
        c = zero
        for view in np.nditer(a):
            v = view.item()
            if not isnan(v):
                c += v
        return c

    return nansum_impl


@overload(np.nanprod)
def np_nanprod(a):
    if not isinstance(a, types.Array):
        return
    if isinstance(a.dtype, types.Integer):
        retty = types.intp
    else:
        retty = a.dtype
    one = retty(1)
    isnan = get_isnan(a.dtype)

    def nanprod_impl(a):
        c = one
        for view in np.nditer(a):
            v = view.item()
            if not isnan(v):
                c *= v
        return c

    return nanprod_impl


@overload(np.nancumprod)
def np_nancumprod(a):
    if not isinstance(a, types.Array):
        return

    if isinstance(a.dtype, (types.Boolean, types.Integer)):
        # dtype cannot possibly contain NaN
        return lambda a: np.cumprod(a)
    else:
        retty = a.dtype
        is_nan = get_isnan(retty)
        one = retty(1)

        def nancumprod_impl(a):
            out = np.empty(a.size, retty)
            c = one
            for idx, v in enumerate(a.flat):
                if ~is_nan(v):
                    c *= v
                out[idx] = c
            return out

        return nancumprod_impl


@overload(np.nancumsum)
def np_nancumsum(a):
    if not isinstance(a, types.Array):
        return

    if isinstance(a.dtype, (types.Boolean, types.Integer)):
        # dtype cannot possibly contain NaN
        return lambda a: np.cumsum(a)
    else:
        retty = a.dtype
        is_nan = get_isnan(retty)
        zero = retty(0)

        def nancumsum_impl(a):
            out = np.empty(a.size, retty)
            c = zero
            for idx, v in enumerate(a.flat):
                if ~is_nan(v):
                    c += v
                out[idx] = c
            return out

        return nancumsum_impl


@register_jitable
def prepare_ptp_input(a):
    arr = _asarray(a)
    if len(arr) == 0:
        raise ValueError('zero-size array reduction not possible')
    else:
        return arr


def _compute_current_val_impl_gen(op):
    def _compute_current_val_impl(current_val, val):
        if isinstance(current_val, types.Complex):
            # The sort order for complex numbers is lexicographic. If both the
            # real and imaginary parts are non-nan then the order is determined
            # by the real parts except when they are equal, in which case the
            # order is determined by the imaginary parts.
            # https://github.com/numpy/numpy/blob/577a86e/numpy/core/fromnumeric.py#L874-L877    # noqa: E501
            def impl(current_val, val):
                if op(val.real, current_val.real):
                    return val
                elif (val.real == current_val.real
                        and op(val.imag, current_val.imag)):
                    return val
                return current_val
        else:
            def impl(current_val, val):
                return val if op(val, current_val) else current_val
        return impl
    return _compute_current_val_impl


_compute_a_max = generated_jit(_compute_current_val_impl_gen(greater_than))
_compute_a_min = generated_jit(_compute_current_val_impl_gen(less_than))


@generated_jit
def _early_return(val):
    UNUSED = 0
    if isinstance(val, types.Complex):
        def impl(val):
            if np.isnan(val.real):
                if np.isnan(val.imag):
                    return True, np.nan + np.nan * 1j
                else:
                    return True, np.nan + 0j
            else:
                return False, UNUSED
    elif isinstance(val, types.Float):
        def impl(val):
            if np.isnan(val):
                return True, np.nan
            else:
                return False, UNUSED
    else:
        def impl(val):
            return False, UNUSED
    return impl


@overload_method(types.Array, 'ptp')
@overload(np.ptp)
def np_ptp(a):

    if hasattr(a, 'dtype'):
        if isinstance(a.dtype, types.Boolean):
            raise TypingError("Boolean dtype is unsupported (as per NumPy)")
            # Numpy raises a TypeError

    def np_ptp_impl(a):
        arr = prepare_ptp_input(a)

        a_flat = arr.flat
        a_min = a_flat[0]
        a_max = a_flat[0]

        for i in range(arr.size):
            val = a_flat[i]
            take_branch, retval = _early_return(val)
            if take_branch:
                return retval
            a_max = _compute_a_max(a_max, val)
            a_min = _compute_a_min(a_min, val)

        return a_max - a_min

    return np_ptp_impl


#----------------------------------------------------------------------------
# Median and partitioning

@register_jitable
def nan_aware_less_than(a, b):
    if np.isnan(a):
        return False
    else:
        if np.isnan(b):
            return True
        else:
            return a < b


def _partition_factory(pivotimpl):
    def _partition(A, low, high):
        mid = (low + high) >> 1
        # NOTE: the pattern of swaps below for the pivot choice and the
        # partitioning gives good results (i.e. regular O(n log n))
        # on sorted, reverse-sorted, and uniform arrays.  Subtle changes
        # risk breaking this property.

        # Use median of three {low, middle, high} as the pivot
        if pivotimpl(A[mid], A[low]):
            A[low], A[mid] = A[mid], A[low]
        if pivotimpl(A[high], A[mid]):
            A[high], A[mid] = A[mid], A[high]
        if pivotimpl(A[mid], A[low]):
            A[low], A[mid] = A[mid], A[low]
        pivot = A[mid]

        A[high], A[mid] = A[mid], A[high]
        i = low
        j = high - 1
        while True:
            while i < high and pivotimpl(A[i], pivot):
                i += 1
            while j >= low and pivotimpl(pivot, A[j]):
                j -= 1
            if i >= j:
                break
            A[i], A[j] = A[j], A[i]
            i += 1
            j -= 1
        # Put the pivot back in its final place (all items before `i`
        # are smaller than the pivot, all items at/after `i` are larger)
        A[i], A[high] = A[high], A[i]
        return i
    return _partition


_partition = register_jitable(_partition_factory(less_than))
_partition_w_nan = register_jitable(_partition_factory(nan_aware_less_than))


def _select_factory(partitionimpl):
    def _select(arry, k, low, high):
        """
        Select the k'th smallest element in array[low:high + 1].
        """
        i = partitionimpl(arry, low, high)
        while i != k:
            if i < k:
                low = i + 1
                i = partitionimpl(arry, low, high)
            else:
                high = i - 1
                i = partitionimpl(arry, low, high)
        return arry[k]
    return _select


_select = register_jitable(_select_factory(_partition))
_select_w_nan = register_jitable(_select_factory(_partition_w_nan))


@register_jitable
def _select_two(arry, k, low, high):
    """
    Select the k'th and k+1'th smallest elements in array[low:high + 1].

    This is significantly faster than doing two independent selections
    for k and k+1.
    """
    while True:
        assert high > low  # by construction
        i = _partition(arry, low, high)
        if i < k:
            low = i + 1
        elif i > k + 1:
            high = i - 1
        elif i == k:
            _select(arry, k + 1, i + 1, high)
            break
        else:  # i == k + 1
            _select(arry, k, low, i - 1)
            break

    return arry[k], arry[k + 1]


@register_jitable
def _median_inner(temp_arry, n):
    """
    The main logic of the median() call.  *temp_arry* must be disposable,
    as this function will mutate it.
    """
    low = 0
    high = n - 1
    half = n >> 1
    if n & 1 == 0:
        a, b = _select_two(temp_arry, half - 1, low, high)
        return (a + b) / 2
    else:
        return _select(temp_arry, half, low, high)


@overload(np.median)
def np_median(a):
    if not isinstance(a, types.Array):
        return

    def median_impl(a):
        # np.median() works on the flattened array, and we need a temporary
        # workspace anyway
        temp_arry = a.flatten()
        n = temp_arry.shape[0]
        return _median_inner(temp_arry, n)

    return median_impl


@register_jitable
def _collect_percentiles_inner(a, q):
    n = len(a)

    if n == 1:
        # single element array; output same for all percentiles
        out = np.full(len(q), a[0], dtype=np.float64)
    else:
        out = np.empty(len(q), dtype=np.float64)
        for i in range(len(q)):
            percentile = q[i]

            # bypass pivoting where requested percentile is 100
            if percentile == 100:
                val = np.max(a)
                # heuristics to handle infinite values a la NumPy
                if ~np.all(np.isfinite(a)):
                    if ~np.isfinite(val):
                        val = np.nan

            # bypass pivoting where requested percentile is 0
            elif percentile == 0:
                val = np.min(a)
                # convoluted heuristics to handle infinite values a la NumPy
                if ~np.all(np.isfinite(a)):
                    num_pos_inf = np.sum(a == np.inf)
                    num_neg_inf = np.sum(a == -np.inf)
                    num_finite = n - (num_neg_inf + num_pos_inf)
                    if num_finite == 0:
                        val = np.nan
                    if num_pos_inf == 1 and n == 2:
                        val = np.nan
                    if num_neg_inf > 1:
                        val = np.nan
                    if num_finite == 1:
                        if num_pos_inf > 1:
                            if num_neg_inf != 1:
                                val = np.nan

            else:
                # linear interp between closest ranks
                rank = 1 + (n - 1) * np.true_divide(percentile, 100.0)
                f = math.floor(rank)
                m = rank - f
                lower, upper = _select_two(a, k=int(f - 1), low=0, high=(n - 1))
                val = lower * (1 - m) + upper * m
            out[i] = val

    return out


@register_jitable
def _can_collect_percentiles(a, nan_mask, skip_nan):
    if skip_nan:
        a = a[~nan_mask]
        if len(a) == 0:
            return False  # told to skip nan, but no elements remain
    else:
        if np.any(nan_mask):
            return False  # told *not* to skip nan, but nan encountered

    if len(a) == 1:  # single element array
        val = a[0]
        return np.isfinite(val)  # can collect percentiles if element is finite
    else:
        return True


@register_jitable
def check_valid(q, q_upper_bound):
    valid = True

    # avoid expensive reductions where possible
    if q.ndim == 1 and q.size < 10:
        for i in range(q.size):
            if q[i] < 0.0 or q[i] > q_upper_bound or np.isnan(q[i]):
                valid = False
                break
    else:
        if np.any(np.isnan(q)) or np.any(q < 0.0) or np.any(q > q_upper_bound):
            valid = False

    return valid


@register_jitable
def percentile_is_valid(q):
    if not check_valid(q, q_upper_bound=100.0):
        raise ValueError('Percentiles must be in the range [0, 100]')


@register_jitable
def quantile_is_valid(q):
    if not check_valid(q, q_upper_bound=1.0):
        raise ValueError('Quantiles must be in the range [0, 1]')


@register_jitable
def _collect_percentiles(a, q, check_q, factor, skip_nan):
    q = np.asarray(q, dtype=np.float64).flatten()
    check_q(q)
    q = q * factor

    temp_arry = np.asarray(a, dtype=np.float64).flatten()
    nan_mask = np.isnan(temp_arry)

    if _can_collect_percentiles(temp_arry, nan_mask, skip_nan):
        temp_arry = temp_arry[~nan_mask]
        out = _collect_percentiles_inner(temp_arry, q)
    else:
        out = np.full(len(q), np.nan)

    return out


def _percentile_quantile_inner(a, q, skip_nan, factor, check_q):
    """
    The underlying algorithm to find percentiles and quantiles
    is the same, hence we converge onto the same code paths
    in this inner function implementation
    """
    dt = determine_dtype(a)
    if np.issubdtype(dt, np.complexfloating):
        raise TypingError('Not supported for complex dtype')
        # this could be supported, but would require a
        # lexicographic comparison

    def np_percentile_q_scalar_impl(a, q):
        return _collect_percentiles(a, q, check_q, factor, skip_nan)[0]

    def np_percentile_impl(a, q):
        return _collect_percentiles(a, q, check_q, factor, skip_nan)

    if isinstance(q, (types.Number, types.Boolean)):
        return np_percentile_q_scalar_impl
    elif isinstance(q, types.Array) and q.ndim == 0:
        return np_percentile_q_scalar_impl
    else:
        return np_percentile_impl


@overload(np.percentile)
def np_percentile(a, q):
    return _percentile_quantile_inner(
        a, q, skip_nan=False, factor=1.0, check_q=percentile_is_valid
    )


@overload(np.nanpercentile)
def np_nanpercentile(a, q):
    return _percentile_quantile_inner(
        a, q, skip_nan=True, factor=1.0, check_q=percentile_is_valid
    )


@overload(np.quantile)
def np_quantile(a, q):
    return _percentile_quantile_inner(
        a, q, skip_nan=False, factor=100.0, check_q=quantile_is_valid
    )


@overload(np.nanquantile)
def np_nanquantile(a, q):
    return _percentile_quantile_inner(
        a, q, skip_nan=True, factor=100.0, check_q=quantile_is_valid
    )


@overload(np.nanmedian)
def np_nanmedian(a):
    if not isinstance(a, types.Array):
        return
    isnan = get_isnan(a.dtype)

    def nanmedian_impl(a):
        # Create a temporary workspace with only non-NaN values
        temp_arry = np.empty(a.size, a.dtype)
        n = 0
        for view in np.nditer(a):
            v = view.item()
            if not isnan(v):
                temp_arry[n] = v
                n += 1

        # all NaNs
        if n == 0:
            return np.nan

        return _median_inner(temp_arry, n)

    return nanmedian_impl


@register_jitable
def np_partition_impl_inner(a, kth_array):

    # allocate and fill empty array rather than copy a and mutate in place
    # as the latter approach fails to preserve strides
    out = np.empty_like(a)

    idx = np.ndindex(a.shape[:-1])  # Numpy default partition axis is -1
    for s in idx:
        arry = a[s].copy()
        low = 0
        high = len(arry) - 1

        for kth in kth_array:
            _select_w_nan(arry, kth, low, high)
            low = kth  # narrow span of subsequent partition

        out[s] = arry
    return out


@register_jitable
def valid_kths(a, kth):
    """
    Returns a sorted, unique array of kth values which serve
    as indexers for partitioning the input array, a.

    If the absolute value of any of the provided values
    is greater than a.shape[-1] an exception is raised since
    we are partitioning along the last axis (per Numpy default
    behaviour).

    Values less than 0 are transformed to equivalent positive
    index values.
    """
    # cast boolean to int, where relevant
    kth_array = _asarray(kth).astype(np.int64)

    if kth_array.ndim != 1:
        raise ValueError('kth must be scalar or 1-D')
        # numpy raises ValueError: object too deep for desired array

    if np.any(np.abs(kth_array) >= a.shape[-1]):
        raise ValueError("kth out of bounds")

    out = np.empty_like(kth_array)

    for index, val in np.ndenumerate(kth_array):
        if val < 0:
            out[index] = val + a.shape[-1]  # equivalent positive index
        else:
            out[index] = val

    return np.unique(out)


@overload(np.partition)
def np_partition(a, kth):

    if not isinstance(a, (types.Array, types.Sequence, types.Tuple)):
        raise TypeError('The first argument must be an array-like')

    if isinstance(a, types.Array) and a.ndim == 0:
        raise TypeError('The first argument must be at least 1-D (found 0-D)')

    kthdt = getattr(kth, 'dtype', kth)
    if not isinstance(kthdt, (types.Boolean, types.Integer)):
        # bool gets cast to int subsequently
        raise TypeError('Partition index must be integer')

    def np_partition_impl(a, kth):
        a_tmp = _asarray(a)
        if a_tmp.size == 0:
            return a_tmp.copy()
        else:
            kth_array = valid_kths(a_tmp, kth)
            return np_partition_impl_inner(a_tmp, kth_array)

    return np_partition_impl


#----------------------------------------------------------------------------
# Building matrices

@register_jitable
def _tri_impl(N, M, k):
    shape = max(0, N), max(0, M)  # numpy floors each dimension at 0
    out = np.empty(shape, dtype=np.float64)  # numpy default dtype

    for i in range(shape[0]):
        m_max = min(max(0, i + k + 1), shape[1])
        out[i, :m_max] = 1
        out[i, m_max:] = 0

    return out


@overload(np.tri)
def np_tri(N, M=None, k=0):

    # we require k to be integer, unlike numpy
    _check_is_integer(k, 'k')

    def tri_impl(N, M=None, k=0):
        if M is None:
            M = N
        return _tri_impl(N, M, k)

    return tri_impl


@register_jitable
def _make_square(m):
    """
    Takes a 1d array and tiles it to form a square matrix
    - i.e. a facsimile of np.tile(m, (len(m), 1))
    """
    assert m.ndim == 1

    len_m = len(m)
    out = np.empty((len_m, len_m), dtype=m.dtype)

    for i in range(len_m):
        out[i] = m

    return out


@register_jitable
def np_tril_impl_2d(m, k=0):
    mask = np.tri(m.shape[-2], M=m.shape[-1], k=k).astype(np.uint)
    return np.where(mask, m, np.zeros_like(m, dtype=m.dtype))


@overload(np.tril)
def my_tril(m, k=0):

    # we require k to be integer, unlike numpy
    _check_is_integer(k, 'k')

    def np_tril_impl_1d(m, k=0):
        m_2d = _make_square(m)
        return np_tril_impl_2d(m_2d, k)

    def np_tril_impl_multi(m, k=0):
        mask = np.tri(m.shape[-2], M=m.shape[-1], k=k).astype(np.uint)
        idx = np.ndindex(m.shape[:-2])
        z = np.empty_like(m)
        zero_opt = np.zeros_like(mask, dtype=m.dtype)
        for sel in idx:
            z[sel] = np.where(mask, m[sel], zero_opt)
        return z

    if m.ndim == 1:
        return np_tril_impl_1d
    elif m.ndim == 2:
        return np_tril_impl_2d
    else:
        return np_tril_impl_multi


@overload(np.tril_indices)
def np_tril_indices(n, k=0, m=None):

    # we require integer arguments, unlike numpy
    _check_is_integer(n, 'n')
    _check_is_integer(k, 'k')
    if not is_nonelike(m):
        _check_is_integer(m, 'm')

    def np_tril_indices_impl(n, k=0, m=None):
        return np.nonzero(np.tri(n, m, k=k))
    return np_tril_indices_impl


@overload(np.tril_indices_from)
def np_tril_indices_from(arr, k=0):

    # we require k to be integer, unlike numpy
    _check_is_integer(k, 'k')

    if arr.ndim != 2:
        raise TypingError("input array must be 2-d")

    def np_tril_indices_from_impl(arr, k=0):
        return np.tril_indices(arr.shape[0], k=k, m=arr.shape[1])
    return np_tril_indices_from_impl


@register_jitable
def np_triu_impl_2d(m, k=0):
    mask = np.tri(m.shape[-2], M=m.shape[-1], k=k - 1).astype(np.uint)
    return np.where(mask, np.zeros_like(m, dtype=m.dtype), m)


@overload(np.triu)
def my_triu(m, k=0):
    # we require k to be integer, unlike numpy
    _check_is_integer(k, 'k')

    def np_triu_impl_1d(m, k=0):
        m_2d = _make_square(m)
        return np_triu_impl_2d(m_2d, k)

    def np_triu_impl_multi(m, k=0):
        mask = np.tri(m.shape[-2], M=m.shape[-1], k=k - 1).astype(np.uint)
        idx = np.ndindex(m.shape[:-2])
        z = np.empty_like(m)
        zero_opt = np.zeros_like(mask, dtype=m.dtype)
        for sel in idx:
            z[sel] = np.where(mask, zero_opt, m[sel])
        return z

    if m.ndim == 1:
        return np_triu_impl_1d
    elif m.ndim == 2:
        return np_triu_impl_2d
    else:
        return np_triu_impl_multi


@overload(np.triu_indices)
def np_triu_indices(n, k=0, m=None):

    # we require integer arguments, unlike numpy
    _check_is_integer(n, 'n')
    _check_is_integer(k, 'k')
    if not is_nonelike(m):
        _check_is_integer(m, 'm')

    def np_triu_indices_impl(n, k=0, m=None):
        return np.nonzero(1 - np.tri(n, m, k=k - 1))
    return np_triu_indices_impl


@overload(np.triu_indices_from)
def np_triu_indices_from(arr, k=0):

    # we require k to be integer, unlike numpy
    _check_is_integer(k, 'k')

    if arr.ndim != 2:
        raise TypingError("input array must be 2-d")

    def np_triu_indices_from_impl(arr, k=0):
        return np.triu_indices(arr.shape[0], k=k, m=arr.shape[1])
    return np_triu_indices_from_impl


def _prepare_array(arr):
    pass


@overload(_prepare_array)
def _prepare_array_impl(arr):
    if arr in (None, types.none):
        return lambda arr: np.array(())
    else:
        return lambda arr: _asarray(arr).ravel()


def _dtype_of_compound(inobj):
    obj = inobj
    while True:
        if isinstance(obj, (types.Number, types.Boolean)):
            return as_dtype(obj)
        l = getattr(obj, '__len__', None)
        if l is not None and l() == 0: # empty tuple or similar
            return np.float64
        dt = getattr(obj, 'dtype', None)
        if dt is None:
            raise TypeError("type has no dtype attr")
        if isinstance(obj, types.Sequence):
            obj = obj.dtype
        else:
            return as_dtype(dt)


@overload(np.ediff1d)
def np_ediff1d(ary, to_end=None, to_begin=None):

    if isinstance(ary, types.Array):
        if isinstance(ary.dtype, types.Boolean):
            raise TypeError("Boolean dtype is unsupported (as per NumPy)")
            # Numpy tries to do this: return ary[1:] - ary[:-1] which
            # results in a TypeError exception being raised

    # since np 1.16 there are casting checks for to_end and to_begin to make
    # sure they are compatible with the ary
    if numpy_version >= (1, 16):
        ary_dt = _dtype_of_compound(ary)
        to_begin_dt = None
        if not(is_nonelike(to_begin)):
            to_begin_dt = _dtype_of_compound(to_begin)
        to_end_dt = None
        if not(is_nonelike(to_end)):
            to_end_dt = _dtype_of_compound(to_end)

        if to_begin_dt is not None and not np.can_cast(to_begin_dt, ary_dt):
            msg = "dtype of to_begin must be compatible with input ary"
            raise TypeError(msg)

        if to_end_dt is not None and not np.can_cast(to_end_dt, ary_dt):
            msg = "dtype of to_end must be compatible with input ary"
            raise TypeError(msg)

    def np_ediff1d_impl(ary, to_end=None, to_begin=None):
        # transform each input into an equivalent 1d array
        start = _prepare_array(to_begin)
        mid = _prepare_array(ary)
        end = _prepare_array(to_end)

        out_dtype = mid.dtype
        # output array dtype determined by ary dtype, per NumPy
        # (for the most part); an exception to the rule is a zero length
        # array-like, where NumPy falls back to np.float64; this behaviour
        # is *not* replicated

        if len(mid) > 0:
            out = np.empty((len(start) + len(mid) + len(end) - 1),
                           dtype=out_dtype)
            start_idx = len(start)
            mid_idx = len(start) + len(mid) - 1
            out[:start_idx] = start
            out[start_idx:mid_idx] = np.diff(mid)
            out[mid_idx:] = end
        else:
            out = np.empty((len(start) + len(end)), dtype=out_dtype)
            start_idx = len(start)
            out[:start_idx] = start
            out[start_idx:] = end
        return out

    return np_ediff1d_impl


def _select_element(arr):
    pass


@overload(_select_element)
def _select_element_impl(arr):
    zerod = getattr(arr, 'ndim', None) == 0
    if zerod:
        def impl(arr):
            x = np.array((1,), dtype=arr.dtype)
            x[:] = arr
            return x[0]
        return impl
    else:
        def impl(arr):
            return arr
        return impl


def _get_d(dx, x):
    pass


@overload(_get_d)
def get_d_impl(x, dx):
    if is_nonelike(x):
        def impl(x, dx):
            return np.asarray(dx)
    else:
        def impl(x, dx):
            return np.diff(np.asarray(x))
    return impl


@overload(np.trapz)
def np_trapz(y, x=None, dx=1.0):

    if isinstance(y, (types.Number, types.Boolean)):
        raise TypingError('y cannot be a scalar')
    elif isinstance(y, types.Array) and y.ndim == 0:
        raise TypingError('y cannot be 0D')
        # NumPy raises IndexError: list assignment index out of range

    # inspired by:
    # https://github.com/numpy/numpy/blob/7ee52003/numpy/lib/function_base.py#L4040-L4065    # noqa: E501
    def impl(y, x=None, dx=1.0):
        yarr = np.asarray(y)
        d = _get_d(x, dx)
        y_ave = (yarr[..., slice(1, None)] + yarr[..., slice(None, -1)]) / 2.0
        ret = np.sum(d * y_ave, -1)
        processed = _select_element(ret)
        return processed

    return impl


@register_jitable
def _np_vander(x, N, increasing, out):
    """
    Generate an N-column Vandermonde matrix from a supplied 1-dimensional
    array, x. Store results in an output matrix, out, which is assumed to
    be of the required dtype.

    Values are accumulated using np.multiply to match the floating point
    precision behaviour of numpy.vander.
    """
    m, n = out.shape
    assert m == len(x)
    assert n == N

    if increasing:
        for i in range(N):
            if i == 0:
                out[:, i] = 1
            else:
                out[:, i] = np.multiply(x, out[:, (i - 1)])
    else:
        for i in range(N - 1, -1, -1):
            if i == N - 1:
                out[:, i] = 1
            else:
                out[:, i] = np.multiply(x, out[:, (i + 1)])


@register_jitable
def _check_vander_params(x, N):
    if x.ndim > 1:
        raise ValueError('x must be a one-dimensional array or sequence.')
    if N < 0:
        raise ValueError('Negative dimensions are not allowed')


@overload(np.vander)
def np_vander(x, N=None, increasing=False):
    if N not in (None, types.none):
        if not isinstance(N, types.Integer):
            raise TypingError('Second argument N must be None or an integer')

    def np_vander_impl(x, N=None, increasing=False):
        if N is None:
            N = len(x)

        _check_vander_params(x, N)

        # allocate output matrix using dtype determined in closure
        out = np.empty((len(x), int(N)), dtype=dtype)

        _np_vander(x, N, increasing, out)
        return out

    def np_vander_seq_impl(x, N=None, increasing=False):
        if N is None:
            N = len(x)

        x_arr = np.array(x)
        _check_vander_params(x_arr, N)

        # allocate output matrix using dtype inferred when x_arr was created
        out = np.empty((len(x), int(N)), dtype=x_arr.dtype)

        _np_vander(x_arr, N, increasing, out)
        return out

    if isinstance(x, types.Array):
        x_dt = as_dtype(x.dtype)
        # replicate numpy behaviour w.r.t.type promotion
        dtype = np.promote_types(x_dt, int)
        return np_vander_impl
    elif isinstance(x, (types.Tuple, types.Sequence)):
        return np_vander_seq_impl


@overload(np.roll)
def np_roll(a, shift):
    if not isinstance(shift, (types.Integer, types.Boolean)):
        raise TypingError('shift must be an integer')

    def np_roll_impl(a, shift):
        arr = np.asarray(a)
        out = np.empty(arr.shape, dtype=arr.dtype)
        # empty_like might result in different contiguity vs NumPy

        arr_flat = arr.flat
        for i in range(arr.size):
            idx = (i + shift) % arr.size
            out.flat[idx] = arr_flat[i]

        return out

    if isinstance(a, (types.Number, types.Boolean)):
        return lambda a, shift: np.asarray(a)
    else:
        return np_roll_impl


#----------------------------------------------------------------------------
# Mathematical functions

LIKELY_IN_CACHE_SIZE = 8


@register_jitable
def binary_search_with_guess(key, arr, length, guess):
    # NOTE: Do not refactor... see note in np_interp function impl below
    # this is a facsimile of binary_search_with_guess prior to 1.15:
    # https://github.com/numpy/numpy/blob/maintenance/1.15.x/numpy/core/src/multiarray/compiled_base.c    # noqa: E501
    # Permanent reference:
    # https://github.com/numpy/numpy/blob/3430d78c01a3b9a19adad75f1acb5ae18286da73/numpy/core/src/multiarray/compiled_base.c#L447    # noqa: E501
    imin = 0
    imax = length

    # Handle keys outside of the arr range first
    if key > arr[length - 1]:
        return length
    elif key < arr[0]:
        return -1

    # If len <= 4 use linear search.
    # From above we know key >= arr[0] when we start.
    if length <= 4:
        i = 1
        while i < length and key >= arr[i]:
            i += 1
        return i - 1

    if guess > length - 3:
        guess = length - 3

    if guess < 1:
        guess = 1

    # check most likely values: guess - 1, guess, guess + 1
    if key < arr[guess]:
        if key < arr[guess - 1]:
            imax = guess - 1

            # last attempt to restrict search to items in cache
            if guess > LIKELY_IN_CACHE_SIZE and \
                    key >= arr[guess - LIKELY_IN_CACHE_SIZE]:
                imin = guess - LIKELY_IN_CACHE_SIZE
        else:
            # key >= arr[guess - 1]
            return guess - 1
    else:
        # key >= arr[guess]
        if key < arr[guess + 1]:
            return guess
        else:
            # key >= arr[guess + 1]
            if key < arr[guess + 2]:
                return guess + 1
            else:
                # key >= arr[guess + 2]
                imin = guess + 2
                # last attempt to restrict search to items in cache
                if (guess < (length - LIKELY_IN_CACHE_SIZE - 1)) and \
                        (key < arr[guess + LIKELY_IN_CACHE_SIZE]):
                    imax = guess + LIKELY_IN_CACHE_SIZE

    # finally, find index by bisection
    while imin < imax:
        imid = imin + ((imax - imin) >> 1)
        if key >= arr[imid]:
            imin = imid + 1
        else:
            imax = imid

    return imin - 1


@register_jitable
def np_interp_impl_complex_fp_inner(x, xp, fp, dtype):
    # NOTE: Do not refactor... see note in np_interp function impl below
    # this is a facsimile of arr_interp_complex prior to 1.16:
    # https://github.com/numpy/numpy/blob/maintenance/1.15.x/numpy/core/src/multiarray/compiled_base.c    # noqa: E501
    # Permanent reference:
    # https://github.com/numpy/numpy/blob/3430d78c01a3b9a19adad75f1acb5ae18286da73/numpy/core/src/multiarray/compiled_base.c#L683    # noqa: E501
    dz = np.asarray(x)
    dx = np.asarray(xp)
    dy = np.asarray(fp)

    if len(dx) == 0:
        raise ValueError('array of sample points is empty')

    if len(dx) != len(dy):
        raise ValueError('fp and xp are not of the same size.')

    if dx.size == 1:
        return np.full(dz.shape, fill_value=dy[0], dtype=dtype)

    dres = np.empty(dz.shape, dtype=dtype)

    lenx = dz.size
    lenxp = len(dx)
    lval = dy[0]
    rval = dy[lenxp - 1]

    if lenxp == 1:
        xp_val = dx[0]
        fp_val = dy[0]

        for i in range(lenx):
            x_val = dz.flat[i]
            if x_val < xp_val:
                dres.flat[i] = lval
            elif x_val > xp_val:
                dres.flat[i] = rval
            else:
                dres.flat[i] = fp_val

    else:
        j = 0

        # only pre-calculate slopes if there are relatively few of them.
        if lenxp <= lenx:
            slopes = np.empty((lenxp - 1), dtype=dtype)
        else:
            slopes = np.empty(0, dtype=dtype)

        if slopes.size:
            for i in range(lenxp - 1):
                inv_dx = 1 / (dx[i + 1] - dx[i])
                real = (dy[i + 1].real - dy[i].real) * inv_dx
                imag = (dy[i + 1].imag - dy[i].imag) * inv_dx
                slopes[i] = real + 1j * imag

        for i in range(lenx):
            x_val = dz.flat[i]

            if np.isnan(x_val):
                real = x_val
                imag = 0.0
                dres.flat[i] = real + 1j * imag
                continue

            j = binary_search_with_guess(x_val, dx, lenxp, j)

            if j == -1:
                dres.flat[i] = lval
            elif j == lenxp:
                dres.flat[i] = rval
            elif j == lenxp - 1:
                dres.flat[i] = dy[j]
            else:
                if slopes.size:
                    slope = slopes[j]
                else:
                    inv_dx = 1 / (dx[j + 1] - dx[j])
                    real = (dy[j + 1].real - dy[j].real) * inv_dx
                    imag = (dy[j + 1].imag - dy[j].imag) * inv_dx
                    slope = real + 1j * imag

                real = slope.real * (x_val - dx[j]) + dy[j].real
                imag = slope.imag * (x_val - dx[j]) + dy[j].imag
                dres.flat[i] = real + 1j * imag

                # NOTE: there's a change in master which is not
                # in any released version of 1.16.x yet... as
                # per the real value implementation, but
                # interpolate real and imaginary parts
                # independently; this will need to be added in
                # due course

    return dres


def np_interp_impl_complex_fp_inner_factory(np117_nan_handling):
    @register_jitable
    def impl(x, xp, fp, dtype):
        # NOTE: Do not refactor... see note in np_interp function impl below
        # this is a facsimile of arr_interp_complex post 1.16 with added
        # branching to support np1.17 style NaN handling.  (see
        # `np117_nan_handling` use)
        # https://github.com/numpy/numpy/blob/maintenance/1.16.x/numpy/core/src/multiarray/compiled_base.c    # noqa: E501
        # Permanent reference:
        # https://github.com/numpy/numpy/blob/971e2e89d08deeae0139d3011d15646fdac13c92/numpy/core/src/multiarray/compiled_base.c#L628    # noqa: E501
        dz = np.asarray(x)
        dx = np.asarray(xp)
        dy = np.asarray(fp)

        if len(dx) == 0:
            raise ValueError('array of sample points is empty')

        if len(dx) != len(dy):
            raise ValueError('fp and xp are not of the same size.')

        if dx.size == 1:
            return np.full(dz.shape, fill_value=dy[0], dtype=dtype)

        dres = np.empty(dz.shape, dtype=dtype)

        lenx = dz.size
        lenxp = len(dx)
        lval = dy[0]
        rval = dy[lenxp - 1]

        if lenxp == 1:
            xp_val = dx[0]
            fp_val = dy[0]

            for i in range(lenx):
                x_val = dz.flat[i]
                if x_val < xp_val:
                    dres.flat[i] = lval
                elif x_val > xp_val:
                    dres.flat[i] = rval
                else:
                    dres.flat[i] = fp_val

        else:
            j = 0

            # only pre-calculate slopes if there are relatively few of them.
            if lenxp <= lenx:
                slopes = np.empty((lenxp - 1), dtype=dtype)
            else:
                slopes = np.empty(0, dtype=dtype)

            if slopes.size:
                for i in range(lenxp - 1):
                    inv_dx = 1 / (dx[i + 1] - dx[i])
                    real = (dy[i + 1].real - dy[i].real) * inv_dx
                    imag = (dy[i + 1].imag - dy[i].imag) * inv_dx
                    slopes[i] = real + 1j * imag

            for i in range(lenx):
                x_val = dz.flat[i]

                if np.isnan(x_val):
                    real = x_val
                    imag = 0.0
                    dres.flat[i] = real + 1j * imag
                    continue

                j = binary_search_with_guess(x_val, dx, lenxp, j)

                if j == -1:
                    dres.flat[i] = lval
                elif j == lenxp:
                    dres.flat[i] = rval
                elif j == lenxp - 1:
                    dres.flat[i] = dy[j]
                elif dx[j] == x_val:
                    # Avoid potential non-finite interpolation
                    dres.flat[i] = dy[j]
                else:
                    if slopes.size:
                        slope = slopes[j]
                    else:
                        inv_dx = 1 / (dx[j + 1] - dx[j])
                        real = (dy[j + 1].real - dy[j].real) * inv_dx
                        imag = (dy[j + 1].imag - dy[j].imag) * inv_dx
                        slope = real + 1j * imag

                    # The following branches mimic the behavior of
                    # different numpy version with regard to handling NaNs.
                    if np117_nan_handling:
                        # Numpy 1.17 handles NaN correctly
                        result = np_interp_impl_complex_fp_innermost_117(
                            x, slope, x_val, dx, dy, i, j,
                        )
                        dres.flat[i] = result
                    else:
                        # Numpy 1.16 does not handles NaN correctly.
                        real = slope.real * (x_val - dx[j]) + dy[j].real
                        imag = slope.imag * (x_val - dx[j]) + dy[j].imag
                        dres.flat[i] = real + 1j * imag
        return dres
    return impl


@register_jitable
def np_interp_impl_complex_fp_innermost_117(x, slope, x_val, dx, dy, i, j):
    # NOTE: Do not refactor... see note in np_interp function impl below
    # this is a copy of innermost part of arr_interp_complex post 1.17:
    # https://github.com/numpy/numpy/blob/maintenance/1.17.x/numpy/core/src/multiarray/compiled_base.c    # noqa: E501
    # Permanent reference:
    # https://github.com/numpy/numpy/blob/91fbe4dde246559fa5b085ebf4bc268e2b89eea8/numpy/core/src/multiarray/compiled_base.c#L798-L812    # noqa: E501

    # If we get nan in one direction, try the other
    real = slope.real * (x_val - dx[j]) + dy[j].real
    if np.isnan(real):
        real = slope.real * (x_val - dx[j + 1]) + dy[j + 1].real
        if np.isnan(real) and dy[j].real == dy[j + 1].real:
            real = dy[j].real

    imag = slope.imag * (x_val - dx[j]) + dy[j].imag
    if np.isnan(imag):
        imag = slope.imag * (x_val - dx[j + 1]) + dy[j + 1].imag
        if np.isnan(imag) and dy[j].imag == dy[j + 1].imag:
            imag = dy[j].imag

    return real + 1j * imag


@register_jitable
def np_interp_impl_inner(x, xp, fp, dtype):
    # NOTE: Do not refactor... see note in np_interp function impl below
    # this is a facsimile of arr_interp prior to 1.16:
    # https://github.com/numpy/numpy/blob/maintenance/1.15.x/numpy/core/src/multiarray/compiled_base.c    # noqa: E501
    # Permanent reference:
    # https://github.com/numpy/numpy/blob/3430d78c01a3b9a19adad75f1acb5ae18286da73/numpy/core/src/multiarray/compiled_base.c#L532    # noqa: E501
    dz = np.asarray(x, dtype=np.float64)
    dx = np.asarray(xp, dtype=np.float64)
    dy = np.asarray(fp, dtype=np.float64)

    if len(dx) == 0:
        raise ValueError('array of sample points is empty')

    if len(dx) != len(dy):
        raise ValueError('fp and xp are not of the same size.')

    if dx.size == 1:
        return np.full(dz.shape, fill_value=dy[0], dtype=dtype)

    dres = np.empty(dz.shape, dtype=dtype)

    lenx = dz.size
    lenxp = len(dx)
    lval = dy[0]
    rval = dy[lenxp - 1]

    if lenxp == 1:
        xp_val = dx[0]
        fp_val = dy[0]

        for i in range(lenx):
            x_val = dz.flat[i]
            if x_val < xp_val:
                dres.flat[i] = lval
            elif x_val > xp_val:
                dres.flat[i] = rval
            else:
                dres.flat[i] = fp_val

    else:
        j = 0

        # only pre-calculate slopes if there are relatively few of them.
        if lenxp <= lenx:
            slopes = (dy[1:] - dy[:-1]) / (dx[1:] - dx[:-1])
        else:
            slopes = np.empty(0, dtype=dtype)

        for i in range(lenx):
            x_val = dz.flat[i]

            if np.isnan(x_val):
                dres.flat[i] = x_val
                continue

            j = binary_search_with_guess(x_val, dx, lenxp, j)

            if j == -1:
                dres.flat[i] = lval
            elif j == lenxp:
                dres.flat[i] = rval
            elif j == lenxp - 1:
                dres.flat[i] = dy[j]
            else:
                if slopes.size:
                    slope = slopes[j]
                else:
                    slope = (dy[j + 1] - dy[j]) / (dx[j + 1] - dx[j])

                dres.flat[i] = slope * (x_val - dx[j]) + dy[j]

                # NOTE: this is in master but not in any released
                # version of 1.16.x yet...
                #
                # If we get nan in one direction, try the other
                # if np.isnan(dres.flat[i]):
                #     dres.flat[i] = slope * (x_val - dx[j + 1]) + dy[j + 1]
                #
                #     if np.isnan(dres.flat[i]) and dy[j] == dy[j + 1]:
                #         dres.flat[i] = dy[j]

    return dres


def np_interp_impl_inner_factory(np117_nan_handling):
    def impl(x, xp, fp, dtype):
        # NOTE: Do not refactor... see note in np_interp function impl below
        # this is a facsimile of arr_interp post 1.16:
        # https://github.com/numpy/numpy/blob/maintenance/1.16.x/numpy/core/src/multiarray/compiled_base.c    # noqa: E501
        # Permanent reference:
        # https://github.com/numpy/numpy/blob/971e2e89d08deeae0139d3011d15646fdac13c92/numpy/core/src/multiarray/compiled_base.c#L473     # noqa: E501
        dz = np.asarray(x, dtype=np.float64)
        dx = np.asarray(xp, dtype=np.float64)
        dy = np.asarray(fp, dtype=np.float64)

        if len(dx) == 0:
            raise ValueError('array of sample points is empty')

        if len(dx) != len(dy):
            raise ValueError('fp and xp are not of the same size.')

        if dx.size == 1:
            return np.full(dz.shape, fill_value=dy[0], dtype=dtype)

        dres = np.empty(dz.shape, dtype=dtype)

        lenx = dz.size
        lenxp = len(dx)
        lval = dy[0]
        rval = dy[lenxp - 1]

        if lenxp == 1:
            xp_val = dx[0]
            fp_val = dy[0]

            for i in range(lenx):
                x_val = dz.flat[i]
                if x_val < xp_val:
                    dres.flat[i] = lval
                elif x_val > xp_val:
                    dres.flat[i] = rval
                else:
                    dres.flat[i] = fp_val

        else:
            j = 0

            # only pre-calculate slopes if there are relatively few of them.
            if lenxp <= lenx:
                slopes = (dy[1:] - dy[:-1]) / (dx[1:] - dx[:-1])
            else:
                slopes = np.empty(0, dtype=dtype)

            for i in range(lenx):
                x_val = dz.flat[i]

                if np.isnan(x_val):
                    dres.flat[i] = x_val
                    continue

                j = binary_search_with_guess(x_val, dx, lenxp, j)

                if j == -1:
                    dres.flat[i] = lval
                elif j == lenxp:
                    dres.flat[i] = rval
                elif j == lenxp - 1:
                    dres.flat[i] = dy[j]
                elif dx[j] == x_val:
                    # Avoid potential non-finite interpolation
                    dres.flat[i] = dy[j]
                else:
                    if slopes.size:
                        slope = slopes[j]
                    else:
                        slope = (dy[j + 1] - dy[j]) / (dx[j + 1] - dx[j])

                    dres.flat[i] = slope * (x_val - dx[j]) + dy[j]

                    # NOTE: this is in np1.17
                    # https://github.com/numpy/numpy/blob/maintenance/1.17.x/numpy/core/src/multiarray/compiled_base.c    # noqa: E501
                    # Permanent reference:
                    # https://github.com/numpy/numpy/blob/91fbe4dde246559fa5b085ebf4bc268e2b89eea8/numpy/core/src/multiarray/compiled_base.c#L610-L616    # noqa: E501
                    #
                    # If we get nan in one direction, try the other
                    if np117_nan_handling:
                        if np.isnan(dres.flat[i]):
                            dres.flat[i] = slope * (x_val - dx[j + 1]) + dy[j + 1]    # noqa: E501
                            if np.isnan(dres.flat[i]) and dy[j] == dy[j + 1]:
                                dres.flat[i] = dy[j]

        return dres
    return impl


np_interp_impl_inner_post_np117 = register_jitable(
    np_interp_impl_inner_factory(np117_nan_handling=True)
)
np_interp_impl_complex_inner_post_np117 = register_jitable(
    np_interp_impl_complex_fp_inner_factory(np117_nan_handling=True)
)
np_interp_impl_inner_pre_np117 = register_jitable(
    np_interp_impl_inner_factory(np117_nan_handling=False)
)
np_interp_impl_complex_inner_pre_np117 = register_jitable(
    np_interp_impl_complex_fp_inner_factory(np117_nan_handling=False)
)


@overload(np.interp)
def np_interp(x, xp, fp):
    # NOTE: there is considerable duplication present in the functions:
    # np_interp_impl_complex_fp_inner_116
    # np_interp_impl_complex_fp_inner
    # np_interp_impl_inner_116
    # np_interp_impl_inner
    #
    # This is because:
    # 1. Replicating basic interp is relatively simple, however matching the
    #    behaviour of NumPy for edge cases is really quite hard, after a
    #    couple of attempts trying to avoid translation of the C source it
    #    was deemed unavoidable.
    # 2. Due to 1. it is much easier to keep track of changes if the Numba
    #    source reflects the NumPy C source, so the duplication is kept.
    # 3. There are significant changes that happened in the NumPy 1.16
    #    release series, hence functions with `np116` appended, they behave
    #    slightly differently!

    if hasattr(xp, 'ndim') and xp.ndim > 1:
        raise TypingError('xp must be 1D')
    if hasattr(fp, 'ndim') and fp.ndim > 1:
        raise TypingError('fp must be 1D')

    complex_dtype_msg = (
        "Cannot cast array data from complex dtype to float64 dtype"
    )

    xp_dt = determine_dtype(xp)
    if np.issubdtype(xp_dt, np.complexfloating):
        raise TypingError(complex_dtype_msg)

    if numpy_version >= (1, 17):
        impl = np_interp_impl_inner_post_np117
        impl_complex = np_interp_impl_complex_inner_post_np117
    elif numpy_version >= (1, 16):
        impl = np_interp_impl_inner_pre_np117
        impl_complex = np_interp_impl_complex_inner_pre_np117
    else:
        impl = np_interp_impl_inner
        impl_complex = np_interp_impl_complex_fp_inner

    fp_dt = determine_dtype(fp)
    dtype = np.result_type(fp_dt, np.float64)

    if np.issubdtype(dtype, np.complexfloating):
        inner = impl_complex
    else:
        inner = impl

    def np_interp_impl(x, xp, fp):
        return inner(x, xp, fp, dtype)

    def np_interp_scalar_impl(x, xp, fp):
        return inner(x, xp, fp, dtype).flat[0]

    if isinstance(x, types.Number):
        if isinstance(x, types.Complex):
            raise TypingError(complex_dtype_msg)
        return np_interp_scalar_impl

    return np_interp_impl


#----------------------------------------------------------------------------
# Statistics

@register_jitable
def row_wise_average(a):
    assert a.ndim == 2

    m, n = a.shape
    out = np.empty((m, 1), dtype=a.dtype)

    for i in range(m):
        out[i, 0] = np.sum(a[i, :]) / n

    return out


@register_jitable
def np_cov_impl_inner(X, bias, ddof):

    # determine degrees of freedom
    if ddof is None:
        if bias:
            ddof = 0
        else:
            ddof = 1

    # determine the normalization factor
    fact = X.shape[1] - ddof

    # numpy warns if less than 0 and floors at 0
    fact = max(fact, 0.0)

    # de-mean
    X -= row_wise_average(X)

    # calculate result - requires blas
    c = np.dot(X, np.conj(X.T))
    c *= np.true_divide(1, fact)
    return c


def _prepare_cov_input_inner():
    pass


@overload(_prepare_cov_input_inner)
def _prepare_cov_input_impl(m, y, rowvar, dtype):
    if y in (None, types.none):
        def _prepare_cov_input_inner(m, y, rowvar, dtype):
            m_arr = np.atleast_2d(_asarray(m))

            if not rowvar:
                m_arr = m_arr.T

            return m_arr
    else:
        def _prepare_cov_input_inner(m, y, rowvar, dtype):
            m_arr = np.atleast_2d(_asarray(m))
            y_arr = np.atleast_2d(_asarray(y))

            # transpose if asked to and not a (1, n) vector - this looks
            # wrong as you might end up transposing one and not the other,
            # but it's what numpy does
            if not rowvar:
                if m_arr.shape[0] != 1:
                    m_arr = m_arr.T
                if y_arr.shape[0] != 1:
                    y_arr = y_arr.T

            m_rows, m_cols = m_arr.shape
            y_rows, y_cols = y_arr.shape

            if m_cols != y_cols:
                raise ValueError("m and y have incompatible dimensions")

            # allocate and fill output array
            out = np.empty((m_rows + y_rows, m_cols), dtype=dtype)
            out[:m_rows, :] = m_arr
            out[-y_rows:, :] = y_arr

            return out

    return _prepare_cov_input_inner


@register_jitable
def _handle_m_dim_change(m):
    if m.ndim == 2 and m.shape[0] == 1:
        msg = ("2D array containing a single row is unsupported due to "
               "ambiguity in type inference. To use numpy.cov in this case "
               "simply pass the row as a 1D array, i.e. m[0].")
        raise RuntimeError(msg)


_handle_m_dim_nop = register_jitable(lambda x: x)


def determine_dtype(array_like):
    array_like_dt = np.float64
    if isinstance(array_like, types.Array):
        array_like_dt = as_dtype(array_like.dtype)
    elif isinstance(array_like, (types.Number, types.Boolean)):
        array_like_dt = as_dtype(array_like)
    elif isinstance(array_like, (types.UniTuple, types.Tuple)):
        coltypes = set()
        for val in array_like:
            if hasattr(val, 'count'):
                [coltypes.add(v) for v in val]
            else:
                coltypes.add(val)
        if len(coltypes) > 1:
            array_like_dt = np.promote_types(*[as_dtype(ty) for ty in coltypes])
        elif len(coltypes) == 1:
            array_like_dt = as_dtype(coltypes.pop())

    return array_like_dt


def check_dimensions(array_like, name):
    if isinstance(array_like, types.Array):
        if array_like.ndim > 2:
            raise TypeError("{0} has more than 2 dimensions".format(name))
    elif isinstance(array_like, types.Sequence):
        if isinstance(array_like.key[0], types.Sequence):
            if isinstance(array_like.key[0].key[0], types.Sequence):
                raise TypeError("{0} has more than 2 dimensions".format(name))


@register_jitable
def _handle_ddof(ddof):
    if not np.isfinite(ddof):
        raise ValueError('Cannot convert non-finite ddof to integer')
    if ddof - int(ddof) != 0:
        raise ValueError('ddof must be integral value')


_handle_ddof_nop = register_jitable(lambda x: x)


@register_jitable
def _prepare_cov_input(m, y, rowvar, dtype, ddof, _DDOF_HANDLER,
                       _M_DIM_HANDLER):
    _M_DIM_HANDLER(m)
    _DDOF_HANDLER(ddof)
    return _prepare_cov_input_inner(m, y, rowvar, dtype)


def scalar_result_expected(mandatory_input, optional_input):
    opt_is_none = optional_input in (None, types.none)

    if isinstance(mandatory_input, types.Array) and mandatory_input.ndim == 1:
        return opt_is_none

    if isinstance(mandatory_input, types.BaseTuple):
        if all(isinstance(x, (types.Number, types.Boolean))
               for x in mandatory_input.types):
            return opt_is_none
        else:
            if (len(mandatory_input.types) == 1 and
                    isinstance(mandatory_input.types[0], types.BaseTuple)):
                return opt_is_none

    if isinstance(mandatory_input, (types.Number, types.Boolean)):
        return opt_is_none

    if isinstance(mandatory_input, types.Sequence):
        if (not isinstance(mandatory_input.key[0], types.Sequence) and
                opt_is_none):
            return True

    return False


@register_jitable
def _clip_corr(x):
    return np.where(np.fabs(x) > 1, np.sign(x), x)


@register_jitable
def _clip_complex(x):
    real = _clip_corr(x.real)
    imag = _clip_corr(x.imag)
    return real + 1j * imag


@overload(np.cov)
def np_cov(m, y=None, rowvar=True, bias=False, ddof=None):

    # reject problem if m and / or y are more than 2D
    check_dimensions(m, 'm')
    check_dimensions(y, 'y')

    # reject problem if ddof invalid (either upfront if type is
    # obviously invalid, or later if value found to be non-integral)
    if ddof in (None, types.none):
        _DDOF_HANDLER = _handle_ddof_nop
    else:
        if isinstance(ddof, (types.Integer, types.Boolean)):
            _DDOF_HANDLER = _handle_ddof_nop
        elif isinstance(ddof, types.Float):
            _DDOF_HANDLER = _handle_ddof
        else:
            raise TypingError('ddof must be a real numerical scalar type')

    # special case for 2D array input with 1 row of data - select
    # handler function which we'll call later when we have access
    # to the shape of the input array
    _M_DIM_HANDLER = _handle_m_dim_nop
    if isinstance(m, types.Array):
        _M_DIM_HANDLER = _handle_m_dim_change

    # infer result dtype
    m_dt = determine_dtype(m)
    y_dt = determine_dtype(y)
    dtype = np.result_type(m_dt, y_dt, np.float64)

    def np_cov_impl(m, y=None, rowvar=True, bias=False, ddof=None):
        X = _prepare_cov_input(m, y, rowvar, dtype, ddof, _DDOF_HANDLER,
                               _M_DIM_HANDLER).astype(dtype)

        if np.any(np.array(X.shape) == 0):
            return np.full((X.shape[0], X.shape[0]), fill_value=np.nan,
                           dtype=dtype)
        else:
            return np_cov_impl_inner(X, bias, ddof)

    def np_cov_impl_single_variable(m, y=None, rowvar=True, bias=False,
                                    ddof=None):
        X = _prepare_cov_input(m, y, rowvar, ddof, dtype, _DDOF_HANDLER,
                               _M_DIM_HANDLER).astype(dtype)

        if np.any(np.array(X.shape) == 0):
            variance = np.nan
        else:
            variance = np_cov_impl_inner(X, bias, ddof).flat[0]

        return np.array(variance)

    if scalar_result_expected(m, y):
        return np_cov_impl_single_variable
    else:
        return np_cov_impl


@overload(np.corrcoef)
def np_corrcoef(x, y=None, rowvar=True):

    x_dt = determine_dtype(x)
    y_dt = determine_dtype(y)
    dtype = np.result_type(x_dt, y_dt, np.float64)

    if dtype == np.complex_:
        clip_fn = _clip_complex
    else:
        clip_fn = _clip_corr

    def np_corrcoef_impl(x, y=None, rowvar=True):
        c = np.cov(x, y, rowvar)
        d = np.diag(c)
        stddev = np.sqrt(d.real)

        for i in range(c.shape[0]):
            c[i, :] /= stddev
            c[:, i] /= stddev

        return clip_fn(c)

    def np_corrcoef_impl_single_variable(x, y=None, rowvar=True):
        c = np.cov(x, y, rowvar)
        return c / c

    if scalar_result_expected(x, y):
        return np_corrcoef_impl_single_variable
    else:
        return np_corrcoef_impl


#----------------------------------------------------------------------------
# Element-wise computations


@overload(np.argwhere)
def np_argwhere(a):
    # needs to be much more array-like for the array impl to work, Numba bug
    # in one of the underlying function calls?

    use_scalar = (numpy_version >= (1, 18) and
                  isinstance(a, (types.Number, types.Boolean)))
    if type_can_asarray(a) and not use_scalar:
        if numpy_version < (1, 18):
            check = register_jitable(lambda x: not np.any(x))
        else:
            check = register_jitable(lambda x: True)

        def impl(a):
            arr = np.asarray(a)
            if arr.shape == () and check(arr):
                return np.zeros((0, 1), dtype=types.intp)
            return np.transpose(np.vstack(np.nonzero(arr)))
    else:
        if numpy_version < (1, 18):
            falseish = (0, 1)
            trueish = (1, 1)
        else:
            falseish = (0, 0)
            trueish = (1, 0)

        def impl(a):
            if a is not None and bool(a):
                return np.zeros(trueish, dtype=types.intp)
            else:
                return np.zeros(falseish, dtype=types.intp)

    return impl


@overload(np.flatnonzero)
def np_flatnonzero(a):

    if type_can_asarray(a):
        def impl(a):
            arr = np.asarray(a)
            return np.nonzero(np.ravel(arr))[0]
    else:
        def impl(a):
            if a is not None and bool(a):
                data = [0]
            else:
                data = [x for x in range(0)]
            return np.array(data, dtype=types.intp)

    return impl


@register_jitable
def _fill_diagonal_params(a, wrap):
    if a.ndim == 2:
        m = a.shape[0]
        n = a.shape[1]
        step = 1 + n
        if wrap:
            end = n * m
        else:
            end = n * min(m, n)
    else:
        shape = np.array(a.shape)

        if not np.all(np.diff(shape) == 0):
            raise ValueError("All dimensions of input must be of equal length")

        step = 1 + (np.cumprod(shape[:-1])).sum()
        end = shape.prod()

    return end, step


@register_jitable
def _fill_diagonal_scalar(a, val, wrap):
    end, step = _fill_diagonal_params(a, wrap)

    for i in range(0, end, step):
        a.flat[i] = val


@register_jitable
def _fill_diagonal(a, val, wrap):
    end, step = _fill_diagonal_params(a, wrap)
    ctr = 0
    v_len = len(val)

    for i in range(0, end, step):
        a.flat[i] = val[ctr]
        ctr += 1
        ctr = ctr % v_len


@register_jitable
def _check_val_int(a, val):
    iinfo = np.iinfo(a.dtype)
    v_min = iinfo.min
    v_max = iinfo.max

    # check finite values are within bounds
    if np.any(~np.isfinite(val)) or np.any(val < v_min) or np.any(val > v_max):
        raise ValueError('Unable to safely conform val to a.dtype')


@register_jitable
def _check_val_float(a, val):
    finfo = np.finfo(a.dtype)
    v_min = finfo.min
    v_max = finfo.max

    # check finite values are within bounds
    finite_vals = val[np.isfinite(val)]
    if np.any(finite_vals < v_min) or np.any(finite_vals > v_max):
        raise ValueError('Unable to safely conform val to a.dtype')


# no check performed, needed for pathway where no check is required
_check_nop = register_jitable(lambda x, y: x)


def _asarray(x):
    pass


@overload(_asarray)
def _asarray_impl(x):
    if isinstance(x, types.Array):
        return lambda x: x
    elif isinstance(x, (types.Sequence, types.Tuple)):
        return lambda x: np.array(x)
    elif isinstance(x, (types.Number, types.Boolean)):
        ty = as_dtype(x)
        return lambda x: np.array([x], dtype=ty)


@overload(np.fill_diagonal)
def np_fill_diagonal(a, val, wrap=False):

    if a.ndim > 1:
        # the following can be simplified after #3088; until then, employ
        # a basic mechanism for catching cases where val is of a type/value
        # which cannot safely be cast to a.dtype
        if isinstance(a.dtype, types.Integer):
            checker = _check_val_int
        elif isinstance(a.dtype, types.Float):
            checker = _check_val_float
        else:
            checker = _check_nop

        def scalar_impl(a, val, wrap=False):
            tmpval = _asarray(val).flatten()
            checker(a, tmpval)
            _fill_diagonal_scalar(a, val, wrap)

        def non_scalar_impl(a, val, wrap=False):
            tmpval = _asarray(val).flatten()
            checker(a, tmpval)
            _fill_diagonal(a, tmpval, wrap)

        if isinstance(val, (types.Float, types.Integer, types.Boolean)):
            return scalar_impl
        elif isinstance(val, (types.Tuple, types.Sequence, types.Array)):
            return non_scalar_impl
    else:
        msg = "The first argument must be at least 2-D (found %s-D)" % a.ndim
        raise TypingError(msg)


def _np_round_intrinsic(tp):
    # np.round() always rounds half to even
    return "llvm.rint.f%d" % (tp.bitwidth,)


def _np_round_float(context, builder, tp, val):
    llty = context.get_value_type(tp)
    module = builder.module
    fnty = lc.Type.function(llty, [llty])
    fn = cgutils.get_or_insert_function(module, fnty, _np_round_intrinsic(tp))
    return builder.call(fn, (val,))


@glue_lowering(np.around, types.Float)
@glue_lowering(np.round, types.Float)
def scalar_round_unary_float(context, builder, sig, args):
    res = _np_round_float(context, builder, sig.args[0], args[0])
    return impl_ret_untracked(context, builder, sig.return_type, res)


@glue_lowering(np.around, types.Integer)
@glue_lowering(np.round, types.Integer)
def scalar_round_unary_integer(context, builder, sig, args):
    res = args[0]
    return impl_ret_untracked(context, builder, sig.return_type, res)


@glue_lowering(np.around, types.Complex)
@glue_lowering(np.round, types.Complex)
def scalar_round_unary_complex(context, builder, sig, args):
    fltty = sig.args[0].underlying_float
    z = context.make_complex(builder, sig.args[0], args[0])
    z.real = _np_round_float(context, builder, fltty, z.real)
    z.imag = _np_round_float(context, builder, fltty, z.imag)
    res = z._getvalue()
    return impl_ret_untracked(context, builder, sig.return_type, res)


@glue_lowering(np.around, types.Float, types.Integer)
@glue_lowering(np.round, types.Float, types.Integer)
@glue_lowering(np.around, types.Integer, types.Integer)
@glue_lowering(np.round, types.Integer, types.Integer)
def scalar_round_binary_float(context, builder, sig, args):
    def round_ndigits(x, ndigits):
        if math.isinf(x) or math.isnan(x):
            return x

        # NOTE: this is CPython's algorithm, but perhaps this is overkill
        # when emulating Numpy's behaviour.
        if ndigits >= 0:
            if ndigits > 22:
                # pow1 and pow2 are each safe from overflow, but
                # pow1*pow2 ~= pow(10.0, ndigits) might overflow.
                pow1 = 10.0 ** (ndigits - 22)
                pow2 = 1e22
            else:
                pow1 = 10.0 ** ndigits
                pow2 = 1.0
            y = (x * pow1) * pow2
            if math.isinf(y):
                return x
            return (np.round(y) / pow2) / pow1

        else:
            pow1 = 10.0 ** (-ndigits)
            y = x / pow1
            return np.round(y) * pow1

    res = context.compile_internal(builder, round_ndigits, sig, args)
    return impl_ret_untracked(context, builder, sig.return_type, res)


@glue_lowering(np.around, types.Complex, types.Integer)
@glue_lowering(np.round, types.Complex, types.Integer)
def scalar_round_binary_complex(context, builder, sig, args):
    def round_ndigits(z, ndigits):
        return complex(np.round(z.real, ndigits),
                       np.round(z.imag, ndigits))

    res = context.compile_internal(builder, round_ndigits, sig, args)
    return impl_ret_untracked(context, builder, sig.return_type, res)


@glue_lowering(np.around, types.Array, types.Integer, types.Array)
@glue_lowering(np.round, types.Array, types.Integer, types.Array)
def array_round(context, builder, sig, args):
    def array_round_impl(arr, decimals, out):
        if arr.shape != out.shape:
            raise ValueError("invalid output shape")
        for index, val in np.ndenumerate(arr):
            out[index] = np.round(val, decimals)
        return out

    res = context.compile_internal(builder, array_round_impl, sig, args)
    return impl_ret_new_ref(context, builder, sig.return_type, res)


@glue_lowering(np.sinc, types.Array)
def array_sinc(context, builder, sig, args):
    def array_sinc_impl(arr):
        out = np.zeros_like(arr)
        for index, val in np.ndenumerate(arr):
            out[index] = np.sinc(val)
        return out
    res = context.compile_internal(builder, array_sinc_impl, sig, args)
    return impl_ret_new_ref(context, builder, sig.return_type, res)


@glue_lowering(np.sinc, types.Number)
def scalar_sinc(context, builder, sig, args):
    scalar_dtype = sig.return_type

    def scalar_sinc_impl(val):
        if val == 0.e0: # to match np impl
            val = 1e-20
        val *= np.pi # np sinc is the normalised variant
        return np.sin(val) / val
    res = context.compile_internal(builder, scalar_sinc_impl, sig, args,
                                   locals=dict(c=scalar_dtype))
    return impl_ret_untracked(context, builder, sig.return_type, res)


@glue_lowering(np.angle, types.Number)
@glue_lowering(np.angle, types.Number, types.Boolean)
def scalar_angle_kwarg(context, builder, sig, args):
    deg_mult = sig.return_type(180 / np.pi)

    def scalar_angle_impl(val, deg):
        if deg:
            return np.arctan2(val.imag, val.real) * deg_mult
        else:
            return np.arctan2(val.imag, val.real)

    if len(args) == 1:
        args = args + (cgutils.false_bit,)
        sig = signature(sig.return_type, *(sig.args + (types.boolean,)))
    res = context.compile_internal(builder, scalar_angle_impl,
                                   sig, args)
    return impl_ret_untracked(context, builder, sig.return_type, res)


@glue_lowering(np.angle, types.Array)
@glue_lowering(np.angle, types.Array, types.Boolean)
def array_angle_kwarg(context, builder, sig, args):
    ret_dtype = sig.return_type.dtype

    def array_angle_impl(arr, deg):
        out = np.zeros_like(arr, dtype=ret_dtype)
        for index, val in np.ndenumerate(arr):
            out[index] = np.angle(val, deg)
        return out

    if len(args) == 1:
        args = args + (cgutils.false_bit,)
        sig = signature(sig.return_type, *(sig.args + (types.boolean,)))

    res = context.compile_internal(builder, array_angle_impl, sig, args)
    return impl_ret_new_ref(context, builder, sig.return_type, res)


@lower_builtin(np.nonzero, types.Array)
@lower_builtin("array.nonzero", types.Array)
@glue_lowering(np.where, types.Array)
def array_nonzero(context, builder, sig, args):
    aryty = sig.args[0]
    # Return type is a N-tuple of 1D C-contiguous arrays
    retty = sig.return_type
    outaryty = retty.dtype
    nouts = retty.count

    ary = make_array(aryty)(context, builder, args[0])
    shape = cgutils.unpack_tuple(builder, ary.shape)
    strides = cgutils.unpack_tuple(builder, ary.strides)
    data = ary.data
    layout = aryty.layout

    # First count the number of non-zero elements
    zero = context.get_constant(types.intp, 0)
    one = context.get_constant(types.intp, 1)
    count = cgutils.alloca_once_value(builder, zero)
    with cgutils.loop_nest(builder, shape, zero.type) as indices:
        ptr = cgutils.get_item_pointer2(context, builder, data, shape, strides,
                                        layout, indices)
        val = load_item(context, builder, aryty, ptr)
        nz = context.is_true(builder, aryty.dtype, val)
        with builder.if_then(nz):
            builder.store(builder.add(builder.load(count), one), count)

    # Then allocate output arrays of the right size
    out_shape = (builder.load(count),)
    outs = [_empty_nd_impl(context, builder, outaryty, out_shape)._getvalue()
            for i in range(nouts)]
    outarys = [make_array(outaryty)(context, builder, out) for out in outs]
    out_datas = [out.data for out in outarys]

    # And fill them up
    index = cgutils.alloca_once_value(builder, zero)
    with cgutils.loop_nest(builder, shape, zero.type) as indices:
        ptr = cgutils.get_item_pointer2(context, builder, data, shape, strides,
                                        layout, indices)
        val = load_item(context, builder, aryty, ptr)
        nz = context.is_true(builder, aryty.dtype, val)
        with builder.if_then(nz):
            # Store element indices in output arrays
            if not indices:
                # For a 0-d array, store 0 in the unique output array
                indices = (zero,)
            cur = builder.load(index)
            for i in range(nouts):
                ptr = cgutils.get_item_pointer2(context, builder, out_datas[i],
                                                out_shape, (),
                                                'C', [cur])
                store_item(context, builder, outaryty, indices[i], ptr)
            builder.store(builder.add(cur, one), index)

    tup = context.make_tuple(builder, sig.return_type, outs)
    return impl_ret_new_ref(context, builder, sig.return_type, tup)


def array_where(context, builder, sig, args):
    """
    np.where(array, array, array)
    """
    layouts = set(a.layout for a in sig.args)

    npty = np.promote_types(as_dtype(sig.args[1].dtype),
                            as_dtype(sig.args[2].dtype))

    if layouts == set('C') or layouts == set('F'):
        # Faster implementation for C-contiguous arrays
        def where_impl(cond, x, y):
            shape = cond.shape
            if x.shape != shape or y.shape != shape:
                raise ValueError("all inputs should have the same shape")
            res = np.empty_like(x, dtype=npty)
            cf = cond.flat
            xf = x.flat
            yf = y.flat
            rf = res.flat
            for i in range(cond.size):
                rf[i] = xf[i] if cf[i] else yf[i]
            return res
    else:
        def where_impl(cond, x, y):
            shape = cond.shape
            if x.shape != shape or y.shape != shape:
                raise ValueError("all inputs should have the same shape")
            res = np.empty(cond.shape, dtype=npty)
            for idx, c in np.ndenumerate(cond):
                res[idx] = x[idx] if c else y[idx]
            return res

    res = context.compile_internal(builder, where_impl, sig, args)
    return impl_ret_untracked(context, builder, sig.return_type, res)


@register_jitable
def _where_x_y_scalar(cond, x, y, res):
    for idx, c in np.ndenumerate(cond):
        res[idx] = x if c else y
    return res


@register_jitable
def _where_x_scalar(cond, x, y, res):
    for idx, c in np.ndenumerate(cond):
        res[idx] = x if c else y[idx]
    return res


@register_jitable
def _where_y_scalar(cond, x, y, res):
    for idx, c in np.ndenumerate(cond):
        res[idx] = x[idx] if c else y
    return res


def _where_inner(context, builder, sig, args, impl):
    cond, x, y = sig.args

    x_dt = determine_dtype(x)
    y_dt = determine_dtype(y)
    npty = np.promote_types(x_dt, y_dt)

    if cond.layout == 'F':
        def where_impl(cond, x, y):
            res = np.asfortranarray(np.empty(cond.shape, dtype=npty))
            return impl(cond, x, y, res)
    else:
        def where_impl(cond, x, y):
            res = np.empty(cond.shape, dtype=npty)
            return impl(cond, x, y, res)

    res = context.compile_internal(builder, where_impl, sig, args)
    return impl_ret_untracked(context, builder, sig.return_type, res)


array_scalar_scalar_where = partial(_where_inner, impl=_where_x_y_scalar)
array_array_scalar_where = partial(_where_inner, impl=_where_y_scalar)
array_scalar_array_where = partial(_where_inner, impl=_where_x_scalar)


@glue_lowering(np.where, types.Any, types.Any, types.Any)
def any_where(context, builder, sig, args):
    cond, x, y = sig.args

    if isinstance(cond, types.Array):
        if isinstance(x, types.Array):
            if isinstance(y, types.Array):
                impl = array_where
            elif isinstance(y, (types.Number, types.Boolean)):
                impl = array_array_scalar_where
        elif isinstance(x, (types.Number, types.Boolean)):
            if isinstance(y, types.Array):
                impl = array_scalar_array_where
            elif isinstance(y, (types.Number, types.Boolean)):
                impl = array_scalar_scalar_where

        return impl(context, builder, sig, args)

    def scalar_where_impl(cond, x, y):
        """
        np.where(scalar, scalar, scalar): return a 0-dim array
        """
        scal = x if cond else y
        # This is the equivalent of np.full_like(scal, scal),
        # for compatibility with Numpy < 1.8
        arr = np.empty_like(scal)
        arr[()] = scal
        return arr

    res = context.compile_internal(builder, scalar_where_impl, sig, args)
    return impl_ret_new_ref(context, builder, sig.return_type, res)


@overload(np.real)
def np_real(a):
    def np_real_impl(a):
        return a.real

    return np_real_impl


@overload(np.imag)
def np_imag(a):
    def np_imag_impl(a):
        return a.imag

    return np_imag_impl


#----------------------------------------------------------------------------
# Misc functions

@overload(operator.contains)
def np_contains(arr, key):
    if not isinstance(arr, types.Array):
        return

    def np_contains_impl(arr, key):
        for x in np.nditer(arr):
            if x == key:
                return True
        return False

    return np_contains_impl


@overload(np.count_nonzero)
def np_count_nonzero(arr, axis=None):
    if not type_can_asarray(arr):
        raise TypingError("The argument to np.count_nonzero must be array-like")

    if is_nonelike(axis):
        def impl(arr, axis=None):
            arr2 = np.ravel(arr)
            return np.sum(arr2 != 0)
    else:
        def impl(arr, axis=None):
            arr2 = arr.astype(np.bool_)
            return np.sum(arr2, axis=axis)

    return impl


np_delete_handler_isslice = register_jitable(lambda x : x)
np_delete_handler_isarray = register_jitable(lambda x : np.asarray(x))


@overload(np.delete)
def np_delete(arr, obj):
    # Implementation based on numpy
    # https://github.com/numpy/numpy/blob/af66e487a57bfd4850f4306e3b85d1dac3c70412/numpy/lib/function_base.py#L4065-L4267    # noqa: E501

    if not isinstance(arr, (types.Array, types.Sequence)):
        raise TypingError("arr must be either an Array or a Sequence")

    if isinstance(obj, (types.Array, types.Sequence, types.SliceType)):
        if isinstance(obj, (types.SliceType)):
            handler = np_delete_handler_isslice
        else:
            if not isinstance(obj.dtype, types.Integer):
                raise TypingError('obj should be of Integer dtype')
            handler = np_delete_handler_isarray

        def np_delete_impl(arr, obj):
            arr = np.ravel(np.asarray(arr))
            N = arr.size

            keep = np.ones(N, dtype=np.bool_)
            obj = handler(obj)
            keep[obj] = False
            return arr[keep]
        return np_delete_impl

    else: # scalar value
        if not isinstance(obj, types.Integer):
            raise TypingError('obj should be of Integer dtype')

        def np_delete_scalar_impl(arr, obj):
            arr = np.ravel(np.asarray(arr))
            N = arr.size
            pos = obj

            if (pos < -N or pos >= N):
                raise IndexError('obj must be less than the len(arr)')
                # NumPy raises IndexError: index 'i' is out of
                # bounds for axis 'x' with size 'n'

            if (pos < 0):
                pos += N

            return np.concatenate((arr[:pos], arr[pos + 1:]))
        return np_delete_scalar_impl


@overload(np.diff)
def np_diff_impl(a, n=1):
    if not isinstance(a, types.Array) or a.ndim == 0:
        return

    def diff_impl(a, n=1):
        if n == 0:
            return a.copy()
        if n < 0:
            raise ValueError("diff(): order must be non-negative")
        size = a.shape[-1]
        out_shape = a.shape[:-1] + (max(size - n, 0),)
        out = np.empty(out_shape, a.dtype)
        if out.size == 0:
            return out

        # np.diff() works on each last dimension subarray independently.
        # To make things easier, normalize input and output into 2d arrays
        a2 = a.reshape((-1, size))
        out2 = out.reshape((-1, out.shape[-1]))
        # A scratchpad for subarrays
        work = np.empty(size, a.dtype)

        for major in range(a2.shape[0]):
            # First iteration: diff a2 into work
            for i in range(size - 1):
                work[i] = a2[major, i + 1] - a2[major, i]
            # Other iterations: diff work into itself
            for niter in range(1, n):
                for i in range(size - niter - 1):
                    work[i] = work[i + 1] - work[i]
            # Copy final diff into out2
            out2[major] = work[:size - n]

        return out

    return diff_impl


@overload(np.array_equal)
def np_array_equal(a, b):

    if not (type_can_asarray(a) and type_can_asarray(b)):
        raise TypingError('Both arguments to "array_equals" must be array-like')

    accepted = (types.Boolean, types.Number)
    if isinstance(a, accepted) and isinstance(b, accepted):
        # special case
        def impl(a, b):
            return a == b
    else:
        def impl(a, b):
            a = np.asarray(a)
            b = np.asarray(b)
            if a.shape == b.shape:
                return np.all(a == b)
            return False

    return impl


@overload(np.intersect1d)
def jit_np_intersect1d(ar1, ar2):
    # Not implemented to support assume_unique or return_indices
    # https://github.com/numpy/numpy/blob/v1.19.0/numpy/lib
    # /arraysetops.py#L347-L441
    if not (type_can_asarray(ar1) or type_can_asarray(ar2)):
        raise TypingError('intersect1d: first two args must be array-like')

    def np_intersects1d_impl(ar1, ar2):
        ar1 = np.asarray(ar1)
        ar2 = np.asarray(ar2)

        ar1 = np.unique(ar1)
        ar2 = np.unique(ar2)

        aux = np.concatenate((ar1, ar2))
        aux.sort()
        mask = aux[1:] == aux[:-1]
        int1d = aux[:-1][mask]
        return int1d
    return np_intersects1d_impl


def validate_1d_array_like(func_name, seq):
    if isinstance(seq, types.Array):
        if seq.ndim != 1:
            raise TypeError("{0}(): input should have dimension 1"
                            .format(func_name))
    elif not isinstance(seq, types.Sequence):
        raise TypeError("{0}(): input should be an array or sequence"
                        .format(func_name))


@overload(np.bincount)
def np_bincount(a, weights=None, minlength=0):
    validate_1d_array_like("bincount", a)

    if not isinstance(a.dtype, types.Integer):
        return

    _check_is_integer(minlength, 'minlength')

    if weights not in (None, types.none):
        validate_1d_array_like("bincount", weights)
        # weights is promoted to double in C impl
        # https://github.com/numpy/numpy/blob/maintenance/1.16.x/numpy/core/src/multiarray/compiled_base.c#L93-L95    # noqa: E501
        out_dtype = np.float64

        @register_jitable
        def validate_inputs(a, weights, minlength):
            if len(a) != len(weights):
                raise ValueError("bincount(): weights and list don't have "
                                 "the same length")

        @register_jitable
        def count_item(out, idx, val, weights):
            out[val] += weights[idx]

    else:
        out_dtype = types.intp

        @register_jitable
        def validate_inputs(a, weights, minlength):
            pass

        @register_jitable
        def count_item(out, idx, val, weights):
            out[val] += 1

    def bincount_impl(a, weights=None, minlength=0):
        validate_inputs(a, weights, minlength)
        if minlength < 0:
            raise ValueError("'minlength' must not be negative")

        n = len(a)
        a_max = a[0] if n > 0 else -1
        for i in range(1, n):
            if a[i] < 0:
                raise ValueError("bincount(): first argument must be "
                                 "non-negative")
            a_max = max(a_max, a[i])

        out_length = max(a_max + 1, minlength)
        out = np.zeros(out_length, out_dtype)
        for i in range(n):
            count_item(out, i, a[i], weights)
        return out

    return bincount_impl


def _searchsorted(func):
    def searchsorted_inner(a, v):
        n = len(a)
        if np.isnan(v):
            # Find the first nan (i.e. the last from the end of a,
            # since there shouldn't be many of them in practice)
            for i in range(n, 0, -1):
                if not np.isnan(a[i - 1]):
                    return i
            return 0
        lo = 0
        hi = n
        while hi > lo:
            mid = (lo + hi) >> 1
            if func(a[mid], (v)):
                # mid is too low => go up
                lo = mid + 1
            else:
                # mid is too high, or is a NaN => go down
                hi = mid
        return lo
    return searchsorted_inner


_lt = less_than
_le = register_jitable(lambda x, y: x <= y)
_searchsorted_left = register_jitable(_searchsorted(_lt))
_searchsorted_right = register_jitable(_searchsorted(_le))


@overload(np.searchsorted)
def searchsorted(a, v, side='left'):
    side_val = getattr(side, 'literal_value', side)
    if side_val == 'left':
        loop_impl = _searchsorted_left
    elif side_val == 'right':
        loop_impl = _searchsorted_right
    else:
        raise ValueError("Invalid value given for 'side': %s" % side_val)

    if isinstance(v, types.Array):
        # N-d array and output
        def searchsorted_impl(a, v, side='left'):
            out = np.empty(v.shape, np.intp)
            for view, outview in np.nditer((v, out)):
                index = loop_impl(a, view.item())
                outview.itemset(index)
            return out

    elif isinstance(v, types.Sequence):
        # 1-d sequence and output
        def searchsorted_impl(a, v, side='left'):
            out = np.empty(len(v), np.intp)
            for i in range(len(v)):
                out[i] = loop_impl(a, v[i])
            return out
    else:
        # Scalar value and output
        # Note: NaNs come last in Numpy-sorted arrays
        def searchsorted_impl(a, v, side='left'):
            return loop_impl(a, v)

    return searchsorted_impl


@overload(np.digitize)
def np_digitize(x, bins, right=False):
    @register_jitable
    def are_bins_increasing(bins):
        n = len(bins)
        is_increasing = True
        is_decreasing = True
        if n > 1:
            prev = bins[0]
            for i in range(1, n):
                cur = bins[i]
                is_increasing = is_increasing and not prev > cur
                is_decreasing = is_decreasing and not prev < cur
                if not is_increasing and not is_decreasing:
                    raise ValueError("bins must be monotonically increasing "
                                     "or decreasing")
                prev = cur
        return is_increasing

    # NOTE: the algorithm is slightly different from searchsorted's,
    # as the edge cases (bin boundaries, NaN) give different results.

    @register_jitable
    def digitize_scalar(x, bins, right):
        # bins are monotonically-increasing
        n = len(bins)
        lo = 0
        hi = n

        if right:
            if np.isnan(x):
                # Find the first nan (i.e. the last from the end of bins,
                # since there shouldn't be many of them in practice)
                for i in range(n, 0, -1):
                    if not np.isnan(bins[i - 1]):
                        return i
                return 0
            while hi > lo:
                mid = (lo + hi) >> 1
                if bins[mid] < x:
                    # mid is too low => narrow to upper bins
                    lo = mid + 1
                else:
                    # mid is too high, or is a NaN => narrow to lower bins
                    hi = mid
        else:
            if np.isnan(x):
                # NaNs end up in the last bin
                return n
            while hi > lo:
                mid = (lo + hi) >> 1
                if bins[mid] <= x:
                    # mid is too low => narrow to upper bins
                    lo = mid + 1
                else:
                    # mid is too high, or is a NaN => narrow to lower bins
                    hi = mid

        return lo

    @register_jitable
    def digitize_scalar_decreasing(x, bins, right):
        # bins are monotonically-decreasing
        n = len(bins)
        lo = 0
        hi = n

        if right:
            if np.isnan(x):
                # Find the last nan
                for i in range(0, n):
                    if not np.isnan(bins[i]):
                        return i
                return n
            while hi > lo:
                mid = (lo + hi) >> 1
                if bins[mid] < x:
                    # mid is too high => narrow to lower bins
                    hi = mid
                else:
                    # mid is too low, or is a NaN => narrow to upper bins
                    lo = mid + 1
        else:
            if np.isnan(x):
                # NaNs end up in the first bin
                return 0
            while hi > lo:
                mid = (lo + hi) >> 1
                if bins[mid] <= x:
                    # mid is too high => narrow to lower bins
                    hi = mid
                else:
                    # mid is too low, or is a NaN => narrow to upper bins
                    lo = mid + 1

        return lo

    if isinstance(x, types.Array):
        # N-d array and output

        def digitize_impl(x, bins, right=False):
            is_increasing = are_bins_increasing(bins)
            out = np.empty(x.shape, np.intp)
            for view, outview in np.nditer((x, out)):
                if is_increasing:
                    index = digitize_scalar(view.item(), bins, right)
                else:
                    index = digitize_scalar_decreasing(view.item(), bins, right)
                outview.itemset(index)
            return out

        return digitize_impl

    elif isinstance(x, types.Sequence):
        # 1-d sequence and output

        def digitize_impl(x, bins, right=False):
            is_increasing = are_bins_increasing(bins)
            out = np.empty(len(x), np.intp)
            for i in range(len(x)):
                if is_increasing:
                    out[i] = digitize_scalar(x[i], bins, right)
                else:
                    out[i] = digitize_scalar_decreasing(x[i], bins, right)
            return out

        return digitize_impl


_range = range


@overload(np.histogram)
def np_histogram(a, bins=10, range=None):
    if isinstance(bins, (int, types.Integer)):
        # With a uniform distribution of bins, use a fast algorithm
        # independent of the number of bins

        if range in (None, types.none):
            inf = float('inf')

            def histogram_impl(a, bins=10, range=None):
                bin_min = inf
                bin_max = -inf
                for view in np.nditer(a):
                    v = view.item()
                    if bin_min > v:
                        bin_min = v
                    if bin_max < v:
                        bin_max = v
                return np.histogram(a, bins, (bin_min, bin_max))

        else:
            def histogram_impl(a, bins=10, range=None):
                if bins <= 0:
                    raise ValueError("histogram(): `bins` should be a "
                                     "positive integer")
                bin_min, bin_max = range
                if not bin_min <= bin_max:
                    raise ValueError("histogram(): max must be larger than "
                                     "min in range parameter")

                hist = np.zeros(bins, np.intp)
                if bin_max > bin_min:
                    bin_ratio = bins / (bin_max - bin_min)
                    for view in np.nditer(a):
                        v = view.item()
                        b = math.floor((v - bin_min) * bin_ratio)
                        if 0 <= b < bins:
                            hist[int(b)] += 1
                        elif v == bin_max:
                            hist[bins - 1] += 1

                bins_array = np.linspace(bin_min, bin_max, bins + 1)
                return hist, bins_array

    else:
        # With a custom bins array, use a bisection search

        def histogram_impl(a, bins=10, range=None):
            nbins = len(bins) - 1
            for i in _range(nbins):
                # Note this also catches NaNs
                if not bins[i] <= bins[i + 1]:
                    raise ValueError("histogram(): bins must increase "
                                     "monotonically")

            bin_min = bins[0]
            bin_max = bins[nbins]
            hist = np.zeros(nbins, np.intp)

            if nbins > 0:
                for view in np.nditer(a):
                    v = view.item()
                    if not bin_min <= v <= bin_max:
                        # Value is out of bounds, ignore (also catches NaNs)
                        continue
                    # Bisect in bins[:-1]
                    lo = 0
                    hi = nbins - 1
                    while lo < hi:
                        # Note the `+ 1` is necessary to avoid an infinite
                        # loop where mid = lo => lo = mid
                        mid = (lo + hi + 1) >> 1
                        if v < bins[mid]:
                            hi = mid - 1
                        else:
                            lo = mid
                    hist[lo] += 1

            return hist, bins

    return histogram_impl


# Create np.finfo, np.iinfo and np.MachAr
# machar
_mach_ar_supported = ('ibeta', 'it', 'machep', 'eps', 'negep', 'epsneg',
                      'iexp', 'minexp', 'xmin', 'maxexp', 'xmax', 'irnd',
                      'ngrd', 'epsilon', 'tiny', 'huge', 'precision',
                      'resolution',)
MachAr = namedtuple('MachAr', _mach_ar_supported)

# Do not support MachAr field
# finfo
_finfo_supported = ('eps', 'epsneg', 'iexp', 'machep', 'max', 'maxexp', 'min',
                    'minexp', 'negep', 'nexp', 'nmant', 'precision',
                    'resolution', 'tiny', 'bits',)


finfo = namedtuple('finfo', _finfo_supported)

# iinfo
_iinfo_supported = ('min', 'max', 'bits',)

iinfo = namedtuple('iinfo', _iinfo_supported)


@overload(np.MachAr)
def MachAr_impl():
    f = np.MachAr()
    _mach_ar_data = tuple([getattr(f, x) for x in _mach_ar_supported])

    def impl():
        return MachAr(*_mach_ar_data)
    return impl


def generate_xinfo(np_func, container, attr):
    @overload(np_func)
    def xinfo_impl(arg):
        nbty = getattr(arg, 'dtype', arg)
        f = np_func(as_dtype(nbty))
        data = tuple([getattr(f, x) for x in attr])

        def impl(arg):
            return container(*data)
        return impl


generate_xinfo(np.finfo, finfo, _finfo_supported)
generate_xinfo(np.iinfo, iinfo, _iinfo_supported)


def _get_inner_prod(dta, dtb):
    # gets an inner product implementation, if both types are float then
    # BLAS is used else a local function

    @register_jitable
    def _innerprod(a, b):
        acc = 0
        for i in range(len(a)):
            acc = acc + a[i] * b[i]
        return acc

    # no BLAS... use local function regardless
    if not _HAVE_BLAS:
        return _innerprod

    flty = types.real_domain | types.complex_domain
    floats = dta in flty and dtb in flty
    if not floats:
        return _innerprod
    else:
        a_dt = as_dtype(dta)
        b_dt = as_dtype(dtb)
        dt = np.promote_types(a_dt, b_dt)

        @register_jitable
        def _dot_wrap(a, b):
            return np.dot(a.astype(dt), b.astype(dt))
        return _dot_wrap


def _assert_1d(a, func_name):
    if isinstance(a, types.Array):
        if not a.ndim <= 1:
            raise TypingError("%s() only supported on 1D arrays " % func_name)


def _np_correlate_core(ap1, ap2, mode, direction):
    pass


class _corr_conv_Mode(IntEnum):
    """
    Enumerated modes for correlate/convolve as per:
    https://github.com/numpy/numpy/blob/ac6b1a902b99e340cf7eeeeb7392c91e38db9dd8/numpy/core/numeric.py#L862-L870    # noqa: E501
    """
    VALID = 0
    SAME = 1
    FULL = 2


@overload(_np_correlate_core)
def _np_correlate_core_impl(ap1, ap2, mode, direction):
    a_dt = as_dtype(ap1.dtype)
    b_dt = as_dtype(ap2.dtype)
    dt = np.promote_types(a_dt, b_dt)
    innerprod = _get_inner_prod(ap1.dtype, ap2.dtype)

    Mode = _corr_conv_Mode

    def impl(ap1, ap2, mode, direction):
        # Implementation loosely based on `_pyarray_correlate` from
        # https://github.com/numpy/numpy/blob/3bce2be74f228684ca2895ad02b63953f37e2a9d/numpy/core/src/multiarray/multiarraymodule.c#L1191    # noqa: E501
        # For "Mode":
        # Convolve uses 'full' by default, this is denoted by the number 2
        # Correlate uses 'valid' by default, this is denoted by the number 0
        # For "direction", +1 to write the return values out in order 0->N
        # -1 to write them out N->0.

        if not (mode == Mode.VALID or mode == Mode.FULL):
            raise ValueError("Invalid mode")

        n1 = len(ap1)
        n2 = len(ap2)
        length = n1
        n = n2
        if mode == Mode.VALID: # mode == valid == 0, correlate default
            length = length - n + 1
            n_left = 0
            n_right = 0
        elif mode == Mode.FULL: # mode == full == 2, convolve default
            n_right = n - 1
            n_left = n - 1
            length = length + n - 1
        else:
            raise ValueError("Invalid mode")

        ret = np.zeros(length, dt)
        n = n - n_left

        if direction == 1:
            idx = 0
            inc = 1
        elif direction == -1:
            idx = length - 1
            inc = -1
        else:
            raise ValueError("Invalid direction")

        for i in range(n_left):
            ret[idx] = innerprod(ap1[:idx + 1], ap2[-(idx + 1):])
            idx = idx + inc

        for i in range(n1 - n2 + 1):
            ret[idx] = innerprod(ap1[i : i + n2], ap2)
            idx = idx + inc

        for i in range(n_right, 0, -1):
            ret[idx] = innerprod(ap1[-i:], ap2[:i])
            idx = idx + inc
        return ret

    return impl


@overload(np.correlate)
def _np_correlate(a, v):
    _assert_1d(a, 'np.correlate')
    _assert_1d(v, 'np.correlate')

    @register_jitable
    def op_conj(x):
        return np.conj(x)

    @register_jitable
    def op_nop(x):
        return x

    Mode = _corr_conv_Mode

    if a.dtype in types.complex_domain:
        if v.dtype in types.complex_domain:
            a_op = op_nop
            b_op = op_conj
        else:
            a_op = op_nop
            b_op = op_nop
    else:
        if v.dtype in types.complex_domain:
            a_op = op_nop
            b_op = op_conj
        else:
            a_op = op_conj
            b_op = op_nop

    _NP_PRED = numpy_version > (1, 17)

    def impl(a, v):
        la = len(a)
        lv = len(v)
        if _NP_PRED is True:
            if la == 0:
                raise ValueError("'a' cannot be empty")
            if lv == 0:
                raise ValueError("'v' cannot be empty")
        if la < lv:
            return _np_correlate_core(b_op(v), a_op(a), Mode.VALID, -1)
        else:
            return _np_correlate_core(a_op(a), b_op(v), Mode.VALID, 1)

    return impl


@overload(np.convolve)
def np_convolve(a, v):
    _assert_1d(a, 'np.convolve')
    _assert_1d(v, 'np.convolve')

    Mode = _corr_conv_Mode

    def impl(a, v):
        la = len(a)
        lv = len(v)

        if la == 0:
            raise ValueError("'a' cannot be empty")
        if lv == 0:
            raise ValueError("'v' cannot be empty")

        if la < lv:
            return _np_correlate_core(v, a[::-1], Mode.FULL, 1)
        else:
            return _np_correlate_core(a, v[::-1], Mode.FULL, 1)

    return impl


@overload(np.asarray)
def np_asarray(a, dtype=None):

    # developer note... keep this function (type_can_asarray) in sync with the
    # accepted types implementations below!
    if not type_can_asarray(a):
        return None

    impl = None
    if isinstance(a, types.Array):
        if is_nonelike(dtype) or a.dtype == dtype.dtype:
            def impl(a, dtype=None):
                return a
        else:
            def impl(a, dtype=None):
                return a.astype(dtype)
    elif isinstance(a, (types.Sequence, types.Tuple)):
        # Nested lists cannot be unpacked, therefore only single lists are
        # permitted and these conform to Sequence and can be unpacked along on
        # the same path as Tuple.
        if is_nonelike(dtype):
            def impl(a, dtype=None):
                return np.array(a)
        else:
            def impl(a, dtype=None):
                return np.array(a, dtype)
    elif isinstance(a, (types.Number, types.Boolean)):
        dt_conv = a if is_nonelike(dtype) else dtype
        ty = as_dtype(dt_conv)

        def impl(a, dtype=None):
            return np.array(a, ty)
    elif isinstance(a, types.containers.ListType):
        if not isinstance(a.dtype, (types.Number, types.Boolean)):
            raise TypingError(
                "asarray support for List is limited "
                "to Boolean and Number types")

        target_dtype = a.dtype if is_nonelike(dtype) else dtype

        def impl(a, dtype=None):
            l = len(a)
            ret = np.empty(l, dtype=target_dtype)
            for i, v in enumerate(a):
                ret[i] = v
            return ret
    elif isinstance(a, types.StringLiteral):
        arr = np.asarray(a.literal_value)

        def impl(a, dtype=None):
            return arr.copy()

    return impl


@overload(np.asfarray)
def np_asfarray(a, dtype=np.float64):
    # convert numba dtype types into NumPy dtype
    if isinstance(dtype, types.Type):
        dtype = as_dtype(dtype)
    if not np.issubdtype(dtype, np.inexact):
        dx = types.float64
    else:
        dx = dtype

    def impl(a, dtype=np.float64):
        return np.asarray(a, dx)
    return impl


@overload(np.extract)
def np_extract(condition, arr):

    def np_extract_impl(condition, arr):
        cond = np.asarray(condition).flatten()
        a = np.asarray(arr)

        if a.size == 0:
            raise ValueError('Cannot extract from an empty array')

        # the following looks odd but replicates NumPy...
        # https://github.com/numpy/numpy/issues/12859
        if np.any(cond[a.size:]) and cond.size > a.size:
            msg = 'condition shape inconsistent with arr shape'
            raise ValueError(msg)
            # NumPy raises IndexError: index 'm' is out of
            # bounds for size 'n'

        max_len = min(a.size, cond.size)
        out = [a.flat[idx] for idx in range(max_len) if cond[idx]]

        return np.array(out)

    return np_extract_impl


@overload(np.select)
def np_select(condlist, choicelist, default=0):

    def np_select_arr_impl(condlist, choicelist, default=0):
        if len(condlist) != len(choicelist):
            raise ValueError('list of cases must be same length as list '
                             'of conditions')
        out = default * np.ones(choicelist[0].shape, choicelist[0].dtype)
        # should use reversed+zip, but reversed is not available
        for i in range(len(condlist) - 1, -1, -1):
            cond = condlist[i]
            choice = choicelist[i]
            out = np.where(cond, choice, out)
        return out

    # first we check the types of the input parameters
    if not isinstance(condlist, (types.List, types.UniTuple)):
        raise TypeError('condlist must be a List or a Tuple')
    if not isinstance(choicelist, (types.List, types.UniTuple)):
        raise TypeError('choicelist must be a List or a Tuple')
    if not isinstance(default, (int, types.Number, types.Boolean)):
        raise TypeError('default must be a scalar (number or boolean)')
    # the types of the parameters have been checked, now we test the types
    # of the content of the parameters
    # implementation note: if in the future numba's np.where accepts tuples
    # as elements of condlist, then the check below should be extended to
    # accept tuples
    if not isinstance(condlist[0], types.Array):
        raise TypeError('items of condlist must be arrays')
    if not isinstance(choicelist[0], types.Array):
        raise TypeError('items of choicelist must be arrays')
    # the types of the parameters and their contents have been checked,
    # now we test the dtypes of the content of parameters
    if isinstance(condlist[0], types.Array):
        if not isinstance(condlist[0].dtype, types.Boolean):
            raise TypeError('condlist arrays must contain booleans')
    if isinstance(condlist[0], types.UniTuple):
        if not (isinstance(condlist[0], types.UniTuple)
                and isinstance(condlist[0][0], types.Boolean)):
            raise TypeError('condlist tuples must only contain booleans')
    # the input types are correct, now we perform checks on the dimensions
    if (isinstance(condlist[0], types.Array) and
            condlist[0].ndim != choicelist[0].ndim):
        raise TypeError('condlist and choicelist elements must have the '
                        'same number of dimensions')
    if isinstance(condlist[0], types.Array) and condlist[0].ndim < 1:
        raise TypeError('condlist arrays must be of at least dimension 1')

    return np_select_arr_impl


@overload(np.asarray_chkfinite)
def np_asarray_chkfinite(a, dtype=None):

    msg = "The argument to np.asarray_chkfinite must be array-like"
    if not isinstance(a, (types.Array, types.Sequence, types.Tuple)):
        raise TypingError(msg)

    if is_nonelike(dtype):
        dt = a.dtype
    else:
        try:
            dt = as_dtype(dtype)
        except NotImplementedError:
            raise TypingError('dtype must be a valid Numpy dtype')

    def impl(a, dtype=None):
        a = np.asarray(a, dtype=dt)
        for i in np.nditer(a):
            if not np.isfinite(i):
                raise ValueError("array must not contain infs or NaNs")
        return a

    return impl

#----------------------------------------------------------------------------
# Windowing functions
#   - translated from the numpy implementations found in:
#   https://github.com/numpy/numpy/blob/v1.16.1/numpy/lib/function_base.py#L2543-L3233    # noqa: E501
#   at commit: f1c4c758e1c24881560dd8ab1e64ae750


@register_jitable
def np_bartlett_impl(M):
    n = np.arange(M)
    return np.where(np.less_equal(n, (M - 1) / 2.0), 2.0 * n / (M - 1),
                    2.0 - 2.0 * n / (M - 1))


@register_jitable
def np_blackman_impl(M):
    n = np.arange(M)
    return (0.42 - 0.5 * np.cos(2.0 * np.pi * n / (M - 1)) +
            0.08 * np.cos(4.0 * np.pi * n / (M - 1)))


@register_jitable
def np_hamming_impl(M):
    n = np.arange(M)
    return 0.54 - 0.46 * np.cos(2.0 * np.pi * n / (M - 1))


@register_jitable
def np_hanning_impl(M):
    n = np.arange(M)
    return 0.5 - 0.5 * np.cos(2.0 * np.pi * n / (M - 1))


def window_generator(func):
    def window_overload(M):
        if not isinstance(M, types.Integer):
            raise TypingError('M must be an integer')

        def window_impl(M):

            if M < 1:
                return np.array((), dtype=np.float_)
            if M == 1:
                return np.ones(1, dtype=np.float_)
            return func(M)

        return window_impl
    return window_overload


overload(np.bartlett)(window_generator(np_bartlett_impl))
overload(np.blackman)(window_generator(np_blackman_impl))
overload(np.hamming)(window_generator(np_hamming_impl))
overload(np.hanning)(window_generator(np_hanning_impl))


_i0A = np.array([
    -4.41534164647933937950E-18,
    3.33079451882223809783E-17,
    -2.43127984654795469359E-16,
    1.71539128555513303061E-15,
    -1.16853328779934516808E-14,
    7.67618549860493561688E-14,
    -4.85644678311192946090E-13,
    2.95505266312963983461E-12,
    -1.72682629144155570723E-11,
    9.67580903537323691224E-11,
    -5.18979560163526290666E-10,
    2.65982372468238665035E-9,
    -1.30002500998624804212E-8,
    6.04699502254191894932E-8,
    -2.67079385394061173391E-7,
    1.11738753912010371815E-6,
    -4.41673835845875056359E-6,
    1.64484480707288970893E-5,
    -5.75419501008210370398E-5,
    1.88502885095841655729E-4,
    -5.76375574538582365885E-4,
    1.63947561694133579842E-3,
    -4.32430999505057594430E-3,
    1.05464603945949983183E-2,
    -2.37374148058994688156E-2,
    4.93052842396707084878E-2,
    -9.49010970480476444210E-2,
    1.71620901522208775349E-1,
    -3.04682672343198398683E-1,
    6.76795274409476084995E-1,
])

_i0B = np.array([
    -7.23318048787475395456E-18,
    -4.83050448594418207126E-18,
    4.46562142029675999901E-17,
    3.46122286769746109310E-17,
    -2.82762398051658348494E-16,
    -3.42548561967721913462E-16,
    1.77256013305652638360E-15,
    3.81168066935262242075E-15,
    -9.55484669882830764870E-15,
    -4.15056934728722208663E-14,
    1.54008621752140982691E-14,
    3.85277838274214270114E-13,
    7.18012445138366623367E-13,
    -1.79417853150680611778E-12,
    -1.32158118404477131188E-11,
    -3.14991652796324136454E-11,
    1.18891471078464383424E-11,
    4.94060238822496958910E-10,
    3.39623202570838634515E-9,
    2.26666899049817806459E-8,
    2.04891858946906374183E-7,
    2.89137052083475648297E-6,
    6.88975834691682398426E-5,
    3.36911647825569408990E-3,
    8.04490411014108831608E-1,
])


@register_jitable
def _chbevl(x, vals):
    b0 = vals[0]
    b1 = 0.0

    for i in range(1, len(vals)):
        b2 = b1
        b1 = b0
        b0 = x * b1 - b2 + vals[i]

    return 0.5 * (b0 - b2)


@register_jitable
def _i0(x):
    if x < 0:
        x = -x
    if x <= 8.0:
        y = (0.5 * x) - 2.0
        return np.exp(x) * _chbevl(y, _i0A)

    return np.exp(x) * _chbevl(32.0 / x - 2.0, _i0B) / np.sqrt(x)


@register_jitable
def _i0n(n, alpha, beta):
    y = np.empty_like(n, dtype=np.float_)
    t = _i0(np.float_(beta))
    for i in range(len(y)):
        y[i] = _i0(beta * np.sqrt(1 - ((n[i] - alpha) / alpha)**2.0)) / t

    return y


@overload(np.kaiser)
def np_kaiser(M, beta):
    if not isinstance(M, types.Integer):
        raise TypingError('M must be an integer')

    if not isinstance(beta, (types.Integer, types.Float)):
        raise TypingError('beta must be an integer or float')

    def np_kaiser_impl(M, beta):
        if M < 1:
            return np.array((), dtype=np.float_)
        if M == 1:
            return np.ones(1, dtype=np.float_)

        n = np.arange(0, M)
        alpha = (M - 1) / 2.0

        return _i0n(n, alpha, beta)

    return np_kaiser_impl


@register_jitable
def _cross_operation(a, b, out):

    def _cross_preprocessing(x):
        x0 = x[..., 0]
        x1 = x[..., 1]
        if x.shape[-1] == 3:
            x2 = x[..., 2]
        else:
            x2 = np.multiply(x.dtype.type(0), x0)
        return x0, x1, x2

    a0, a1, a2 = _cross_preprocessing(a)
    b0, b1, b2 = _cross_preprocessing(b)

    cp0 = np.multiply(a1, b2) - np.multiply(a2, b1)
    cp1 = np.multiply(a2, b0) - np.multiply(a0, b2)
    cp2 = np.multiply(a0, b1) - np.multiply(a1, b0)

    out[..., 0] = cp0
    out[..., 1] = cp1
    out[..., 2] = cp2


@generated_jit
def _cross_impl(a, b):
    dtype = np.promote_types(as_dtype(a.dtype), as_dtype(b.dtype))
    if a.ndim == 1 and b.ndim == 1:
        def impl(a, b):
            cp = np.empty((3,), dtype)
            _cross_operation(a, b, cp)
            return cp
    else:
        def impl(a, b):
            shape = np.add(a[..., 0], b[..., 0]).shape
            cp = np.empty(shape + (3,), dtype)
            _cross_operation(a, b, cp)
            return cp
    return impl


@overload(np.cross)
def np_cross(a, b):
    if not type_can_asarray(a) or not type_can_asarray(b):
        raise TypingError("Inputs must be array-like.")

    def impl(a, b):
        a_ = np.asarray(a)
        b_ = np.asarray(b)
        if a_.shape[-1] not in (2, 3) or b_.shape[-1] not in (2, 3):
            raise ValueError((
                "Incompatible dimensions for cross product\n"
                "(dimension must be 2 or 3)"
            ))

        if a_.shape[-1] == 3 or b_.shape[-1] == 3:
            return _cross_impl(a_, b_)
        else:
            raise ValueError((
                "Dimensions for both inputs is 2.\n"
                "Please replace your numpy.cross(a, b) call with "
                "a call to `cross2d(a, b)` from `numba.np.extensions`."
            ))
    return impl


@register_jitable
def _cross2d_operation(a, b):

    def _cross_preprocessing(x):
        x0 = x[..., 0]
        x1 = x[..., 1]
        return x0, x1

    a0, a1 = _cross_preprocessing(a)
    b0, b1 = _cross_preprocessing(b)

    cp = np.multiply(a0, b1) - np.multiply(a1, b0)
    # If ndim of a and b is 1, cp is a scalar.
    # In this case np.cross returns a 0-D array, containing the scalar.
    # np.asarray is used to reconcile this case, without introducing
    # overhead in the case where cp is an actual N-D array.
    # (recall that np.asarray does not copy existing arrays)
    return np.asarray(cp)


@generated_jit
def cross2d(a, b):
    if not type_can_asarray(a) or not type_can_asarray(b):
        raise TypingError("Inputs must be array-like.")

    def impl(a, b):
        a_ = np.asarray(a)
        b_ = np.asarray(b)
        if a_.shape[-1] != 2 or b_.shape[-1] != 2:
            raise ValueError((
                "Incompatible dimensions for 2D cross product\n"
                "(dimension must be 2 for both inputs)"
            ))
        return _cross2d_operation(a_, b_)

    return impl
=======
"""
Implementation of math operations on Array objects.
"""


import math
from collections import namedtuple
from enum import IntEnum
from functools import partial
import operator

import numpy as np

import llvmlite.llvmpy.core as lc

from numba import generated_jit
from numba.core import types, cgutils
from numba.core.extending import overload, overload_method, register_jitable
from numba.np.numpy_support import as_dtype, type_can_asarray
from numba.np.numpy_support import numpy_version
from numba.np.numpy_support import is_nonelike
from numba.core.imputils import (lower_builtin, impl_ret_borrowed,
                                 impl_ret_new_ref, impl_ret_untracked)
from numba.core.typing import signature
from numba.np.arrayobj import make_array, load_item, store_item, _empty_nd_impl
from numba.np.linalg import ensure_blas

from numba.core.extending import intrinsic
from numba.core.errors import RequireLiteralValue, TypingError
from numba.core.overload_glue import glue_lowering


def _check_blas():
    # Checks if a BLAS is available so e.g. dot will work
    try:
        ensure_blas()
    except ImportError:
        return False
    return True


_HAVE_BLAS = _check_blas()


@intrinsic
def _create_tuple_result_shape(tyctx, shape_list, shape_tuple):
    """
    This routine converts shape list where the axis dimension has already
    been popped to a tuple for indexing of the same size.  The original shape
    tuple is also required because it contains a length field at compile time
    whereas the shape list does not.
    """

    # The new tuple's size is one less than the original tuple since axis
    # dimension removed.
    nd = len(shape_tuple) - 1
    # The return type of this intrinsic is an int tuple of length nd.
    tupty = types.UniTuple(types.intp, nd)
    # The function signature for this intrinsic.
    function_sig = tupty(shape_list, shape_tuple)

    def codegen(cgctx, builder, signature, args):
        lltupty = cgctx.get_value_type(tupty)
        # Create an empty int tuple.
        tup = cgutils.get_null_value(lltupty)

        # Get the shape list from the args and we don't need shape tuple.
        [in_shape, _] = args

        def array_indexer(a, i):
            return a[i]

        # loop to fill the tuple
        for i in range(nd):
            dataidx = cgctx.get_constant(types.intp, i)
            # compile and call array_indexer
            data = cgctx.compile_internal(builder, array_indexer,
                                          types.intp(shape_list, types.intp),
                                          [in_shape, dataidx])
            tup = builder.insert_value(tup, data, i)
        return tup

    return function_sig, codegen


@intrinsic
def _gen_index_tuple(tyctx, shape_tuple, value, axis):
    """
    Generates a tuple that can be used to index a specific slice from an
    array for sum with axis.  shape_tuple is the size of the dimensions of
    the input array.  'value' is the value to put in the indexing tuple
    in the axis dimension and 'axis' is that dimension.  For this to work,
    axis has to be a const.
    """
    if not isinstance(axis, types.Literal):
        raise RequireLiteralValue('axis argument must be a constant')
    # Get the value of the axis constant.
    axis_value = axis.literal_value
    # The length of the indexing tuple to be output.
    nd = len(shape_tuple)

    # If the axis value is impossible for the given size array then
    # just fake it like it was for axis 0.  This will stop compile errors
    # when it looks like it could be called from array_sum_axis but really
    # can't because that routine checks the axis mismatch and raise an
    # exception.
    if axis_value >= nd:
        axis_value = 0

    # Calculate the type of the indexing tuple.  All the non-axis
    # dimensions have slice2 type and the axis dimension has int type.
    before = axis_value
    after = nd - before - 1

    types_list = []
    types_list += [types.slice2_type] * before
    types_list += [types.intp]
    types_list += [types.slice2_type] * after

    # Creates the output type of the function.
    tupty = types.Tuple(types_list)
    # Defines the signature of the intrinsic.
    function_sig = tupty(shape_tuple, value, axis)

    def codegen(cgctx, builder, signature, args):
        lltupty = cgctx.get_value_type(tupty)
        # Create an empty indexing tuple.
        tup = cgutils.get_null_value(lltupty)

        # We only need value of the axis dimension here.
        # The rest are constants defined above.
        [_, value_arg, _] = args

        def create_full_slice():
            return slice(None, None)

        # loop to fill the tuple with slice(None,None) before
        # the axis dimension.

        # compile and call create_full_slice
        slice_data = cgctx.compile_internal(builder, create_full_slice,
                                            types.slice2_type(),
                                            [])
        for i in range(0, axis_value):
            tup = builder.insert_value(tup, slice_data, i)

        # Add the axis dimension 'value'.
        tup = builder.insert_value(tup, value_arg, axis_value)

        # loop to fill the tuple with slice(None,None) after
        # the axis dimension.
        for i in range(axis_value + 1, nd):
            tup = builder.insert_value(tup, slice_data, i)
        return tup

    return function_sig, codegen


#----------------------------------------------------------------------------
# Basic stats and aggregates

@lower_builtin(np.sum, types.Array)
@lower_builtin("array.sum", types.Array)
def array_sum(context, builder, sig, args):
    zero = sig.return_type(0)

    def array_sum_impl(arr):
        c = zero
        for v in np.nditer(arr):
            c += v.item()
        return c

    res = context.compile_internal(builder, array_sum_impl, sig, args,
                                   locals=dict(c=sig.return_type))
    return impl_ret_borrowed(context, builder, sig.return_type, res)


@register_jitable
def _array_sum_axis_nop(arr, v):
    return arr


def gen_sum_axis_impl(is_axis_const, const_axis_val, op, zero):
    def inner(arr, axis):
        """
        function that performs sums over one specific axis

        The third parameter to gen_index_tuple that generates the indexing
        tuples has to be a const so we can't just pass "axis" through since
        that isn't const.  We can check for specific values and have
        different instances that do take consts.  Supporting axis summation
        only up to the fourth dimension for now.

        typing/arraydecl.py:sum_expand defines the return type for sum with
        axis. It is one dimension less than the input array.
        """
        ndim = arr.ndim

        if not is_axis_const:
            # Catch where axis is negative or greater than 3.
            if axis < 0 or axis > 3:
                raise ValueError("Numba does not support sum with axis "
                                 "parameter outside the range 0 to 3.")

        # Catch the case where the user misspecifies the axis to be
        # more than the number of the array's dimensions.
        if axis >= ndim:
            raise ValueError("axis is out of bounds for array")

        # Convert the shape of the input array to a list.
        ashape = list(arr.shape)
        # Get the length of the axis dimension.
        axis_len = ashape[axis]
        # Remove the axis dimension from the list of dimensional lengths.
        ashape.pop(axis)
        # Convert this shape list back to a tuple using above intrinsic.
        ashape_without_axis = _create_tuple_result_shape(ashape, arr.shape)
        # Tuple needed here to create output array with correct size.
        result = np.full(ashape_without_axis, zero, type(zero))

        # Iterate through the axis dimension.
        for axis_index in range(axis_len):
            if is_axis_const:
                # constant specialized version works for any valid axis value
                index_tuple_generic = _gen_index_tuple(arr.shape, axis_index,
                                                       const_axis_val)
                result += arr[index_tuple_generic]
            else:
                # Generate a tuple used to index the input array.
                # The tuple is ":" in all dimensions except the axis
                # dimension where it is "axis_index".
                if axis == 0:
                    index_tuple1 = _gen_index_tuple(arr.shape, axis_index, 0)
                    result += arr[index_tuple1]
                elif axis == 1:
                    index_tuple2 = _gen_index_tuple(arr.shape, axis_index, 1)
                    result += arr[index_tuple2]
                elif axis == 2:
                    index_tuple3 = _gen_index_tuple(arr.shape, axis_index, 2)
                    result += arr[index_tuple3]
                elif axis == 3:
                    index_tuple4 = _gen_index_tuple(arr.shape, axis_index, 3)
                    result += arr[index_tuple4]
        return op(result, 0)
    return inner


@lower_builtin(np.sum, types.Array, types.intp, types.DTypeSpec)
@lower_builtin(np.sum, types.Array, types.IntegerLiteral, types.DTypeSpec)
@lower_builtin("array.sum", types.Array, types.intp, types.DTypeSpec)
@lower_builtin("array.sum", types.Array, types.IntegerLiteral, types.DTypeSpec)
def array_sum_axis_dtype(context, builder, sig, args):
    retty = sig.return_type
    zero = getattr(retty, 'dtype', retty)(0)
    # if the return is scalar in type then "take" the 0th element of the
    # 0d array accumulator as the return value
    if getattr(retty, 'ndim', None) is None:
        op = np.take
    else:
        op = _array_sum_axis_nop
    [ty_array, ty_axis, ty_dtype] = sig.args
    is_axis_const = False
    const_axis_val = 0
    if isinstance(ty_axis, types.Literal):
        # this special-cases for constant axis
        const_axis_val = ty_axis.literal_value
        # fix negative axis
        if const_axis_val < 0:
            const_axis_val = ty_array.ndim + const_axis_val
        if const_axis_val < 0 or const_axis_val > ty_array.ndim:
            raise ValueError("'axis' entry is out of bounds")

        ty_axis = context.typing_context.resolve_value_type(const_axis_val)
        axis_val = context.get_constant(ty_axis, const_axis_val)
        # rewrite arguments
        args = args[0], axis_val, args[2]
        # rewrite sig
        sig = sig.replace(args=[ty_array, ty_axis, ty_dtype])
        is_axis_const = True

    gen_impl = gen_sum_axis_impl(is_axis_const, const_axis_val, op, zero)
    compiled = register_jitable(gen_impl)

    def array_sum_impl_axis(arr, axis, dtype):
        return compiled(arr, axis)

    res = context.compile_internal(builder, array_sum_impl_axis, sig, args)
    return impl_ret_new_ref(context, builder, sig.return_type, res)


@lower_builtin(np.sum, types.Array,  types.DTypeSpec)
@lower_builtin("array.sum", types.Array, types.DTypeSpec)
def array_sum_dtype(context, builder, sig, args):
    zero = sig.return_type(0)

    def array_sum_impl(arr, dtype):
        c = zero
        for v in np.nditer(arr):
            c += v.item()
        return c

    res = context.compile_internal(builder, array_sum_impl, sig, args,
                                   locals=dict(c=sig.return_type))
    return impl_ret_borrowed(context, builder, sig.return_type, res)


@lower_builtin(np.sum, types.Array, types.intp)
@lower_builtin(np.sum, types.Array, types.IntegerLiteral)
@lower_builtin("array.sum", types.Array, types.intp)
@lower_builtin("array.sum", types.Array, types.IntegerLiteral)
def array_sum_axis(context, builder, sig, args):
    retty = sig.return_type
    zero = getattr(retty, 'dtype', retty)(0)
    # if the return is scalar in type then "take" the 0th element of the
    # 0d array accumulator as the return value
    if getattr(retty, 'ndim', None) is None:
        op = np.take
    else:
        op = _array_sum_axis_nop
    [ty_array, ty_axis] = sig.args
    is_axis_const = False
    const_axis_val = 0
    if isinstance(ty_axis, types.Literal):
        # this special-cases for constant axis
        const_axis_val = ty_axis.literal_value
        # fix negative axis
        if const_axis_val < 0:
            const_axis_val = ty_array.ndim + const_axis_val
        if const_axis_val < 0 or const_axis_val > ty_array.ndim:
            raise ValueError("'axis' entry is out of bounds")

        ty_axis = context.typing_context.resolve_value_type(const_axis_val)
        axis_val = context.get_constant(ty_axis, const_axis_val)
        # rewrite arguments
        args = args[0], axis_val
        # rewrite sig
        sig = sig.replace(args=[ty_array, ty_axis])
        is_axis_const = True

    gen_impl = gen_sum_axis_impl(is_axis_const, const_axis_val, op, zero)
    compiled = register_jitable(gen_impl)

    def array_sum_impl_axis(arr, axis):
        return compiled(arr, axis)

    res = context.compile_internal(builder, array_sum_impl_axis, sig, args)
    return impl_ret_new_ref(context, builder, sig.return_type, res)


@lower_builtin(np.prod, types.Array)
@lower_builtin("array.prod", types.Array)
def array_prod(context, builder, sig, args):

    def array_prod_impl(arr):
        c = 1
        for v in np.nditer(arr):
            c *= v.item()
        return c

    res = context.compile_internal(builder, array_prod_impl, sig, args,
                                   locals=dict(c=sig.return_type))
    return impl_ret_borrowed(context, builder, sig.return_type, res)


@lower_builtin(np.cumsum, types.Array)
@lower_builtin("array.cumsum", types.Array)
def array_cumsum(context, builder, sig, args):
    scalar_dtype = sig.return_type.dtype
    dtype = as_dtype(scalar_dtype)
    zero = scalar_dtype(0)

    def array_cumsum_impl(arr):
        out = np.empty(arr.size, dtype)
        c = zero
        for idx, v in enumerate(arr.flat):
            c += v
            out[idx] = c
        return out

    res = context.compile_internal(builder, array_cumsum_impl, sig, args,
                                   locals=dict(c=scalar_dtype))
    return impl_ret_new_ref(context, builder, sig.return_type, res)


@lower_builtin(np.cumprod, types.Array)
@lower_builtin("array.cumprod", types.Array)
def array_cumprod(context, builder, sig, args):
    scalar_dtype = sig.return_type.dtype
    dtype = as_dtype(scalar_dtype)

    def array_cumprod_impl(arr):
        out = np.empty(arr.size, dtype)
        c = 1
        for idx, v in enumerate(arr.flat):
            c *= v
            out[idx] = c
        return out

    res = context.compile_internal(builder, array_cumprod_impl, sig, args,
                                   locals=dict(c=scalar_dtype))
    return impl_ret_new_ref(context, builder, sig.return_type, res)


@lower_builtin(np.mean, types.Array)
@lower_builtin("array.mean", types.Array)
def array_mean(context, builder, sig, args):
    zero = sig.return_type(0)

    def array_mean_impl(arr):
        # Can't use the naive `arr.sum() / arr.size`, as it would return
        # a wrong result on integer sum overflow.
        c = zero
        for v in np.nditer(arr):
            c += v.item()
        return c / arr.size

    res = context.compile_internal(builder, array_mean_impl, sig, args,
                                   locals=dict(c=sig.return_type))
    return impl_ret_untracked(context, builder, sig.return_type, res)


@lower_builtin(np.var, types.Array)
@lower_builtin("array.var", types.Array)
def array_var(context, builder, sig, args):
    def array_var_impl(arr):
        # Compute the mean
        m = arr.mean()

        # Compute the sum of square diffs
        ssd = 0
        for v in np.nditer(arr):
            val = (v.item() - m)
            ssd += np.real(val * np.conj(val))
        return ssd / arr.size

    res = context.compile_internal(builder, array_var_impl, sig, args)
    return impl_ret_untracked(context, builder, sig.return_type, res)


@lower_builtin(np.std, types.Array)
@lower_builtin("array.std", types.Array)
def array_std(context, builder, sig, args):
    def array_std_impl(arry):
        return arry.var() ** 0.5
    res = context.compile_internal(builder, array_std_impl, sig, args)
    return impl_ret_untracked(context, builder, sig.return_type, res)


def zero_dim_msg(fn_name):
    msg = ("zero-size array to reduction operation "
           "{0} which has no identity".format(fn_name))
    return msg


def _is_nat(x):
    pass


@overload(_is_nat)
def ol_is_nat(x):
    if numpy_version >= (1, 18):
        return lambda x: np.isnat(x)
    else:
        nat = x('NaT')
        return lambda x: x == nat


@lower_builtin(np.min, types.Array)
@lower_builtin("array.min", types.Array)
def array_min(context, builder, sig, args):
    ty = sig.args[0].dtype
    MSG = zero_dim_msg('minimum')

    if isinstance(ty, (types.NPDatetime, types.NPTimedelta)):
        # NP < 1.18: NaT is smaller than every other value, but it is
        # ignored as far as min() is concerned.
        # NP >= 1.18: NaT dominates like NaN
        def array_min_impl(arry):
            if arry.size == 0:
                raise ValueError(MSG)

            it = np.nditer(arry)
            min_value = next(it).take(0)
            if _is_nat(min_value):
                return min_value

            for view in it:
                v = view.item()
                if _is_nat(v):
                    if numpy_version >= (1, 18):
                        return v
                    else:
                        continue
                if v < min_value:
                    min_value = v
            return min_value

    elif isinstance(ty, types.Complex):
        def array_min_impl(arry):
            if arry.size == 0:
                raise ValueError(MSG)

            it = np.nditer(arry)
            min_value = next(it).take(0)

            for view in it:
                v = view.item()
                if v.real < min_value.real:
                    min_value = v
                elif v.real == min_value.real:
                    if v.imag < min_value.imag:
                        min_value = v
            return min_value

    elif isinstance(ty, types.Float):
        def array_min_impl(arry):
            if arry.size == 0:
                raise ValueError(MSG)

            it = np.nditer(arry)
            min_value = next(it).take(0)
            if np.isnan(min_value):
                return min_value

            for view in it:
                v = view.item()
                if np.isnan(v):
                    return v
                if v < min_value:
                    min_value = v
            return min_value

    else:
        def array_min_impl(arry):
            if arry.size == 0:
                raise ValueError(MSG)

            it = np.nditer(arry)
            min_value = next(it).take(0)

            for view in it:
                v = view.item()
                if v < min_value:
                    min_value = v
            return min_value

    res = context.compile_internal(builder, array_min_impl, sig, args)
    return impl_ret_borrowed(context, builder, sig.return_type, res)


@lower_builtin(np.max, types.Array)
@lower_builtin("array.max", types.Array)
def array_max(context, builder, sig, args):
    ty = sig.args[0].dtype
    MSG = zero_dim_msg('maximum')

    if isinstance(ty, (types.NPDatetime, types.NPTimedelta)):
        # NP < 1.18: NaT is smaller than every other value, but it is
        # ignored as far as min() is concerned.
        # NP >= 1.18: NaT dominates like NaN
        def array_max_impl(arry):
            if arry.size == 0:
                raise ValueError(MSG)

            it = np.nditer(arry)
            max_value = next(it).take(0)
            if _is_nat(max_value):
                return max_value

            for view in it:
                v = view.item()
                if _is_nat(v):
                    if numpy_version >= (1, 18):
                        return v
                    else:
                        continue
                if v > max_value:
                    max_value = v
            return max_value

    elif isinstance(ty, types.Complex):
        def array_max_impl(arry):
            if arry.size == 0:
                raise ValueError(MSG)

            it = np.nditer(arry)
            max_value = next(it).take(0)

            for view in it:
                v = view.item()
                if v.real > max_value.real:
                    max_value = v
                elif v.real == max_value.real:
                    if v.imag > max_value.imag:
                        max_value = v
            return max_value

    elif isinstance(ty, types.Float):
        def array_max_impl(arry):
            if arry.size == 0:
                raise ValueError(MSG)

            it = np.nditer(arry)
            max_value = next(it).take(0)
            if np.isnan(max_value):
                return max_value

            for view in it:
                v = view.item()
                if np.isnan(v):
                    return v
                if v > max_value:
                    max_value = v
            return max_value

    else:
        def array_max_impl(arry):
            if arry.size == 0:
                raise ValueError(MSG)

            it = np.nditer(arry)
            max_value = next(it).take(0)

            for view in it:
                v = view.item()
                if v > max_value:
                    max_value = v
            return max_value

    res = context.compile_internal(builder, array_max_impl, sig, args)
    return impl_ret_borrowed(context, builder, sig.return_type, res)


@lower_builtin(np.argmin, types.Array)
@lower_builtin("array.argmin", types.Array)
def array_argmin(context, builder, sig, args):
    ty = sig.args[0].dtype

    if (isinstance(ty, (types.NPDatetime, types.NPTimedelta))):
        def array_argmin_impl(arry):
            if arry.size == 0:
                raise ValueError("attempt to get argmin of an empty sequence")
            it = np.nditer(arry)
            min_value = next(it).take(0)
            min_idx = 0
            if _is_nat(min_value):
                return min_idx

            idx = 1
            for view in it:
                v = view.item()
                if _is_nat(v):
                    if numpy_version >= (1, 18):
                        return idx
                    else:
                        idx += 1
                        continue
                if v < min_value:
                    min_value = v
                    min_idx = idx
                idx += 1
            return min_idx

    elif isinstance(ty, types.Float):
        def array_argmin_impl(arry):
            if arry.size == 0:
                raise ValueError("attempt to get argmin of an empty sequence")
            for v in arry.flat:
                min_value = v
                min_idx = 0
                break
            if np.isnan(min_value):
                return min_idx

            idx = 0
            for v in arry.flat:
                if np.isnan(v):
                    return idx
                if v < min_value:
                    min_value = v
                    min_idx = idx
                idx += 1
            return min_idx

    else:
        def array_argmin_impl(arry):
            if arry.size == 0:
                raise ValueError("attempt to get argmin of an empty sequence")
            for v in arry.flat:
                min_value = v
                min_idx = 0
                break
            else:
                raise RuntimeError('unreachable')

            idx = 0
            for v in arry.flat:
                if v < min_value:
                    min_value = v
                    min_idx = idx
                idx += 1
            return min_idx
    res = context.compile_internal(builder, array_argmin_impl, sig, args)
    return impl_ret_untracked(context, builder, sig.return_type, res)


@lower_builtin(np.argmax, types.Array)
@lower_builtin("array.argmax", types.Array)
def array_argmax(context, builder, sig, args):
    ty = sig.args[0].dtype

    if (isinstance(ty, (types.NPDatetime, types.NPTimedelta))):
        def array_argmax_impl(arry):
            if arry.size == 0:
                raise ValueError("attempt to get argmax of an empty sequence")
            it = np.nditer(arry)
            max_value = next(it).take(0)
            max_idx = 0
            if _is_nat(max_value):
                return max_idx

            idx = 1
            for view in it:
                v = view.item()
                if _is_nat(v):
                    if numpy_version >= (1, 18):
                        return idx
                    else:
                        idx += 1
                        continue
                if v > max_value:
                    max_value = v
                    max_idx = idx
                idx += 1
            return max_idx

    elif isinstance(ty, types.Float):
        def array_argmax_impl(arry):
            if arry.size == 0:
                raise ValueError("attempt to get argmax of an empty sequence")
            for v in arry.flat:
                max_value = v
                max_idx = 0
                break
            if np.isnan(max_value):
                return max_idx

            idx = 0
            for v in arry.flat:
                if np.isnan(v):
                    return idx
                if v > max_value:
                    max_value = v
                    max_idx = idx
                idx += 1
            return max_idx

    else:
        def array_argmax_impl(arry):
            if arry.size == 0:
                raise ValueError("attempt to get argmax of an empty sequence")
            for v in arry.flat:
                max_value = v
                max_idx = 0
                break

            idx = 0
            for v in arry.flat:
                if v > max_value:
                    max_value = v
                    max_idx = idx
                idx += 1
            return max_idx
    res = context.compile_internal(builder, array_argmax_impl, sig, args)
    return impl_ret_untracked(context, builder, sig.return_type, res)


@overload(np.all)
@overload_method(types.Array, "all")
def np_all(a):
    def flat_all(a):
        for v in np.nditer(a):
            if not v.item():
                return False
        return True

    return flat_all


@overload(np.any)
@overload_method(types.Array, "any")
def np_any(a):
    def flat_any(a):
        for v in np.nditer(a):
            if v.item():
                return True
        return False

    return flat_any


def get_isnan(dtype):
    """
    A generic isnan() function
    """
    if isinstance(dtype, (types.Float, types.Complex)):
        return np.isnan
    else:
        @register_jitable
        def _trivial_isnan(x):
            return False
        return _trivial_isnan


@overload(np.iscomplex)
def np_iscomplex(x):
    if type_can_asarray(x):
        # NumPy uses asanyarray here!
        return lambda x: np.asarray(x).imag != 0
    return None


@overload(np.isreal)
def np_isreal(x):
    if type_can_asarray(x):
        # NumPy uses asanyarray here!
        return lambda x: np.asarray(x).imag == 0
    return None


@overload(np.iscomplexobj)
def iscomplexobj(x):
    # Implementation based on NumPy
    # https://github.com/numpy/numpy/blob/d9b1e32cb8ef90d6b4a47853241db2a28146a57d/numpy/lib/type_check.py#L282-L320
    dt = determine_dtype(x)
    if isinstance(x, types.Optional):
        dt = determine_dtype(x.type)
    iscmplx = np.issubdtype(dt, np.complexfloating)

    if isinstance(x, types.Optional):
        def impl(x):
            if x is None:
                return False
            return iscmplx
    else:
        def impl(x):
            return iscmplx
    return impl


@overload(np.isrealobj)
def isrealobj(x):
    # Return True if x is not a complex type.
    # Implementation based on NumPy
    # https://github.com/numpy/numpy/blob/ccfbcc1cd9a4035a467f2e982a565ab27de25b6b/numpy/lib/type_check.py#L290-L322
    def impl(x):
        return not np.iscomplexobj(x)
    return impl


@overload(np.isscalar)
def np_isscalar(num):
    res = isinstance(num, (types.Number, types.UnicodeType, types.Boolean))

    def impl(num):
        return res
    return impl


def is_np_inf_impl(x, out, fn):

    # if/else branch should be unified after PR #5606 is merged
    if is_nonelike(out):
        def impl(x, out=None):
            return np.logical_and(np.isinf(x), fn(np.signbit(x)))
    else:
        def impl(x, out=None):
            return np.logical_and(np.isinf(x), fn(np.signbit(x)), out)

    return impl


@overload(np.isneginf)
def isneginf(x, out=None):
    fn = register_jitable(lambda x: x)
    return is_np_inf_impl(x, out, fn)


@overload(np.isposinf)
def isposinf(x, out=None):
    fn = register_jitable(lambda x: ~x)
    return is_np_inf_impl(x, out, fn)


@register_jitable
def less_than(a, b):
    return a < b


@register_jitable
def greater_than(a, b):
    return a > b


@register_jitable
def check_array(a):
    if a.size == 0:
        raise ValueError('zero-size array to reduction operation not possible')


def _check_is_integer(v, name):
    if not isinstance(v, (int, types.Integer)):
        raise TypingError('{} must be an integer'.format(name))


def nan_min_max_factory(comparison_op, is_complex_dtype):
    if is_complex_dtype:
        def impl(a):
            arr = np.asarray(a)
            check_array(arr)
            it = np.nditer(arr)
            return_val = next(it).take(0)
            for view in it:
                v = view.item()
                if np.isnan(return_val.real) and not np.isnan(v.real):
                    return_val = v
                else:
                    if comparison_op(v.real, return_val.real):
                        return_val = v
                    elif v.real == return_val.real:
                        if comparison_op(v.imag, return_val.imag):
                            return_val = v
            return return_val
    else:
        def impl(a):
            arr = np.asarray(a)
            check_array(arr)
            it = np.nditer(arr)
            return_val = next(it).take(0)
            for view in it:
                v = view.item()
                if not np.isnan(v):
                    if not comparison_op(return_val, v):
                        return_val = v
            return return_val

    return impl


real_nanmin = register_jitable(
    nan_min_max_factory(less_than, is_complex_dtype=False)
)
real_nanmax = register_jitable(
    nan_min_max_factory(greater_than, is_complex_dtype=False)
)
complex_nanmin = register_jitable(
    nan_min_max_factory(less_than, is_complex_dtype=True)
)
complex_nanmax = register_jitable(
    nan_min_max_factory(greater_than, is_complex_dtype=True)
)


@overload(np.nanmin)
def np_nanmin(a):
    dt = determine_dtype(a)
    if np.issubdtype(dt, np.complexfloating):
        return complex_nanmin
    else:
        return real_nanmin


@overload(np.nanmax)
def np_nanmax(a):
    dt = determine_dtype(a)
    if np.issubdtype(dt, np.complexfloating):
        return complex_nanmax
    else:
        return real_nanmax


@overload(np.nanmean)
def np_nanmean(a):
    if not isinstance(a, types.Array):
        return
    isnan = get_isnan(a.dtype)

    def nanmean_impl(a):
        c = 0.0
        count = 0
        for view in np.nditer(a):
            v = view.item()
            if not isnan(v):
                c += v.item()
                count += 1
        # np.divide() doesn't raise ZeroDivisionError
        return np.divide(c, count)

    return nanmean_impl


@overload(np.nanvar)
def np_nanvar(a):
    if not isinstance(a, types.Array):
        return
    isnan = get_isnan(a.dtype)

    def nanvar_impl(a):
        # Compute the mean
        m = np.nanmean(a)

        # Compute the sum of square diffs
        ssd = 0.0
        count = 0
        for view in np.nditer(a):
            v = view.item()
            if not isnan(v):
                val = (v.item() - m)
                ssd += np.real(val * np.conj(val))
                count += 1
        # np.divide() doesn't raise ZeroDivisionError
        return np.divide(ssd, count)

    return nanvar_impl


@overload(np.nanstd)
def np_nanstd(a):
    if not isinstance(a, types.Array):
        return

    def nanstd_impl(a):
        return np.nanvar(a) ** 0.5

    return nanstd_impl


@overload(np.nansum)
def np_nansum(a):
    if not isinstance(a, types.Array):
        return
    if isinstance(a.dtype, types.Integer):
        retty = types.intp
    else:
        retty = a.dtype
    zero = retty(0)
    isnan = get_isnan(a.dtype)

    def nansum_impl(a):
        c = zero
        for view in np.nditer(a):
            v = view.item()
            if not isnan(v):
                c += v
        return c

    return nansum_impl


@overload(np.nanprod)
def np_nanprod(a):
    if not isinstance(a, types.Array):
        return
    if isinstance(a.dtype, types.Integer):
        retty = types.intp
    else:
        retty = a.dtype
    one = retty(1)
    isnan = get_isnan(a.dtype)

    def nanprod_impl(a):
        c = one
        for view in np.nditer(a):
            v = view.item()
            if not isnan(v):
                c *= v
        return c

    return nanprod_impl


@overload(np.nancumprod)
def np_nancumprod(a):
    if not isinstance(a, types.Array):
        return

    if isinstance(a.dtype, (types.Boolean, types.Integer)):
        # dtype cannot possibly contain NaN
        return lambda a: np.cumprod(a)
    else:
        retty = a.dtype
        is_nan = get_isnan(retty)
        one = retty(1)

        def nancumprod_impl(a):
            out = np.empty(a.size, retty)
            c = one
            for idx, v in enumerate(a.flat):
                if ~is_nan(v):
                    c *= v
                out[idx] = c
            return out

        return nancumprod_impl


@overload(np.nancumsum)
def np_nancumsum(a):
    if not isinstance(a, types.Array):
        return

    if isinstance(a.dtype, (types.Boolean, types.Integer)):
        # dtype cannot possibly contain NaN
        return lambda a: np.cumsum(a)
    else:
        retty = a.dtype
        is_nan = get_isnan(retty)
        zero = retty(0)

        def nancumsum_impl(a):
            out = np.empty(a.size, retty)
            c = zero
            for idx, v in enumerate(a.flat):
                if ~is_nan(v):
                    c += v
                out[idx] = c
            return out

        return nancumsum_impl


@register_jitable
def prepare_ptp_input(a):
    arr = _asarray(a)
    if len(arr) == 0:
        raise ValueError('zero-size array reduction not possible')
    else:
        return arr


def _compute_current_val_impl_gen(op):
    def _compute_current_val_impl(current_val, val):
        if isinstance(current_val, types.Complex):
            # The sort order for complex numbers is lexicographic. If both the
            # real and imaginary parts are non-nan then the order is determined
            # by the real parts except when they are equal, in which case the
            # order is determined by the imaginary parts.
            # https://github.com/numpy/numpy/blob/577a86e/numpy/core/fromnumeric.py#L874-L877    # noqa: E501
            def impl(current_val, val):
                if op(val.real, current_val.real):
                    return val
                elif (val.real == current_val.real
                        and op(val.imag, current_val.imag)):
                    return val
                return current_val
        else:
            def impl(current_val, val):
                return val if op(val, current_val) else current_val
        return impl
    return _compute_current_val_impl


_compute_a_max = generated_jit(_compute_current_val_impl_gen(greater_than))
_compute_a_min = generated_jit(_compute_current_val_impl_gen(less_than))


@generated_jit
def _early_return(val):
    UNUSED = 0
    if isinstance(val, types.Complex):
        def impl(val):
            if np.isnan(val.real):
                if np.isnan(val.imag):
                    return True, np.nan + np.nan * 1j
                else:
                    return True, np.nan + 0j
            else:
                return False, UNUSED
    elif isinstance(val, types.Float):
        def impl(val):
            if np.isnan(val):
                return True, np.nan
            else:
                return False, UNUSED
    else:
        def impl(val):
            return False, UNUSED
    return impl


@overload_method(types.Array, 'ptp')
@overload(np.ptp)
def np_ptp(a):

    if hasattr(a, 'dtype'):
        if isinstance(a.dtype, types.Boolean):
            raise TypingError("Boolean dtype is unsupported (as per NumPy)")
            # Numpy raises a TypeError

    def np_ptp_impl(a):
        arr = prepare_ptp_input(a)

        a_flat = arr.flat
        a_min = a_flat[0]
        a_max = a_flat[0]

        for i in range(arr.size):
            val = a_flat[i]
            take_branch, retval = _early_return(val)
            if take_branch:
                return retval
            a_max = _compute_a_max(a_max, val)
            a_min = _compute_a_min(a_min, val)

        return a_max - a_min

    return np_ptp_impl


#----------------------------------------------------------------------------
# Median and partitioning

@register_jitable
def nan_aware_less_than(a, b):
    if np.isnan(a):
        return False
    else:
        if np.isnan(b):
            return True
        else:
            return a < b


def _partition_factory(pivotimpl):
    def _partition(A, low, high):
        mid = (low + high) >> 1
        # NOTE: the pattern of swaps below for the pivot choice and the
        # partitioning gives good results (i.e. regular O(n log n))
        # on sorted, reverse-sorted, and uniform arrays.  Subtle changes
        # risk breaking this property.

        # Use median of three {low, middle, high} as the pivot
        if pivotimpl(A[mid], A[low]):
            A[low], A[mid] = A[mid], A[low]
        if pivotimpl(A[high], A[mid]):
            A[high], A[mid] = A[mid], A[high]
        if pivotimpl(A[mid], A[low]):
            A[low], A[mid] = A[mid], A[low]
        pivot = A[mid]

        A[high], A[mid] = A[mid], A[high]
        i = low
        j = high - 1
        while True:
            while i < high and pivotimpl(A[i], pivot):
                i += 1
            while j >= low and pivotimpl(pivot, A[j]):
                j -= 1
            if i >= j:
                break
            A[i], A[j] = A[j], A[i]
            i += 1
            j -= 1
        # Put the pivot back in its final place (all items before `i`
        # are smaller than the pivot, all items at/after `i` are larger)
        A[i], A[high] = A[high], A[i]
        return i
    return _partition


_partition = register_jitable(_partition_factory(less_than))
_partition_w_nan = register_jitable(_partition_factory(nan_aware_less_than))


def _select_factory(partitionimpl):
    def _select(arry, k, low, high):
        """
        Select the k'th smallest element in array[low:high + 1].
        """
        i = partitionimpl(arry, low, high)
        while i != k:
            if i < k:
                low = i + 1
                i = partitionimpl(arry, low, high)
            else:
                high = i - 1
                i = partitionimpl(arry, low, high)
        return arry[k]
    return _select


_select = register_jitable(_select_factory(_partition))
_select_w_nan = register_jitable(_select_factory(_partition_w_nan))


@register_jitable
def _select_two(arry, k, low, high):
    """
    Select the k'th and k+1'th smallest elements in array[low:high + 1].

    This is significantly faster than doing two independent selections
    for k and k+1.
    """
    while True:
        assert high > low  # by construction
        i = _partition(arry, low, high)
        if i < k:
            low = i + 1
        elif i > k + 1:
            high = i - 1
        elif i == k:
            _select(arry, k + 1, i + 1, high)
            break
        else:  # i == k + 1
            _select(arry, k, low, i - 1)
            break

    return arry[k], arry[k + 1]


@register_jitable
def _median_inner(temp_arry, n):
    """
    The main logic of the median() call.  *temp_arry* must be disposable,
    as this function will mutate it.
    """
    low = 0
    high = n - 1
    half = n >> 1
    if n & 1 == 0:
        a, b = _select_two(temp_arry, half - 1, low, high)
        return (a + b) / 2
    else:
        return _select(temp_arry, half, low, high)


@overload(np.median)
def np_median(a):
    if not isinstance(a, types.Array):
        return

    def median_impl(a):
        # np.median() works on the flattened array, and we need a temporary
        # workspace anyway
        temp_arry = a.flatten()
        n = temp_arry.shape[0]
        return _median_inner(temp_arry, n)

    return median_impl


@register_jitable
def _collect_percentiles_inner(a, q):
    n = len(a)

    if n == 1:
        # single element array; output same for all percentiles
        out = np.full(len(q), a[0], dtype=np.float64)
    else:
        out = np.empty(len(q), dtype=np.float64)
        for i in range(len(q)):
            percentile = q[i]

            # bypass pivoting where requested percentile is 100
            if percentile == 100:
                val = np.max(a)
                # heuristics to handle infinite values a la NumPy
                if ~np.all(np.isfinite(a)):
                    if ~np.isfinite(val):
                        val = np.nan

            # bypass pivoting where requested percentile is 0
            elif percentile == 0:
                val = np.min(a)
                # convoluted heuristics to handle infinite values a la NumPy
                if ~np.all(np.isfinite(a)):
                    num_pos_inf = np.sum(a == np.inf)
                    num_neg_inf = np.sum(a == -np.inf)
                    num_finite = n - (num_neg_inf + num_pos_inf)
                    if num_finite == 0:
                        val = np.nan
                    if num_pos_inf == 1 and n == 2:
                        val = np.nan
                    if num_neg_inf > 1:
                        val = np.nan
                    if num_finite == 1:
                        if num_pos_inf > 1:
                            if num_neg_inf != 1:
                                val = np.nan

            else:
                # linear interp between closest ranks
                rank = 1 + (n - 1) * np.true_divide(percentile, 100.0)
                f = math.floor(rank)
                m = rank - f
                lower, upper = _select_two(a, k=int(f - 1), low=0, high=(n - 1))
                val = lower * (1 - m) + upper * m
            out[i] = val

    return out


@register_jitable
def _can_collect_percentiles(a, nan_mask, skip_nan):
    if skip_nan:
        a = a[~nan_mask]
        if len(a) == 0:
            return False  # told to skip nan, but no elements remain
    else:
        if np.any(nan_mask):
            return False  # told *not* to skip nan, but nan encountered

    if len(a) == 1:  # single element array
        val = a[0]
        return np.isfinite(val)  # can collect percentiles if element is finite
    else:
        return True


@register_jitable
def check_valid(q, q_upper_bound):
    valid = True

    # avoid expensive reductions where possible
    if q.ndim == 1 and q.size < 10:
        for i in range(q.size):
            if q[i] < 0.0 or q[i] > q_upper_bound or np.isnan(q[i]):
                valid = False
                break
    else:
        if np.any(np.isnan(q)) or np.any(q < 0.0) or np.any(q > q_upper_bound):
            valid = False

    return valid


@register_jitable
def percentile_is_valid(q):
    if not check_valid(q, q_upper_bound=100.0):
        raise ValueError('Percentiles must be in the range [0, 100]')


@register_jitable
def quantile_is_valid(q):
    if not check_valid(q, q_upper_bound=1.0):
        raise ValueError('Quantiles must be in the range [0, 1]')


@register_jitable
def _collect_percentiles(a, q, check_q, factor, skip_nan):
    q = np.asarray(q, dtype=np.float64).flatten()
    check_q(q)
    q = q * factor

    temp_arry = np.asarray(a, dtype=np.float64).flatten()
    nan_mask = np.isnan(temp_arry)

    if _can_collect_percentiles(temp_arry, nan_mask, skip_nan):
        temp_arry = temp_arry[~nan_mask]
        out = _collect_percentiles_inner(temp_arry, q)
    else:
        out = np.full(len(q), np.nan)

    return out


def _percentile_quantile_inner(a, q, skip_nan, factor, check_q):
    """
    The underlying algorithm to find percentiles and quantiles
    is the same, hence we converge onto the same code paths
    in this inner function implementation
    """
    dt = determine_dtype(a)
    if np.issubdtype(dt, np.complexfloating):
        raise TypingError('Not supported for complex dtype')
        # this could be supported, but would require a
        # lexicographic comparison

    def np_percentile_q_scalar_impl(a, q):
        return _collect_percentiles(a, q, check_q, factor, skip_nan)[0]

    def np_percentile_impl(a, q):
        return _collect_percentiles(a, q, check_q, factor, skip_nan)

    if isinstance(q, (types.Number, types.Boolean)):
        return np_percentile_q_scalar_impl
    elif isinstance(q, types.Array) and q.ndim == 0:
        return np_percentile_q_scalar_impl
    else:
        return np_percentile_impl


@overload(np.percentile)
def np_percentile(a, q):
    return _percentile_quantile_inner(
        a, q, skip_nan=False, factor=1.0, check_q=percentile_is_valid
    )


@overload(np.nanpercentile)
def np_nanpercentile(a, q):
    return _percentile_quantile_inner(
        a, q, skip_nan=True, factor=1.0, check_q=percentile_is_valid
    )


@overload(np.quantile)
def np_quantile(a, q):
    return _percentile_quantile_inner(
        a, q, skip_nan=False, factor=100.0, check_q=quantile_is_valid
    )


@overload(np.nanquantile)
def np_nanquantile(a, q):
    return _percentile_quantile_inner(
        a, q, skip_nan=True, factor=100.0, check_q=quantile_is_valid
    )


@overload(np.nanmedian)
def np_nanmedian(a):
    if not isinstance(a, types.Array):
        return
    isnan = get_isnan(a.dtype)

    def nanmedian_impl(a):
        # Create a temporary workspace with only non-NaN values
        temp_arry = np.empty(a.size, a.dtype)
        n = 0
        for view in np.nditer(a):
            v = view.item()
            if not isnan(v):
                temp_arry[n] = v
                n += 1

        # all NaNs
        if n == 0:
            return np.nan

        return _median_inner(temp_arry, n)

    return nanmedian_impl


@register_jitable
def np_partition_impl_inner(a, kth_array):

    # allocate and fill empty array rather than copy a and mutate in place
    # as the latter approach fails to preserve strides
    out = np.empty_like(a)

    idx = np.ndindex(a.shape[:-1])  # Numpy default partition axis is -1
    for s in idx:
        arry = a[s].copy()
        low = 0
        high = len(arry) - 1

        for kth in kth_array:
            _select_w_nan(arry, kth, low, high)
            low = kth  # narrow span of subsequent partition

        out[s] = arry
    return out


@register_jitable
def valid_kths(a, kth):
    """
    Returns a sorted, unique array of kth values which serve
    as indexers for partitioning the input array, a.

    If the absolute value of any of the provided values
    is greater than a.shape[-1] an exception is raised since
    we are partitioning along the last axis (per Numpy default
    behaviour).

    Values less than 0 are transformed to equivalent positive
    index values.
    """
    # cast boolean to int, where relevant
    kth_array = _asarray(kth).astype(np.int64)

    if kth_array.ndim != 1:
        raise ValueError('kth must be scalar or 1-D')
        # numpy raises ValueError: object too deep for desired array

    if np.any(np.abs(kth_array) >= a.shape[-1]):
        raise ValueError("kth out of bounds")

    out = np.empty_like(kth_array)

    for index, val in np.ndenumerate(kth_array):
        if val < 0:
            out[index] = val + a.shape[-1]  # equivalent positive index
        else:
            out[index] = val

    return np.unique(out)


@overload(np.partition)
def np_partition(a, kth):

    if not isinstance(a, (types.Array, types.Sequence, types.Tuple)):
        raise TypeError('The first argument must be an array-like')

    if isinstance(a, types.Array) and a.ndim == 0:
        raise TypeError('The first argument must be at least 1-D (found 0-D)')

    kthdt = getattr(kth, 'dtype', kth)
    if not isinstance(kthdt, (types.Boolean, types.Integer)):
        # bool gets cast to int subsequently
        raise TypeError('Partition index must be integer')

    def np_partition_impl(a, kth):
        a_tmp = _asarray(a)
        if a_tmp.size == 0:
            return a_tmp.copy()
        else:
            kth_array = valid_kths(a_tmp, kth)
            return np_partition_impl_inner(a_tmp, kth_array)

    return np_partition_impl


#----------------------------------------------------------------------------
# Building matrices

@register_jitable
def _tri_impl(N, M, k):
    shape = max(0, N), max(0, M)  # numpy floors each dimension at 0
    out = np.empty(shape, dtype=np.float64)  # numpy default dtype

    for i in range(shape[0]):
        m_max = min(max(0, i + k + 1), shape[1])
        out[i, :m_max] = 1
        out[i, m_max:] = 0

    return out


@overload(np.tri)
def np_tri(N, M=None, k=0):

    # we require k to be integer, unlike numpy
    _check_is_integer(k, 'k')

    def tri_impl(N, M=None, k=0):
        if M is None:
            M = N
        return _tri_impl(N, M, k)

    return tri_impl


@register_jitable
def _make_square(m):
    """
    Takes a 1d array and tiles it to form a square matrix
    - i.e. a facsimile of np.tile(m, (len(m), 1))
    """
    assert m.ndim == 1

    len_m = len(m)
    out = np.empty((len_m, len_m), dtype=m.dtype)

    for i in range(len_m):
        out[i] = m

    return out


@register_jitable
def np_tril_impl_2d(m, k=0):
    mask = np.tri(m.shape[-2], M=m.shape[-1], k=k).astype(np.uint)
    return np.where(mask, m, np.zeros_like(m, dtype=m.dtype))


@overload(np.tril)
def my_tril(m, k=0):

    # we require k to be integer, unlike numpy
    _check_is_integer(k, 'k')

    def np_tril_impl_1d(m, k=0):
        m_2d = _make_square(m)
        return np_tril_impl_2d(m_2d, k)

    def np_tril_impl_multi(m, k=0):
        mask = np.tri(m.shape[-2], M=m.shape[-1], k=k).astype(np.uint)
        idx = np.ndindex(m.shape[:-2])
        z = np.empty_like(m)
        zero_opt = np.zeros_like(mask, dtype=m.dtype)
        for sel in idx:
            z[sel] = np.where(mask, m[sel], zero_opt)
        return z

    if m.ndim == 1:
        return np_tril_impl_1d
    elif m.ndim == 2:
        return np_tril_impl_2d
    else:
        return np_tril_impl_multi


@overload(np.tril_indices)
def np_tril_indices(n, k=0, m=None):

    # we require integer arguments, unlike numpy
    _check_is_integer(n, 'n')
    _check_is_integer(k, 'k')
    if not is_nonelike(m):
        _check_is_integer(m, 'm')

    def np_tril_indices_impl(n, k=0, m=None):
        return np.nonzero(np.tri(n, m, k=k))
    return np_tril_indices_impl


@overload(np.tril_indices_from)
def np_tril_indices_from(arr, k=0):

    # we require k to be integer, unlike numpy
    _check_is_integer(k, 'k')

    if arr.ndim != 2:
        raise TypingError("input array must be 2-d")

    def np_tril_indices_from_impl(arr, k=0):
        return np.tril_indices(arr.shape[0], k=k, m=arr.shape[1])
    return np_tril_indices_from_impl


@register_jitable
def np_triu_impl_2d(m, k=0):
    mask = np.tri(m.shape[-2], M=m.shape[-1], k=k - 1).astype(np.uint)
    return np.where(mask, np.zeros_like(m, dtype=m.dtype), m)


@overload(np.triu)
def my_triu(m, k=0):
    # we require k to be integer, unlike numpy
    _check_is_integer(k, 'k')

    def np_triu_impl_1d(m, k=0):
        m_2d = _make_square(m)
        return np_triu_impl_2d(m_2d, k)

    def np_triu_impl_multi(m, k=0):
        mask = np.tri(m.shape[-2], M=m.shape[-1], k=k - 1).astype(np.uint)
        idx = np.ndindex(m.shape[:-2])
        z = np.empty_like(m)
        zero_opt = np.zeros_like(mask, dtype=m.dtype)
        for sel in idx:
            z[sel] = np.where(mask, zero_opt, m[sel])
        return z

    if m.ndim == 1:
        return np_triu_impl_1d
    elif m.ndim == 2:
        return np_triu_impl_2d
    else:
        return np_triu_impl_multi


@overload(np.triu_indices)
def np_triu_indices(n, k=0, m=None):

    # we require integer arguments, unlike numpy
    _check_is_integer(n, 'n')
    _check_is_integer(k, 'k')
    if not is_nonelike(m):
        _check_is_integer(m, 'm')

    def np_triu_indices_impl(n, k=0, m=None):
        return np.nonzero(1 - np.tri(n, m, k=k - 1))
    return np_triu_indices_impl


@overload(np.triu_indices_from)
def np_triu_indices_from(arr, k=0):

    # we require k to be integer, unlike numpy
    _check_is_integer(k, 'k')

    if arr.ndim != 2:
        raise TypingError("input array must be 2-d")

    def np_triu_indices_from_impl(arr, k=0):
        return np.triu_indices(arr.shape[0], k=k, m=arr.shape[1])
    return np_triu_indices_from_impl


def _prepare_array(arr):
    pass


@overload(_prepare_array)
def _prepare_array_impl(arr):
    if arr in (None, types.none):
        return lambda arr: np.array(())
    else:
        return lambda arr: _asarray(arr).ravel()


def _dtype_of_compound(inobj):
    obj = inobj
    while True:
        if isinstance(obj, (types.Number, types.Boolean)):
            return as_dtype(obj)
        l = getattr(obj, '__len__', None)
        if l is not None and l() == 0: # empty tuple or similar
            return np.float64
        dt = getattr(obj, 'dtype', None)
        if dt is None:
            raise TypeError("type has no dtype attr")
        if isinstance(obj, types.Sequence):
            obj = obj.dtype
        else:
            return as_dtype(dt)


@overload(np.ediff1d)
def np_ediff1d(ary, to_end=None, to_begin=None):

    if isinstance(ary, types.Array):
        if isinstance(ary.dtype, types.Boolean):
            raise TypeError("Boolean dtype is unsupported (as per NumPy)")
            # Numpy tries to do this: return ary[1:] - ary[:-1] which
            # results in a TypeError exception being raised

    # since np 1.16 there are casting checks for to_end and to_begin to make
    # sure they are compatible with the ary
    if numpy_version >= (1, 16):
        ary_dt = _dtype_of_compound(ary)
        to_begin_dt = None
        if not(is_nonelike(to_begin)):
            to_begin_dt = _dtype_of_compound(to_begin)
        to_end_dt = None
        if not(is_nonelike(to_end)):
            to_end_dt = _dtype_of_compound(to_end)

        if to_begin_dt is not None and not np.can_cast(to_begin_dt, ary_dt):
            msg = "dtype of to_begin must be compatible with input ary"
            raise TypeError(msg)

        if to_end_dt is not None and not np.can_cast(to_end_dt, ary_dt):
            msg = "dtype of to_end must be compatible with input ary"
            raise TypeError(msg)

    def np_ediff1d_impl(ary, to_end=None, to_begin=None):
        # transform each input into an equivalent 1d array
        start = _prepare_array(to_begin)
        mid = _prepare_array(ary)
        end = _prepare_array(to_end)

        out_dtype = mid.dtype
        # output array dtype determined by ary dtype, per NumPy
        # (for the most part); an exception to the rule is a zero length
        # array-like, where NumPy falls back to np.float64; this behaviour
        # is *not* replicated

        if len(mid) > 0:
            out = np.empty((len(start) + len(mid) + len(end) - 1),
                           dtype=out_dtype)
            start_idx = len(start)
            mid_idx = len(start) + len(mid) - 1
            out[:start_idx] = start
            out[start_idx:mid_idx] = np.diff(mid)
            out[mid_idx:] = end
        else:
            out = np.empty((len(start) + len(end)), dtype=out_dtype)
            start_idx = len(start)
            out[:start_idx] = start
            out[start_idx:] = end
        return out

    return np_ediff1d_impl


def _select_element(arr):
    pass


@overload(_select_element)
def _select_element_impl(arr):
    zerod = getattr(arr, 'ndim', None) == 0
    if zerod:
        def impl(arr):
            x = np.array((1,), dtype=arr.dtype)
            x[:] = arr
            return x[0]
        return impl
    else:
        def impl(arr):
            return arr
        return impl


def _get_d(dx, x):
    pass


@overload(_get_d)
def get_d_impl(x, dx):
    if is_nonelike(x):
        def impl(x, dx):
            return np.asarray(dx)
    else:
        def impl(x, dx):
            return np.diff(np.asarray(x))
    return impl


@overload(np.trapz)
def np_trapz(y, x=None, dx=1.0):

    if isinstance(y, (types.Number, types.Boolean)):
        raise TypingError('y cannot be a scalar')
    elif isinstance(y, types.Array) and y.ndim == 0:
        raise TypingError('y cannot be 0D')
        # NumPy raises IndexError: list assignment index out of range

    # inspired by:
    # https://github.com/numpy/numpy/blob/7ee52003/numpy/lib/function_base.py#L4040-L4065    # noqa: E501
    def impl(y, x=None, dx=1.0):
        yarr = np.asarray(y)
        d = _get_d(x, dx)
        y_ave = (yarr[..., slice(1, None)] + yarr[..., slice(None, -1)]) / 2.0
        ret = np.sum(d * y_ave, -1)
        processed = _select_element(ret)
        return processed

    return impl


@register_jitable
def _np_vander(x, N, increasing, out):
    """
    Generate an N-column Vandermonde matrix from a supplied 1-dimensional
    array, x. Store results in an output matrix, out, which is assumed to
    be of the required dtype.

    Values are accumulated using np.multiply to match the floating point
    precision behaviour of numpy.vander.
    """
    m, n = out.shape
    assert m == len(x)
    assert n == N

    if increasing:
        for i in range(N):
            if i == 0:
                out[:, i] = 1
            else:
                out[:, i] = np.multiply(x, out[:, (i - 1)])
    else:
        for i in range(N - 1, -1, -1):
            if i == N - 1:
                out[:, i] = 1
            else:
                out[:, i] = np.multiply(x, out[:, (i + 1)])


@register_jitable
def _check_vander_params(x, N):
    if x.ndim > 1:
        raise ValueError('x must be a one-dimensional array or sequence.')
    if N < 0:
        raise ValueError('Negative dimensions are not allowed')


@overload(np.vander)
def np_vander(x, N=None, increasing=False):
    if N not in (None, types.none):
        if not isinstance(N, types.Integer):
            raise TypingError('Second argument N must be None or an integer')

    def np_vander_impl(x, N=None, increasing=False):
        if N is None:
            N = len(x)

        _check_vander_params(x, N)

        # allocate output matrix using dtype determined in closure
        out = np.empty((len(x), int(N)), dtype=dtype)

        _np_vander(x, N, increasing, out)
        return out

    def np_vander_seq_impl(x, N=None, increasing=False):
        if N is None:
            N = len(x)

        x_arr = np.array(x)
        _check_vander_params(x_arr, N)

        # allocate output matrix using dtype inferred when x_arr was created
        out = np.empty((len(x), int(N)), dtype=x_arr.dtype)

        _np_vander(x_arr, N, increasing, out)
        return out

    if isinstance(x, types.Array):
        x_dt = as_dtype(x.dtype)
        # replicate numpy behaviour w.r.t.type promotion
        dtype = np.promote_types(x_dt, int)
        return np_vander_impl
    elif isinstance(x, (types.Tuple, types.Sequence)):
        return np_vander_seq_impl


@overload(np.roll)
def np_roll(a, shift):
    if not isinstance(shift, (types.Integer, types.Boolean)):
        raise TypingError('shift must be an integer')

    def np_roll_impl(a, shift):
        arr = np.asarray(a)
        out = np.empty(arr.shape, dtype=arr.dtype)
        # empty_like might result in different contiguity vs NumPy

        arr_flat = arr.flat
        for i in range(arr.size):
            idx = (i + shift) % arr.size
            out.flat[idx] = arr_flat[i]

        return out

    if isinstance(a, (types.Number, types.Boolean)):
        return lambda a, shift: np.asarray(a)
    else:
        return np_roll_impl


#----------------------------------------------------------------------------
# Mathematical functions

LIKELY_IN_CACHE_SIZE = 8


@register_jitable
def binary_search_with_guess(key, arr, length, guess):
    # NOTE: Do not refactor... see note in np_interp function impl below
    # this is a facsimile of binary_search_with_guess prior to 1.15:
    # https://github.com/numpy/numpy/blob/maintenance/1.15.x/numpy/core/src/multiarray/compiled_base.c    # noqa: E501
    # Permanent reference:
    # https://github.com/numpy/numpy/blob/3430d78c01a3b9a19adad75f1acb5ae18286da73/numpy/core/src/multiarray/compiled_base.c#L447    # noqa: E501
    imin = 0
    imax = length

    # Handle keys outside of the arr range first
    if key > arr[length - 1]:
        return length
    elif key < arr[0]:
        return -1

    # If len <= 4 use linear search.
    # From above we know key >= arr[0] when we start.
    if length <= 4:
        i = 1
        while i < length and key >= arr[i]:
            i += 1
        return i - 1

    if guess > length - 3:
        guess = length - 3

    if guess < 1:
        guess = 1

    # check most likely values: guess - 1, guess, guess + 1
    if key < arr[guess]:
        if key < arr[guess - 1]:
            imax = guess - 1

            # last attempt to restrict search to items in cache
            if guess > LIKELY_IN_CACHE_SIZE and \
                    key >= arr[guess - LIKELY_IN_CACHE_SIZE]:
                imin = guess - LIKELY_IN_CACHE_SIZE
        else:
            # key >= arr[guess - 1]
            return guess - 1
    else:
        # key >= arr[guess]
        if key < arr[guess + 1]:
            return guess
        else:
            # key >= arr[guess + 1]
            if key < arr[guess + 2]:
                return guess + 1
            else:
                # key >= arr[guess + 2]
                imin = guess + 2
                # last attempt to restrict search to items in cache
                if (guess < (length - LIKELY_IN_CACHE_SIZE - 1)) and \
                        (key < arr[guess + LIKELY_IN_CACHE_SIZE]):
                    imax = guess + LIKELY_IN_CACHE_SIZE

    # finally, find index by bisection
    while imin < imax:
        imid = imin + ((imax - imin) >> 1)
        if key >= arr[imid]:
            imin = imid + 1
        else:
            imax = imid

    return imin - 1


@register_jitable
def np_interp_impl_complex_fp_inner(x, xp, fp, dtype):
    # NOTE: Do not refactor... see note in np_interp function impl below
    # this is a facsimile of arr_interp_complex prior to 1.16:
    # https://github.com/numpy/numpy/blob/maintenance/1.15.x/numpy/core/src/multiarray/compiled_base.c    # noqa: E501
    # Permanent reference:
    # https://github.com/numpy/numpy/blob/3430d78c01a3b9a19adad75f1acb5ae18286da73/numpy/core/src/multiarray/compiled_base.c#L683    # noqa: E501
    dz = np.asarray(x)
    dx = np.asarray(xp)
    dy = np.asarray(fp)

    if len(dx) == 0:
        raise ValueError('array of sample points is empty')

    if len(dx) != len(dy):
        raise ValueError('fp and xp are not of the same size.')

    if dx.size == 1:
        return np.full(dz.shape, fill_value=dy[0], dtype=dtype)

    dres = np.empty(dz.shape, dtype=dtype)

    lenx = dz.size
    lenxp = len(dx)
    lval = dy[0]
    rval = dy[lenxp - 1]

    if lenxp == 1:
        xp_val = dx[0]
        fp_val = dy[0]

        for i in range(lenx):
            x_val = dz.flat[i]
            if x_val < xp_val:
                dres.flat[i] = lval
            elif x_val > xp_val:
                dres.flat[i] = rval
            else:
                dres.flat[i] = fp_val

    else:
        j = 0

        # only pre-calculate slopes if there are relatively few of them.
        if lenxp <= lenx:
            slopes = np.empty((lenxp - 1), dtype=dtype)
        else:
            slopes = np.empty(0, dtype=dtype)

        if slopes.size:
            for i in range(lenxp - 1):
                inv_dx = 1 / (dx[i + 1] - dx[i])
                real = (dy[i + 1].real - dy[i].real) * inv_dx
                imag = (dy[i + 1].imag - dy[i].imag) * inv_dx
                slopes[i] = real + 1j * imag

        for i in range(lenx):
            x_val = dz.flat[i]

            if np.isnan(x_val):
                real = x_val
                imag = 0.0
                dres.flat[i] = real + 1j * imag
                continue

            j = binary_search_with_guess(x_val, dx, lenxp, j)

            if j == -1:
                dres.flat[i] = lval
            elif j == lenxp:
                dres.flat[i] = rval
            elif j == lenxp - 1:
                dres.flat[i] = dy[j]
            else:
                if slopes.size:
                    slope = slopes[j]
                else:
                    inv_dx = 1 / (dx[j + 1] - dx[j])
                    real = (dy[j + 1].real - dy[j].real) * inv_dx
                    imag = (dy[j + 1].imag - dy[j].imag) * inv_dx
                    slope = real + 1j * imag

                real = slope.real * (x_val - dx[j]) + dy[j].real
                imag = slope.imag * (x_val - dx[j]) + dy[j].imag
                dres.flat[i] = real + 1j * imag

                # NOTE: there's a change in master which is not
                # in any released version of 1.16.x yet... as
                # per the real value implementation, but
                # interpolate real and imaginary parts
                # independently; this will need to be added in
                # due course

    return dres


def np_interp_impl_complex_fp_inner_factory(np117_nan_handling):
    @register_jitable
    def impl(x, xp, fp, dtype):
        # NOTE: Do not refactor... see note in np_interp function impl below
        # this is a facsimile of arr_interp_complex post 1.16 with added
        # branching to support np1.17 style NaN handling.  (see
        # `np117_nan_handling` use)
        # https://github.com/numpy/numpy/blob/maintenance/1.16.x/numpy/core/src/multiarray/compiled_base.c    # noqa: E501
        # Permanent reference:
        # https://github.com/numpy/numpy/blob/971e2e89d08deeae0139d3011d15646fdac13c92/numpy/core/src/multiarray/compiled_base.c#L628    # noqa: E501
        dz = np.asarray(x)
        dx = np.asarray(xp)
        dy = np.asarray(fp)

        if len(dx) == 0:
            raise ValueError('array of sample points is empty')

        if len(dx) != len(dy):
            raise ValueError('fp and xp are not of the same size.')

        if dx.size == 1:
            return np.full(dz.shape, fill_value=dy[0], dtype=dtype)

        dres = np.empty(dz.shape, dtype=dtype)

        lenx = dz.size
        lenxp = len(dx)
        lval = dy[0]
        rval = dy[lenxp - 1]

        if lenxp == 1:
            xp_val = dx[0]
            fp_val = dy[0]

            for i in range(lenx):
                x_val = dz.flat[i]
                if x_val < xp_val:
                    dres.flat[i] = lval
                elif x_val > xp_val:
                    dres.flat[i] = rval
                else:
                    dres.flat[i] = fp_val

        else:
            j = 0

            # only pre-calculate slopes if there are relatively few of them.
            if lenxp <= lenx:
                slopes = np.empty((lenxp - 1), dtype=dtype)
            else:
                slopes = np.empty(0, dtype=dtype)

            if slopes.size:
                for i in range(lenxp - 1):
                    inv_dx = 1 / (dx[i + 1] - dx[i])
                    real = (dy[i + 1].real - dy[i].real) * inv_dx
                    imag = (dy[i + 1].imag - dy[i].imag) * inv_dx
                    slopes[i] = real + 1j * imag

            for i in range(lenx):
                x_val = dz.flat[i]

                if np.isnan(x_val):
                    real = x_val
                    imag = 0.0
                    dres.flat[i] = real + 1j * imag
                    continue

                j = binary_search_with_guess(x_val, dx, lenxp, j)

                if j == -1:
                    dres.flat[i] = lval
                elif j == lenxp:
                    dres.flat[i] = rval
                elif j == lenxp - 1:
                    dres.flat[i] = dy[j]
                elif dx[j] == x_val:
                    # Avoid potential non-finite interpolation
                    dres.flat[i] = dy[j]
                else:
                    if slopes.size:
                        slope = slopes[j]
                    else:
                        inv_dx = 1 / (dx[j + 1] - dx[j])
                        real = (dy[j + 1].real - dy[j].real) * inv_dx
                        imag = (dy[j + 1].imag - dy[j].imag) * inv_dx
                        slope = real + 1j * imag

                    # The following branches mimic the behavior of
                    # different numpy version with regard to handling NaNs.
                    if np117_nan_handling:
                        # Numpy 1.17 handles NaN correctly
                        result = np_interp_impl_complex_fp_innermost_117(
                            x, slope, x_val, dx, dy, i, j,
                        )
                        dres.flat[i] = result
                    else:
                        # Numpy 1.16 does not handles NaN correctly.
                        real = slope.real * (x_val - dx[j]) + dy[j].real
                        imag = slope.imag * (x_val - dx[j]) + dy[j].imag
                        dres.flat[i] = real + 1j * imag
        return dres
    return impl


@register_jitable
def np_interp_impl_complex_fp_innermost_117(x, slope, x_val, dx, dy, i, j):
    # NOTE: Do not refactor... see note in np_interp function impl below
    # this is a copy of innermost part of arr_interp_complex post 1.17:
    # https://github.com/numpy/numpy/blob/maintenance/1.17.x/numpy/core/src/multiarray/compiled_base.c    # noqa: E501
    # Permanent reference:
    # https://github.com/numpy/numpy/blob/91fbe4dde246559fa5b085ebf4bc268e2b89eea8/numpy/core/src/multiarray/compiled_base.c#L798-L812    # noqa: E501

    # If we get nan in one direction, try the other
    real = slope.real * (x_val - dx[j]) + dy[j].real
    if np.isnan(real):
        real = slope.real * (x_val - dx[j + 1]) + dy[j + 1].real
        if np.isnan(real) and dy[j].real == dy[j + 1].real:
            real = dy[j].real

    imag = slope.imag * (x_val - dx[j]) + dy[j].imag
    if np.isnan(imag):
        imag = slope.imag * (x_val - dx[j + 1]) + dy[j + 1].imag
        if np.isnan(imag) and dy[j].imag == dy[j + 1].imag:
            imag = dy[j].imag

    return real + 1j * imag


@register_jitable
def np_interp_impl_inner(x, xp, fp, dtype):
    # NOTE: Do not refactor... see note in np_interp function impl below
    # this is a facsimile of arr_interp prior to 1.16:
    # https://github.com/numpy/numpy/blob/maintenance/1.15.x/numpy/core/src/multiarray/compiled_base.c    # noqa: E501
    # Permanent reference:
    # https://github.com/numpy/numpy/blob/3430d78c01a3b9a19adad75f1acb5ae18286da73/numpy/core/src/multiarray/compiled_base.c#L532    # noqa: E501
    dz = np.asarray(x, dtype=np.float64)
    dx = np.asarray(xp, dtype=np.float64)
    dy = np.asarray(fp, dtype=np.float64)

    if len(dx) == 0:
        raise ValueError('array of sample points is empty')

    if len(dx) != len(dy):
        raise ValueError('fp and xp are not of the same size.')

    if dx.size == 1:
        return np.full(dz.shape, fill_value=dy[0], dtype=dtype)

    dres = np.empty(dz.shape, dtype=dtype)

    lenx = dz.size
    lenxp = len(dx)
    lval = dy[0]
    rval = dy[lenxp - 1]

    if lenxp == 1:
        xp_val = dx[0]
        fp_val = dy[0]

        for i in range(lenx):
            x_val = dz.flat[i]
            if x_val < xp_val:
                dres.flat[i] = lval
            elif x_val > xp_val:
                dres.flat[i] = rval
            else:
                dres.flat[i] = fp_val

    else:
        j = 0

        # only pre-calculate slopes if there are relatively few of them.
        if lenxp <= lenx:
            slopes = (dy[1:] - dy[:-1]) / (dx[1:] - dx[:-1])
        else:
            slopes = np.empty(0, dtype=dtype)

        for i in range(lenx):
            x_val = dz.flat[i]

            if np.isnan(x_val):
                dres.flat[i] = x_val
                continue

            j = binary_search_with_guess(x_val, dx, lenxp, j)

            if j == -1:
                dres.flat[i] = lval
            elif j == lenxp:
                dres.flat[i] = rval
            elif j == lenxp - 1:
                dres.flat[i] = dy[j]
            else:
                if slopes.size:
                    slope = slopes[j]
                else:
                    slope = (dy[j + 1] - dy[j]) / (dx[j + 1] - dx[j])

                dres.flat[i] = slope * (x_val - dx[j]) + dy[j]

                # NOTE: this is in master but not in any released
                # version of 1.16.x yet...
                #
                # If we get nan in one direction, try the other
                # if np.isnan(dres.flat[i]):
                #     dres.flat[i] = slope * (x_val - dx[j + 1]) + dy[j + 1]
                #
                #     if np.isnan(dres.flat[i]) and dy[j] == dy[j + 1]:
                #         dres.flat[i] = dy[j]

    return dres


def np_interp_impl_inner_factory(np117_nan_handling):
    def impl(x, xp, fp, dtype):
        # NOTE: Do not refactor... see note in np_interp function impl below
        # this is a facsimile of arr_interp post 1.16:
        # https://github.com/numpy/numpy/blob/maintenance/1.16.x/numpy/core/src/multiarray/compiled_base.c    # noqa: E501
        # Permanent reference:
        # https://github.com/numpy/numpy/blob/971e2e89d08deeae0139d3011d15646fdac13c92/numpy/core/src/multiarray/compiled_base.c#L473     # noqa: E501
        dz = np.asarray(x, dtype=np.float64)
        dx = np.asarray(xp, dtype=np.float64)
        dy = np.asarray(fp, dtype=np.float64)

        if len(dx) == 0:
            raise ValueError('array of sample points is empty')

        if len(dx) != len(dy):
            raise ValueError('fp and xp are not of the same size.')

        if dx.size == 1:
            return np.full(dz.shape, fill_value=dy[0], dtype=dtype)

        dres = np.empty(dz.shape, dtype=dtype)

        lenx = dz.size
        lenxp = len(dx)
        lval = dy[0]
        rval = dy[lenxp - 1]

        if lenxp == 1:
            xp_val = dx[0]
            fp_val = dy[0]

            for i in range(lenx):
                x_val = dz.flat[i]
                if x_val < xp_val:
                    dres.flat[i] = lval
                elif x_val > xp_val:
                    dres.flat[i] = rval
                else:
                    dres.flat[i] = fp_val

        else:
            j = 0

            # only pre-calculate slopes if there are relatively few of them.
            if lenxp <= lenx:
                slopes = (dy[1:] - dy[:-1]) / (dx[1:] - dx[:-1])
            else:
                slopes = np.empty(0, dtype=dtype)

            for i in range(lenx):
                x_val = dz.flat[i]

                if np.isnan(x_val):
                    dres.flat[i] = x_val
                    continue

                j = binary_search_with_guess(x_val, dx, lenxp, j)

                if j == -1:
                    dres.flat[i] = lval
                elif j == lenxp:
                    dres.flat[i] = rval
                elif j == lenxp - 1:
                    dres.flat[i] = dy[j]
                elif dx[j] == x_val:
                    # Avoid potential non-finite interpolation
                    dres.flat[i] = dy[j]
                else:
                    if slopes.size:
                        slope = slopes[j]
                    else:
                        slope = (dy[j + 1] - dy[j]) / (dx[j + 1] - dx[j])

                    dres.flat[i] = slope * (x_val - dx[j]) + dy[j]

                    # NOTE: this is in np1.17
                    # https://github.com/numpy/numpy/blob/maintenance/1.17.x/numpy/core/src/multiarray/compiled_base.c    # noqa: E501
                    # Permanent reference:
                    # https://github.com/numpy/numpy/blob/91fbe4dde246559fa5b085ebf4bc268e2b89eea8/numpy/core/src/multiarray/compiled_base.c#L610-L616    # noqa: E501
                    #
                    # If we get nan in one direction, try the other
                    if np117_nan_handling:
                        if np.isnan(dres.flat[i]):
                            dres.flat[i] = slope * (x_val - dx[j + 1]) + dy[j + 1]    # noqa: E501
                            if np.isnan(dres.flat[i]) and dy[j] == dy[j + 1]:
                                dres.flat[i] = dy[j]

        return dres
    return impl


np_interp_impl_inner_post_np117 = register_jitable(
    np_interp_impl_inner_factory(np117_nan_handling=True)
)
np_interp_impl_complex_inner_post_np117 = register_jitable(
    np_interp_impl_complex_fp_inner_factory(np117_nan_handling=True)
)
np_interp_impl_inner_pre_np117 = register_jitable(
    np_interp_impl_inner_factory(np117_nan_handling=False)
)
np_interp_impl_complex_inner_pre_np117 = register_jitable(
    np_interp_impl_complex_fp_inner_factory(np117_nan_handling=False)
)


@overload(np.interp)
def np_interp(x, xp, fp):
    # NOTE: there is considerable duplication present in the functions:
    # np_interp_impl_complex_fp_inner_116
    # np_interp_impl_complex_fp_inner
    # np_interp_impl_inner_116
    # np_interp_impl_inner
    #
    # This is because:
    # 1. Replicating basic interp is relatively simple, however matching the
    #    behaviour of NumPy for edge cases is really quite hard, after a
    #    couple of attempts trying to avoid translation of the C source it
    #    was deemed unavoidable.
    # 2. Due to 1. it is much easier to keep track of changes if the Numba
    #    source reflects the NumPy C source, so the duplication is kept.
    # 3. There are significant changes that happened in the NumPy 1.16
    #    release series, hence functions with `np116` appended, they behave
    #    slightly differently!

    if hasattr(xp, 'ndim') and xp.ndim > 1:
        raise TypingError('xp must be 1D')
    if hasattr(fp, 'ndim') and fp.ndim > 1:
        raise TypingError('fp must be 1D')

    complex_dtype_msg = (
        "Cannot cast array data from complex dtype to float64 dtype"
    )

    xp_dt = determine_dtype(xp)
    if np.issubdtype(xp_dt, np.complexfloating):
        raise TypingError(complex_dtype_msg)

    if numpy_version >= (1, 17):
        impl = np_interp_impl_inner_post_np117
        impl_complex = np_interp_impl_complex_inner_post_np117
    elif numpy_version >= (1, 16):
        impl = np_interp_impl_inner_pre_np117
        impl_complex = np_interp_impl_complex_inner_pre_np117
    else:
        impl = np_interp_impl_inner
        impl_complex = np_interp_impl_complex_fp_inner

    fp_dt = determine_dtype(fp)
    dtype = np.result_type(fp_dt, np.float64)

    if np.issubdtype(dtype, np.complexfloating):
        inner = impl_complex
    else:
        inner = impl

    def np_interp_impl(x, xp, fp):
        return inner(x, xp, fp, dtype)

    def np_interp_scalar_impl(x, xp, fp):
        return inner(x, xp, fp, dtype).flat[0]

    if isinstance(x, types.Number):
        if isinstance(x, types.Complex):
            raise TypingError(complex_dtype_msg)
        return np_interp_scalar_impl

    return np_interp_impl


#----------------------------------------------------------------------------
# Statistics

@register_jitable
def row_wise_average(a):
    assert a.ndim == 2

    m, n = a.shape
    out = np.empty((m, 1), dtype=a.dtype)

    for i in range(m):
        out[i, 0] = np.sum(a[i, :]) / n

    return out


@register_jitable
def np_cov_impl_inner(X, bias, ddof):

    # determine degrees of freedom
    if ddof is None:
        if bias:
            ddof = 0
        else:
            ddof = 1

    # determine the normalization factor
    fact = X.shape[1] - ddof

    # numpy warns if less than 0 and floors at 0
    fact = max(fact, 0.0)

    # de-mean
    X -= row_wise_average(X)

    # calculate result - requires blas
    c = np.dot(X, np.conj(X.T))
    c *= np.true_divide(1, fact)
    return c


def _prepare_cov_input_inner():
    pass


@overload(_prepare_cov_input_inner)
def _prepare_cov_input_impl(m, y, rowvar, dtype):
    if y in (None, types.none):
        def _prepare_cov_input_inner(m, y, rowvar, dtype):
            m_arr = np.atleast_2d(_asarray(m))

            if not rowvar:
                m_arr = m_arr.T

            return m_arr
    else:
        def _prepare_cov_input_inner(m, y, rowvar, dtype):
            m_arr = np.atleast_2d(_asarray(m))
            y_arr = np.atleast_2d(_asarray(y))

            # transpose if asked to and not a (1, n) vector - this looks
            # wrong as you might end up transposing one and not the other,
            # but it's what numpy does
            if not rowvar:
                if m_arr.shape[0] != 1:
                    m_arr = m_arr.T
                if y_arr.shape[0] != 1:
                    y_arr = y_arr.T

            m_rows, m_cols = m_arr.shape
            y_rows, y_cols = y_arr.shape

            if m_cols != y_cols:
                raise ValueError("m and y have incompatible dimensions")

            # allocate and fill output array
            out = np.empty((m_rows + y_rows, m_cols), dtype=dtype)
            out[:m_rows, :] = m_arr
            out[-y_rows:, :] = y_arr

            return out

    return _prepare_cov_input_inner


@register_jitable
def _handle_m_dim_change(m):
    if m.ndim == 2 and m.shape[0] == 1:
        msg = ("2D array containing a single row is unsupported due to "
               "ambiguity in type inference. To use numpy.cov in this case "
               "simply pass the row as a 1D array, i.e. m[0].")
        raise RuntimeError(msg)


_handle_m_dim_nop = register_jitable(lambda x: x)


def determine_dtype(array_like):
    array_like_dt = np.float64
    if isinstance(array_like, types.Array):
        array_like_dt = as_dtype(array_like.dtype)
    elif isinstance(array_like, (types.Number, types.Boolean)):
        array_like_dt = as_dtype(array_like)
    elif isinstance(array_like, (types.UniTuple, types.Tuple)):
        coltypes = set()
        for val in array_like:
            if hasattr(val, 'count'):
                [coltypes.add(v) for v in val]
            else:
                coltypes.add(val)
        if len(coltypes) > 1:
            array_like_dt = np.promote_types(*[as_dtype(ty) for ty in coltypes])
        elif len(coltypes) == 1:
            array_like_dt = as_dtype(coltypes.pop())

    return array_like_dt


def check_dimensions(array_like, name):
    if isinstance(array_like, types.Array):
        if array_like.ndim > 2:
            raise TypeError("{0} has more than 2 dimensions".format(name))
    elif isinstance(array_like, types.Sequence):
        if isinstance(array_like.key[0], types.Sequence):
            if isinstance(array_like.key[0].key[0], types.Sequence):
                raise TypeError("{0} has more than 2 dimensions".format(name))


@register_jitable
def _handle_ddof(ddof):
    if not np.isfinite(ddof):
        raise ValueError('Cannot convert non-finite ddof to integer')
    if ddof - int(ddof) != 0:
        raise ValueError('ddof must be integral value')


_handle_ddof_nop = register_jitable(lambda x: x)


@register_jitable
def _prepare_cov_input(m, y, rowvar, dtype, ddof, _DDOF_HANDLER,
                       _M_DIM_HANDLER):
    _M_DIM_HANDLER(m)
    _DDOF_HANDLER(ddof)
    return _prepare_cov_input_inner(m, y, rowvar, dtype)


def scalar_result_expected(mandatory_input, optional_input):
    opt_is_none = optional_input in (None, types.none)

    if isinstance(mandatory_input, types.Array) and mandatory_input.ndim == 1:
        return opt_is_none

    if isinstance(mandatory_input, types.BaseTuple):
        if all(isinstance(x, (types.Number, types.Boolean))
               for x in mandatory_input.types):
            return opt_is_none
        else:
            if (len(mandatory_input.types) == 1 and
                    isinstance(mandatory_input.types[0], types.BaseTuple)):
                return opt_is_none

    if isinstance(mandatory_input, (types.Number, types.Boolean)):
        return opt_is_none

    if isinstance(mandatory_input, types.Sequence):
        if (not isinstance(mandatory_input.key[0], types.Sequence) and
                opt_is_none):
            return True

    return False


@register_jitable
def _clip_corr(x):
    return np.where(np.fabs(x) > 1, np.sign(x), x)


@register_jitable
def _clip_complex(x):
    real = _clip_corr(x.real)
    imag = _clip_corr(x.imag)
    return real + 1j * imag


@overload(np.cov)
def np_cov(m, y=None, rowvar=True, bias=False, ddof=None):

    # reject problem if m and / or y are more than 2D
    check_dimensions(m, 'm')
    check_dimensions(y, 'y')

    # reject problem if ddof invalid (either upfront if type is
    # obviously invalid, or later if value found to be non-integral)
    if ddof in (None, types.none):
        _DDOF_HANDLER = _handle_ddof_nop
    else:
        if isinstance(ddof, (types.Integer, types.Boolean)):
            _DDOF_HANDLER = _handle_ddof_nop
        elif isinstance(ddof, types.Float):
            _DDOF_HANDLER = _handle_ddof
        else:
            raise TypingError('ddof must be a real numerical scalar type')

    # special case for 2D array input with 1 row of data - select
    # handler function which we'll call later when we have access
    # to the shape of the input array
    _M_DIM_HANDLER = _handle_m_dim_nop
    if isinstance(m, types.Array):
        _M_DIM_HANDLER = _handle_m_dim_change

    # infer result dtype
    m_dt = determine_dtype(m)
    y_dt = determine_dtype(y)
    dtype = np.result_type(m_dt, y_dt, np.float64)

    def np_cov_impl(m, y=None, rowvar=True, bias=False, ddof=None):
        X = _prepare_cov_input(m, y, rowvar, dtype, ddof, _DDOF_HANDLER,
                               _M_DIM_HANDLER).astype(dtype)

        if np.any(np.array(X.shape) == 0):
            return np.full((X.shape[0], X.shape[0]), fill_value=np.nan,
                           dtype=dtype)
        else:
            return np_cov_impl_inner(X, bias, ddof)

    def np_cov_impl_single_variable(m, y=None, rowvar=True, bias=False,
                                    ddof=None):
        X = _prepare_cov_input(m, y, rowvar, ddof, dtype, _DDOF_HANDLER,
                               _M_DIM_HANDLER).astype(dtype)

        if np.any(np.array(X.shape) == 0):
            variance = np.nan
        else:
            variance = np_cov_impl_inner(X, bias, ddof).flat[0]

        return np.array(variance)

    if scalar_result_expected(m, y):
        return np_cov_impl_single_variable
    else:
        return np_cov_impl


@overload(np.corrcoef)
def np_corrcoef(x, y=None, rowvar=True):

    x_dt = determine_dtype(x)
    y_dt = determine_dtype(y)
    dtype = np.result_type(x_dt, y_dt, np.float64)

    if dtype == np.complex_:
        clip_fn = _clip_complex
    else:
        clip_fn = _clip_corr

    def np_corrcoef_impl(x, y=None, rowvar=True):
        c = np.cov(x, y, rowvar)
        d = np.diag(c)
        stddev = np.sqrt(d.real)

        for i in range(c.shape[0]):
            c[i, :] /= stddev
            c[:, i] /= stddev

        return clip_fn(c)

    def np_corrcoef_impl_single_variable(x, y=None, rowvar=True):
        c = np.cov(x, y, rowvar)
        return c / c

    if scalar_result_expected(x, y):
        return np_corrcoef_impl_single_variable
    else:
        return np_corrcoef_impl


#----------------------------------------------------------------------------
# Element-wise computations


@overload(np.argwhere)
def np_argwhere(a):
    # needs to be much more array-like for the array impl to work, Numba bug
    # in one of the underlying function calls?

    use_scalar = (numpy_version >= (1, 18) and
                  isinstance(a, (types.Number, types.Boolean)))
    if type_can_asarray(a) and not use_scalar:
        if numpy_version < (1, 18):
            check = register_jitable(lambda x: not np.any(x))
        else:
            check = register_jitable(lambda x: True)

        def impl(a):
            arr = np.asarray(a)
            if arr.shape == () and check(arr):
                return np.zeros((0, 1), dtype=types.intp)
            return np.transpose(np.vstack(np.nonzero(arr)))
    else:
        if numpy_version < (1, 18):
            falseish = (0, 1)
            trueish = (1, 1)
        else:
            falseish = (0, 0)
            trueish = (1, 0)

        def impl(a):
            if a is not None and bool(a):
                return np.zeros(trueish, dtype=types.intp)
            else:
                return np.zeros(falseish, dtype=types.intp)

    return impl


@overload(np.flatnonzero)
def np_flatnonzero(a):

    if type_can_asarray(a):
        def impl(a):
            arr = np.asarray(a)
            return np.nonzero(np.ravel(arr))[0]
    else:
        def impl(a):
            if a is not None and bool(a):
                data = [0]
            else:
                data = [x for x in range(0)]
            return np.array(data, dtype=types.intp)

    return impl


@register_jitable
def _fill_diagonal_params(a, wrap):
    if a.ndim == 2:
        m = a.shape[0]
        n = a.shape[1]
        step = 1 + n
        if wrap:
            end = n * m
        else:
            end = n * min(m, n)
    else:
        shape = np.array(a.shape)

        if not np.all(np.diff(shape) == 0):
            raise ValueError("All dimensions of input must be of equal length")

        step = 1 + (np.cumprod(shape[:-1])).sum()
        end = shape.prod()

    return end, step


@register_jitable
def _fill_diagonal_scalar(a, val, wrap):
    end, step = _fill_diagonal_params(a, wrap)

    for i in range(0, end, step):
        a.flat[i] = val


@register_jitable
def _fill_diagonal(a, val, wrap):
    end, step = _fill_diagonal_params(a, wrap)
    ctr = 0
    v_len = len(val)

    for i in range(0, end, step):
        a.flat[i] = val[ctr]
        ctr += 1
        ctr = ctr % v_len


@register_jitable
def _check_val_int(a, val):
    iinfo = np.iinfo(a.dtype)
    v_min = iinfo.min
    v_max = iinfo.max

    # check finite values are within bounds
    if np.any(~np.isfinite(val)) or np.any(val < v_min) or np.any(val > v_max):
        raise ValueError('Unable to safely conform val to a.dtype')


@register_jitable
def _check_val_float(a, val):
    finfo = np.finfo(a.dtype)
    v_min = finfo.min
    v_max = finfo.max

    # check finite values are within bounds
    finite_vals = val[np.isfinite(val)]
    if np.any(finite_vals < v_min) or np.any(finite_vals > v_max):
        raise ValueError('Unable to safely conform val to a.dtype')


# no check performed, needed for pathway where no check is required
_check_nop = register_jitable(lambda x, y: x)


def _asarray(x):
    pass


@overload(_asarray)
def _asarray_impl(x):
    if isinstance(x, types.Array):
        return lambda x: x
    elif isinstance(x, (types.Sequence, types.Tuple)):
        return lambda x: np.array(x)
    elif isinstance(x, (types.Number, types.Boolean)):
        ty = as_dtype(x)
        return lambda x: np.array([x], dtype=ty)


@overload(np.fill_diagonal)
def np_fill_diagonal(a, val, wrap=False):

    if a.ndim > 1:
        # the following can be simplified after #3088; until then, employ
        # a basic mechanism for catching cases where val is of a type/value
        # which cannot safely be cast to a.dtype
        if isinstance(a.dtype, types.Integer):
            checker = _check_val_int
        elif isinstance(a.dtype, types.Float):
            checker = _check_val_float
        else:
            checker = _check_nop

        def scalar_impl(a, val, wrap=False):
            tmpval = _asarray(val).flatten()
            checker(a, tmpval)
            _fill_diagonal_scalar(a, val, wrap)

        def non_scalar_impl(a, val, wrap=False):
            tmpval = _asarray(val).flatten()
            checker(a, tmpval)
            _fill_diagonal(a, tmpval, wrap)

        if isinstance(val, (types.Float, types.Integer, types.Boolean)):
            return scalar_impl
        elif isinstance(val, (types.Tuple, types.Sequence, types.Array)):
            return non_scalar_impl
    else:
        msg = "The first argument must be at least 2-D (found %s-D)" % a.ndim
        raise TypingError(msg)


def _np_round_intrinsic(tp):
    # np.round() always rounds half to even
    return "llvm.rint.f%d" % (tp.bitwidth,)


def _np_round_float(context, builder, tp, val):
    llty = context.get_value_type(tp)
    module = builder.module
    fnty = lc.Type.function(llty, [llty])
    fn = cgutils.get_or_insert_function(module, fnty, _np_round_intrinsic(tp))
    return builder.call(fn, (val,))


@glue_lowering(np.around, types.Float)
@glue_lowering(np.round, types.Float)
def scalar_round_unary_float(context, builder, sig, args):
    res = _np_round_float(context, builder, sig.args[0], args[0])
    return impl_ret_untracked(context, builder, sig.return_type, res)


@glue_lowering(np.around, types.Integer)
@glue_lowering(np.round, types.Integer)
def scalar_round_unary_integer(context, builder, sig, args):
    res = args[0]
    return impl_ret_untracked(context, builder, sig.return_type, res)


@glue_lowering(np.around, types.Complex)
@glue_lowering(np.round, types.Complex)
def scalar_round_unary_complex(context, builder, sig, args):
    fltty = sig.args[0].underlying_float
    z = context.make_complex(builder, sig.args[0], args[0])
    z.real = _np_round_float(context, builder, fltty, z.real)
    z.imag = _np_round_float(context, builder, fltty, z.imag)
    res = z._getvalue()
    return impl_ret_untracked(context, builder, sig.return_type, res)


@glue_lowering(np.around, types.Float, types.Integer)
@glue_lowering(np.round, types.Float, types.Integer)
@glue_lowering(np.around, types.Integer, types.Integer)
@glue_lowering(np.round, types.Integer, types.Integer)
def scalar_round_binary_float(context, builder, sig, args):
    def round_ndigits(x, ndigits):
        if math.isinf(x) or math.isnan(x):
            return x

        # NOTE: this is CPython's algorithm, but perhaps this is overkill
        # when emulating Numpy's behaviour.
        if ndigits >= 0:
            if ndigits > 22:
                # pow1 and pow2 are each safe from overflow, but
                # pow1*pow2 ~= pow(10.0, ndigits) might overflow.
                pow1 = 10.0 ** (ndigits - 22)
                pow2 = 1e22
            else:
                pow1 = 10.0 ** ndigits
                pow2 = 1.0
            y = (x * pow1) * pow2
            if math.isinf(y):
                return x
            return (np.round(y) / pow2) / pow1

        else:
            pow1 = 10.0 ** (-ndigits)
            y = x / pow1
            return np.round(y) * pow1

    res = context.compile_internal(builder, round_ndigits, sig, args)
    return impl_ret_untracked(context, builder, sig.return_type, res)


@glue_lowering(np.around, types.Complex, types.Integer)
@glue_lowering(np.round, types.Complex, types.Integer)
def scalar_round_binary_complex(context, builder, sig, args):
    def round_ndigits(z, ndigits):
        return complex(np.round(z.real, ndigits),
                       np.round(z.imag, ndigits))

    res = context.compile_internal(builder, round_ndigits, sig, args)
    return impl_ret_untracked(context, builder, sig.return_type, res)


@glue_lowering(np.around, types.Array, types.Integer, types.Array)
@glue_lowering(np.round, types.Array, types.Integer, types.Array)
def array_round(context, builder, sig, args):
    def array_round_impl(arr, decimals, out):
        if arr.shape != out.shape:
            raise ValueError("invalid output shape")
        for index, val in np.ndenumerate(arr):
            out[index] = np.round(val, decimals)
        return out

    res = context.compile_internal(builder, array_round_impl, sig, args)
    return impl_ret_new_ref(context, builder, sig.return_type, res)


@glue_lowering(np.sinc, types.Array)
def array_sinc(context, builder, sig, args):
    def array_sinc_impl(arr):
        out = np.zeros_like(arr)
        for index, val in np.ndenumerate(arr):
            out[index] = np.sinc(val)
        return out
    res = context.compile_internal(builder, array_sinc_impl, sig, args)
    return impl_ret_new_ref(context, builder, sig.return_type, res)


@glue_lowering(np.sinc, types.Number)
def scalar_sinc(context, builder, sig, args):
    scalar_dtype = sig.return_type

    def scalar_sinc_impl(val):
        if val == 0.e0: # to match np impl
            val = 1e-20
        val *= np.pi # np sinc is the normalised variant
        return np.sin(val) / val
    res = context.compile_internal(builder, scalar_sinc_impl, sig, args,
                                   locals=dict(c=scalar_dtype))
    return impl_ret_untracked(context, builder, sig.return_type, res)


@glue_lowering(np.angle, types.Number)
@glue_lowering(np.angle, types.Number, types.Boolean)
def scalar_angle_kwarg(context, builder, sig, args):
    deg_mult = sig.return_type(180 / np.pi)

    def scalar_angle_impl(val, deg):
        if deg:
            return np.arctan2(val.imag, val.real) * deg_mult
        else:
            return np.arctan2(val.imag, val.real)

    if len(args) == 1:
        args = args + (cgutils.false_bit,)
        sig = signature(sig.return_type, *(sig.args + (types.boolean,)))
    res = context.compile_internal(builder, scalar_angle_impl,
                                   sig, args)
    return impl_ret_untracked(context, builder, sig.return_type, res)


@glue_lowering(np.angle, types.Array)
@glue_lowering(np.angle, types.Array, types.Boolean)
def array_angle_kwarg(context, builder, sig, args):
    ret_dtype = sig.return_type.dtype

    def array_angle_impl(arr, deg):
        out = np.zeros_like(arr, dtype=ret_dtype)
        for index, val in np.ndenumerate(arr):
            out[index] = np.angle(val, deg)
        return out

    if len(args) == 1:
        args = args + (cgutils.false_bit,)
        sig = signature(sig.return_type, *(sig.args + (types.boolean,)))

    res = context.compile_internal(builder, array_angle_impl, sig, args)
    return impl_ret_new_ref(context, builder, sig.return_type, res)


@lower_builtin(np.nonzero, types.Array)
@lower_builtin("array.nonzero", types.Array)
@glue_lowering(np.where, types.Array)
def array_nonzero(context, builder, sig, args):
    aryty = sig.args[0]
    # Return type is a N-tuple of 1D C-contiguous arrays
    retty = sig.return_type
    outaryty = retty.dtype
    nouts = retty.count

    ary = make_array(aryty)(context, builder, args[0])
    shape = cgutils.unpack_tuple(builder, ary.shape)
    strides = cgutils.unpack_tuple(builder, ary.strides)
    data = ary.data
    layout = aryty.layout

    # First count the number of non-zero elements
    zero = context.get_constant(types.intp, 0)
    one = context.get_constant(types.intp, 1)
    count = cgutils.alloca_once_value(builder, zero)
    with cgutils.loop_nest(builder, shape, zero.type) as indices:
        ptr = cgutils.get_item_pointer2(context, builder, data, shape, strides,
                                        layout, indices)
        val = load_item(context, builder, aryty, ptr)
        nz = context.is_true(builder, aryty.dtype, val)
        with builder.if_then(nz):
            builder.store(builder.add(builder.load(count), one), count)

    # Then allocate output arrays of the right size
    out_shape = (builder.load(count),)
    outs = [_empty_nd_impl(context, builder, outaryty, out_shape)._getvalue()
            for i in range(nouts)]
    outarys = [make_array(outaryty)(context, builder, out) for out in outs]
    out_datas = [out.data for out in outarys]

    # And fill them up
    index = cgutils.alloca_once_value(builder, zero)
    with cgutils.loop_nest(builder, shape, zero.type) as indices:
        ptr = cgutils.get_item_pointer2(context, builder, data, shape, strides,
                                        layout, indices)
        val = load_item(context, builder, aryty, ptr)
        nz = context.is_true(builder, aryty.dtype, val)
        with builder.if_then(nz):
            # Store element indices in output arrays
            if not indices:
                # For a 0-d array, store 0 in the unique output array
                indices = (zero,)
            cur = builder.load(index)
            for i in range(nouts):
                ptr = cgutils.get_item_pointer2(context, builder, out_datas[i],
                                                out_shape, (),
                                                'C', [cur])
                store_item(context, builder, outaryty, indices[i], ptr)
            builder.store(builder.add(cur, one), index)

    tup = context.make_tuple(builder, sig.return_type, outs)
    return impl_ret_new_ref(context, builder, sig.return_type, tup)


def array_where(context, builder, sig, args):
    """
    np.where(array, array, array)
    """
    layouts = set(a.layout for a in sig.args)

    npty = np.promote_types(as_dtype(sig.args[1].dtype),
                            as_dtype(sig.args[2].dtype))

    if layouts == set('C') or layouts == set('F'):
        # Faster implementation for C-contiguous arrays
        def where_impl(cond, x, y):
            shape = cond.shape
            if x.shape != shape or y.shape != shape:
                raise ValueError("all inputs should have the same shape")
            res = np.empty_like(x, dtype=npty)
            cf = cond.flat
            xf = x.flat
            yf = y.flat
            rf = res.flat
            for i in range(cond.size):
                rf[i] = xf[i] if cf[i] else yf[i]
            return res
    else:
        def where_impl(cond, x, y):
            shape = cond.shape
            if x.shape != shape or y.shape != shape:
                raise ValueError("all inputs should have the same shape")
            res = np.empty(cond.shape, dtype=npty)
            for idx, c in np.ndenumerate(cond):
                res[idx] = x[idx] if c else y[idx]
            return res

    res = context.compile_internal(builder, where_impl, sig, args)
    return impl_ret_untracked(context, builder, sig.return_type, res)


@register_jitable
def _where_x_y_scalar(cond, x, y, res):
    for idx, c in np.ndenumerate(cond):
        res[idx] = x if c else y
    return res


@register_jitable
def _where_x_scalar(cond, x, y, res):
    for idx, c in np.ndenumerate(cond):
        res[idx] = x if c else y[idx]
    return res


@register_jitable
def _where_y_scalar(cond, x, y, res):
    for idx, c in np.ndenumerate(cond):
        res[idx] = x[idx] if c else y
    return res


def _where_inner(context, builder, sig, args, impl):
    cond, x, y = sig.args

    x_dt = determine_dtype(x)
    y_dt = determine_dtype(y)
    npty = np.promote_types(x_dt, y_dt)

    if cond.layout == 'F':
        def where_impl(cond, x, y):
            res = np.asfortranarray(np.empty(cond.shape, dtype=npty))
            return impl(cond, x, y, res)
    else:
        def where_impl(cond, x, y):
            res = np.empty(cond.shape, dtype=npty)
            return impl(cond, x, y, res)

    res = context.compile_internal(builder, where_impl, sig, args)
    return impl_ret_untracked(context, builder, sig.return_type, res)


array_scalar_scalar_where = partial(_where_inner, impl=_where_x_y_scalar)
array_array_scalar_where = partial(_where_inner, impl=_where_y_scalar)
array_scalar_array_where = partial(_where_inner, impl=_where_x_scalar)


@glue_lowering(np.where, types.Any, types.Any, types.Any)
def any_where(context, builder, sig, args):
    cond, x, y = sig.args

    if isinstance(cond, types.Array):
        if isinstance(x, types.Array):
            if isinstance(y, types.Array):
                impl = array_where
            elif isinstance(y, (types.Number, types.Boolean)):
                impl = array_array_scalar_where
        elif isinstance(x, (types.Number, types.Boolean)):
            if isinstance(y, types.Array):
                impl = array_scalar_array_where
            elif isinstance(y, (types.Number, types.Boolean)):
                impl = array_scalar_scalar_where

        return impl(context, builder, sig, args)

    def scalar_where_impl(cond, x, y):
        """
        np.where(scalar, scalar, scalar): return a 0-dim array
        """
        scal = x if cond else y
        # This is the equivalent of np.full_like(scal, scal),
        # for compatibility with Numpy < 1.8
        arr = np.empty_like(scal)
        arr[()] = scal
        return arr

    res = context.compile_internal(builder, scalar_where_impl, sig, args)
    return impl_ret_new_ref(context, builder, sig.return_type, res)


@overload(np.real)
def np_real(a):
    def np_real_impl(a):
        return a.real

    return np_real_impl


@overload(np.imag)
def np_imag(a):
    def np_imag_impl(a):
        return a.imag

    return np_imag_impl


#----------------------------------------------------------------------------
# Misc functions

@overload(operator.contains)
def np_contains(arr, key):
    if not isinstance(arr, types.Array):
        return

    def np_contains_impl(arr, key):
        for x in np.nditer(arr):
            if x == key:
                return True
        return False

    return np_contains_impl


@overload(np.count_nonzero)
def np_count_nonzero(arr, axis=None):
    if not type_can_asarray(arr):
        raise TypingError("The argument to np.count_nonzero must be array-like")

    if is_nonelike(axis):
        def impl(arr, axis=None):
            arr2 = np.ravel(arr)
            return np.sum(arr2 != 0)
    else:
        def impl(arr, axis=None):
            arr2 = arr.astype(np.bool_)
            return np.sum(arr2, axis=axis)

    return impl


np_delete_handler_isslice = register_jitable(lambda x : x)
np_delete_handler_isarray = register_jitable(lambda x : np.asarray(x))


@overload(np.delete)
def np_delete(arr, obj):
    # Implementation based on numpy
    # https://github.com/numpy/numpy/blob/af66e487a57bfd4850f4306e3b85d1dac3c70412/numpy/lib/function_base.py#L4065-L4267    # noqa: E501

    if not isinstance(arr, (types.Array, types.Sequence)):
        raise TypingError("arr must be either an Array or a Sequence")

    if isinstance(obj, (types.Array, types.Sequence, types.SliceType)):
        if isinstance(obj, (types.SliceType)):
            handler = np_delete_handler_isslice
        else:
            if not isinstance(obj.dtype, types.Integer):
                raise TypingError('obj should be of Integer dtype')
            handler = np_delete_handler_isarray

        def np_delete_impl(arr, obj):
            arr = np.ravel(np.asarray(arr))
            N = arr.size

            keep = np.ones(N, dtype=np.bool_)
            obj = handler(obj)
            keep[obj] = False
            return arr[keep]
        return np_delete_impl

    else: # scalar value
        if not isinstance(obj, types.Integer):
            raise TypingError('obj should be of Integer dtype')

        def np_delete_scalar_impl(arr, obj):
            arr = np.ravel(np.asarray(arr))
            N = arr.size
            pos = obj

            if (pos < -N or pos >= N):
                raise IndexError('obj must be less than the len(arr)')
                # NumPy raises IndexError: index 'i' is out of
                # bounds for axis 'x' with size 'n'

            if (pos < 0):
                pos += N

            return np.concatenate((arr[:pos], arr[pos + 1:]))
        return np_delete_scalar_impl


@overload(np.diff)
def np_diff_impl(a, n=1):
    if not isinstance(a, types.Array) or a.ndim == 0:
        return

    def diff_impl(a, n=1):
        if n == 0:
            return a.copy()
        if n < 0:
            raise ValueError("diff(): order must be non-negative")
        size = a.shape[-1]
        out_shape = a.shape[:-1] + (max(size - n, 0),)
        out = np.empty(out_shape, a.dtype)
        if out.size == 0:
            return out

        # np.diff() works on each last dimension subarray independently.
        # To make things easier, normalize input and output into 2d arrays
        a2 = a.reshape((-1, size))
        out2 = out.reshape((-1, out.shape[-1]))
        # A scratchpad for subarrays
        work = np.empty(size, a.dtype)

        for major in range(a2.shape[0]):
            # First iteration: diff a2 into work
            for i in range(size - 1):
                work[i] = a2[major, i + 1] - a2[major, i]
            # Other iterations: diff work into itself
            for niter in range(1, n):
                for i in range(size - niter - 1):
                    work[i] = work[i + 1] - work[i]
            # Copy final diff into out2
            out2[major] = work[:size - n]

        return out

    return diff_impl


@overload(np.array_equal)
def np_array_equal(a, b):

    if not (type_can_asarray(a) and type_can_asarray(b)):
        raise TypingError('Both arguments to "array_equals" must be array-like')

    accepted = (types.Boolean, types.Number)
    if isinstance(a, accepted) and isinstance(b, accepted):
        # special case
        def impl(a, b):
            return a == b
    else:
        def impl(a, b):
            a = np.asarray(a)
            b = np.asarray(b)
            if a.shape == b.shape:
                return np.all(a == b)
            return False

    return impl


@overload(np.intersect1d)
def jit_np_intersect1d(ar1, ar2):
    # Not implemented to support assume_unique or return_indices
    # https://github.com/numpy/numpy/blob/v1.19.0/numpy/lib
    # /arraysetops.py#L347-L441
    if not (type_can_asarray(ar1) or type_can_asarray(ar2)):
        raise TypingError('intersect1d: first two args must be array-like')

    def np_intersects1d_impl(ar1, ar2):
        ar1 = np.asarray(ar1)
        ar2 = np.asarray(ar2)

        ar1 = np.unique(ar1)
        ar2 = np.unique(ar2)

        aux = np.concatenate((ar1, ar2))
        aux.sort()
        mask = aux[1:] == aux[:-1]
        int1d = aux[:-1][mask]
        return int1d
    return np_intersects1d_impl


def validate_1d_array_like(func_name, seq):
    if isinstance(seq, types.Array):
        if seq.ndim != 1:
            raise TypeError("{0}(): input should have dimension 1"
                            .format(func_name))
    elif not isinstance(seq, types.Sequence):
        raise TypeError("{0}(): input should be an array or sequence"
                        .format(func_name))


@overload(np.bincount)
def np_bincount(a, weights=None, minlength=0):
    validate_1d_array_like("bincount", a)

    if not isinstance(a.dtype, types.Integer):
        return

    _check_is_integer(minlength, 'minlength')

    if weights not in (None, types.none):
        validate_1d_array_like("bincount", weights)
        # weights is promoted to double in C impl
        # https://github.com/numpy/numpy/blob/maintenance/1.16.x/numpy/core/src/multiarray/compiled_base.c#L93-L95    # noqa: E501
        out_dtype = np.float64

        @register_jitable
        def validate_inputs(a, weights, minlength):
            if len(a) != len(weights):
                raise ValueError("bincount(): weights and list don't have "
                                 "the same length")

        @register_jitable
        def count_item(out, idx, val, weights):
            out[val] += weights[idx]

    else:
        out_dtype = types.intp

        @register_jitable
        def validate_inputs(a, weights, minlength):
            pass

        @register_jitable
        def count_item(out, idx, val, weights):
            out[val] += 1

    def bincount_impl(a, weights=None, minlength=0):
        validate_inputs(a, weights, minlength)
        if minlength < 0:
            raise ValueError("'minlength' must not be negative")

        n = len(a)
        a_max = a[0] if n > 0 else -1
        for i in range(1, n):
            if a[i] < 0:
                raise ValueError("bincount(): first argument must be "
                                 "non-negative")
            a_max = max(a_max, a[i])

        out_length = max(a_max + 1, minlength)
        out = np.zeros(out_length, out_dtype)
        for i in range(n):
            count_item(out, i, a[i], weights)
        return out

    return bincount_impl


def _searchsorted(func):
    def searchsorted_inner(a, v):
        n = len(a)
        if np.isnan(v):
            # Find the first nan (i.e. the last from the end of a,
            # since there shouldn't be many of them in practice)
            for i in range(n, 0, -1):
                if not np.isnan(a[i - 1]):
                    return i
            return 0
        lo = 0
        hi = n
        while hi > lo:
            mid = (lo + hi) >> 1
            if func(a[mid], (v)):
                # mid is too low => go up
                lo = mid + 1
            else:
                # mid is too high, or is a NaN => go down
                hi = mid
        return lo
    return searchsorted_inner


_lt = less_than
_le = register_jitable(lambda x, y: x <= y)
_searchsorted_left = register_jitable(_searchsorted(_lt))
_searchsorted_right = register_jitable(_searchsorted(_le))


@overload(np.searchsorted)
def searchsorted(a, v, side='left'):
    side_val = getattr(side, 'literal_value', side)
    if side_val == 'left':
        loop_impl = _searchsorted_left
    elif side_val == 'right':
        loop_impl = _searchsorted_right
    else:
        raise ValueError("Invalid value given for 'side': %s" % side_val)

    if isinstance(v, types.Array):
        # N-d array and output
        def searchsorted_impl(a, v, side='left'):
            out = np.empty(v.shape, np.intp)
            for view, outview in np.nditer((v, out)):
                index = loop_impl(a, view.item())
                outview.itemset(index)
            return out

    elif isinstance(v, types.Sequence):
        # 1-d sequence and output
        def searchsorted_impl(a, v, side='left'):
            out = np.empty(len(v), np.intp)
            for i in range(len(v)):
                out[i] = loop_impl(a, v[i])
            return out
    else:
        # Scalar value and output
        # Note: NaNs come last in Numpy-sorted arrays
        def searchsorted_impl(a, v, side='left'):
            return loop_impl(a, v)

    return searchsorted_impl


@overload(np.digitize)
def np_digitize(x, bins, right=False):
    @register_jitable
    def are_bins_increasing(bins):
        n = len(bins)
        is_increasing = True
        is_decreasing = True
        if n > 1:
            prev = bins[0]
            for i in range(1, n):
                cur = bins[i]
                is_increasing = is_increasing and not prev > cur
                is_decreasing = is_decreasing and not prev < cur
                if not is_increasing and not is_decreasing:
                    raise ValueError("bins must be monotonically increasing "
                                     "or decreasing")
                prev = cur
        return is_increasing

    # NOTE: the algorithm is slightly different from searchsorted's,
    # as the edge cases (bin boundaries, NaN) give different results.

    @register_jitable
    def digitize_scalar(x, bins, right):
        # bins are monotonically-increasing
        n = len(bins)
        lo = 0
        hi = n

        if right:
            if np.isnan(x):
                # Find the first nan (i.e. the last from the end of bins,
                # since there shouldn't be many of them in practice)
                for i in range(n, 0, -1):
                    if not np.isnan(bins[i - 1]):
                        return i
                return 0
            while hi > lo:
                mid = (lo + hi) >> 1
                if bins[mid] < x:
                    # mid is too low => narrow to upper bins
                    lo = mid + 1
                else:
                    # mid is too high, or is a NaN => narrow to lower bins
                    hi = mid
        else:
            if np.isnan(x):
                # NaNs end up in the last bin
                return n
            while hi > lo:
                mid = (lo + hi) >> 1
                if bins[mid] <= x:
                    # mid is too low => narrow to upper bins
                    lo = mid + 1
                else:
                    # mid is too high, or is a NaN => narrow to lower bins
                    hi = mid

        return lo

    @register_jitable
    def digitize_scalar_decreasing(x, bins, right):
        # bins are monotonically-decreasing
        n = len(bins)
        lo = 0
        hi = n

        if right:
            if np.isnan(x):
                # Find the last nan
                for i in range(0, n):
                    if not np.isnan(bins[i]):
                        return i
                return n
            while hi > lo:
                mid = (lo + hi) >> 1
                if bins[mid] < x:
                    # mid is too high => narrow to lower bins
                    hi = mid
                else:
                    # mid is too low, or is a NaN => narrow to upper bins
                    lo = mid + 1
        else:
            if np.isnan(x):
                # NaNs end up in the first bin
                return 0
            while hi > lo:
                mid = (lo + hi) >> 1
                if bins[mid] <= x:
                    # mid is too high => narrow to lower bins
                    hi = mid
                else:
                    # mid is too low, or is a NaN => narrow to upper bins
                    lo = mid + 1

        return lo

    if isinstance(x, types.Array):
        # N-d array and output

        def digitize_impl(x, bins, right=False):
            is_increasing = are_bins_increasing(bins)
            out = np.empty(x.shape, np.intp)
            for view, outview in np.nditer((x, out)):
                if is_increasing:
                    index = digitize_scalar(view.item(), bins, right)
                else:
                    index = digitize_scalar_decreasing(view.item(), bins, right)
                outview.itemset(index)
            return out

        return digitize_impl

    elif isinstance(x, types.Sequence):
        # 1-d sequence and output

        def digitize_impl(x, bins, right=False):
            is_increasing = are_bins_increasing(bins)
            out = np.empty(len(x), np.intp)
            for i in range(len(x)):
                if is_increasing:
                    out[i] = digitize_scalar(x[i], bins, right)
                else:
                    out[i] = digitize_scalar_decreasing(x[i], bins, right)
            return out

        return digitize_impl


_range = range


@overload(np.histogram)
def np_histogram(a, bins=10, range=None):
    if isinstance(bins, (int, types.Integer)):
        # With a uniform distribution of bins, use a fast algorithm
        # independent of the number of bins

        if range in (None, types.none):
            inf = float('inf')

            def histogram_impl(a, bins=10, range=None):
                bin_min = inf
                bin_max = -inf
                for view in np.nditer(a):
                    v = view.item()
                    if bin_min > v:
                        bin_min = v
                    if bin_max < v:
                        bin_max = v
                return np.histogram(a, bins, (bin_min, bin_max))

        else:
            def histogram_impl(a, bins=10, range=None):
                if bins <= 0:
                    raise ValueError("histogram(): `bins` should be a "
                                     "positive integer")
                bin_min, bin_max = range
                if not bin_min <= bin_max:
                    raise ValueError("histogram(): max must be larger than "
                                     "min in range parameter")

                hist = np.zeros(bins, np.intp)
                if bin_max > bin_min:
                    bin_ratio = bins / (bin_max - bin_min)
                    for view in np.nditer(a):
                        v = view.item()
                        b = math.floor((v - bin_min) * bin_ratio)
                        if 0 <= b < bins:
                            hist[int(b)] += 1
                        elif v == bin_max:
                            hist[bins - 1] += 1

                bins_array = np.linspace(bin_min, bin_max, bins + 1)
                return hist, bins_array

    else:
        # With a custom bins array, use a bisection search

        def histogram_impl(a, bins=10, range=None):
            nbins = len(bins) - 1
            for i in _range(nbins):
                # Note this also catches NaNs
                if not bins[i] <= bins[i + 1]:
                    raise ValueError("histogram(): bins must increase "
                                     "monotonically")

            bin_min = bins[0]
            bin_max = bins[nbins]
            hist = np.zeros(nbins, np.intp)

            if nbins > 0:
                for view in np.nditer(a):
                    v = view.item()
                    if not bin_min <= v <= bin_max:
                        # Value is out of bounds, ignore (also catches NaNs)
                        continue
                    # Bisect in bins[:-1]
                    lo = 0
                    hi = nbins - 1
                    while lo < hi:
                        # Note the `+ 1` is necessary to avoid an infinite
                        # loop where mid = lo => lo = mid
                        mid = (lo + hi + 1) >> 1
                        if v < bins[mid]:
                            hi = mid - 1
                        else:
                            lo = mid
                    hist[lo] += 1

            return hist, bins

    return histogram_impl


# Create np.finfo, np.iinfo and np.MachAr
# machar
_mach_ar_supported = ('ibeta', 'it', 'machep', 'eps', 'negep', 'epsneg',
                      'iexp', 'minexp', 'xmin', 'maxexp', 'xmax', 'irnd',
                      'ngrd', 'epsilon', 'tiny', 'huge', 'precision',
                      'resolution',)
MachAr = namedtuple('MachAr', _mach_ar_supported)

# Do not support MachAr field
# finfo
_finfo_supported = ('eps', 'epsneg', 'iexp', 'machep', 'max', 'maxexp', 'min',
                    'minexp', 'negep', 'nexp', 'nmant', 'precision',
                    'resolution', 'tiny', 'bits',)


finfo = namedtuple('finfo', _finfo_supported)

# iinfo
_iinfo_supported = ('min', 'max', 'bits',)

iinfo = namedtuple('iinfo', _iinfo_supported)


@overload(np.MachAr)
def MachAr_impl():
    f = np.MachAr()
    _mach_ar_data = tuple([getattr(f, x) for x in _mach_ar_supported])

    def impl():
        return MachAr(*_mach_ar_data)
    return impl


def generate_xinfo(np_func, container, attr):
    @overload(np_func)
    def xinfo_impl(arg):
        nbty = getattr(arg, 'dtype', arg)
        f = np_func(as_dtype(nbty))
        data = tuple([getattr(f, x) for x in attr])

        def impl(arg):
            return container(*data)
        return impl


generate_xinfo(np.finfo, finfo, _finfo_supported)
generate_xinfo(np.iinfo, iinfo, _iinfo_supported)


def _get_inner_prod(dta, dtb):
    # gets an inner product implementation, if both types are float then
    # BLAS is used else a local function

    @register_jitable
    def _innerprod(a, b):
        acc = 0
        for i in range(len(a)):
            acc = acc + a[i] * b[i]
        return acc

    # no BLAS... use local function regardless
    if not _HAVE_BLAS:
        return _innerprod

    flty = types.real_domain | types.complex_domain
    floats = dta in flty and dtb in flty
    if not floats:
        return _innerprod
    else:
        a_dt = as_dtype(dta)
        b_dt = as_dtype(dtb)
        dt = np.promote_types(a_dt, b_dt)

        @register_jitable
        def _dot_wrap(a, b):
            return np.dot(a.astype(dt), b.astype(dt))
        return _dot_wrap


def _assert_1d(a, func_name):
    if isinstance(a, types.Array):
        if not a.ndim <= 1:
            raise TypingError("%s() only supported on 1D arrays " % func_name)


def _np_correlate_core(ap1, ap2, mode, direction):
    pass


class _corr_conv_Mode(IntEnum):
    """
    Enumerated modes for correlate/convolve as per:
    https://github.com/numpy/numpy/blob/ac6b1a902b99e340cf7eeeeb7392c91e38db9dd8/numpy/core/numeric.py#L862-L870    # noqa: E501
    """
    VALID = 0
    SAME = 1
    FULL = 2


@overload(_np_correlate_core)
def _np_correlate_core_impl(ap1, ap2, mode, direction):
    a_dt = as_dtype(ap1.dtype)
    b_dt = as_dtype(ap2.dtype)
    dt = np.promote_types(a_dt, b_dt)
    innerprod = _get_inner_prod(ap1.dtype, ap2.dtype)

    Mode = _corr_conv_Mode

    def impl(ap1, ap2, mode, direction):
        # Implementation loosely based on `_pyarray_correlate` from
        # https://github.com/numpy/numpy/blob/3bce2be74f228684ca2895ad02b63953f37e2a9d/numpy/core/src/multiarray/multiarraymodule.c#L1191    # noqa: E501
        # For "Mode":
        # Convolve uses 'full' by default, this is denoted by the number 2
        # Correlate uses 'valid' by default, this is denoted by the number 0
        # For "direction", +1 to write the return values out in order 0->N
        # -1 to write them out N->0.

        if not (mode == Mode.VALID or mode == Mode.FULL):
            raise ValueError("Invalid mode")

        n1 = len(ap1)
        n2 = len(ap2)
        length = n1
        n = n2
        if mode == Mode.VALID: # mode == valid == 0, correlate default
            length = length - n + 1
            n_left = 0
            n_right = 0
        elif mode == Mode.FULL: # mode == full == 2, convolve default
            n_right = n - 1
            n_left = n - 1
            length = length + n - 1
        else:
            raise ValueError("Invalid mode")

        ret = np.zeros(length, dt)
        n = n - n_left

        if direction == 1:
            idx = 0
            inc = 1
        elif direction == -1:
            idx = length - 1
            inc = -1
        else:
            raise ValueError("Invalid direction")

        for i in range(n_left):
            ret[idx] = innerprod(ap1[:idx + 1], ap2[-(idx + 1):])
            idx = idx + inc

        for i in range(n1 - n2 + 1):
            ret[idx] = innerprod(ap1[i : i + n2], ap2)
            idx = idx + inc

        for i in range(n_right, 0, -1):
            ret[idx] = innerprod(ap1[-i:], ap2[:i])
            idx = idx + inc
        return ret

    return impl


@overload(np.correlate)
def _np_correlate(a, v):
    _assert_1d(a, 'np.correlate')
    _assert_1d(v, 'np.correlate')

    @register_jitable
    def op_conj(x):
        return np.conj(x)

    @register_jitable
    def op_nop(x):
        return x

    Mode = _corr_conv_Mode

    if a.dtype in types.complex_domain:
        if v.dtype in types.complex_domain:
            a_op = op_nop
            b_op = op_conj
        else:
            a_op = op_nop
            b_op = op_nop
    else:
        if v.dtype in types.complex_domain:
            a_op = op_nop
            b_op = op_conj
        else:
            a_op = op_conj
            b_op = op_nop

    _NP_PRED = numpy_version > (1, 17)

    def impl(a, v):
        la = len(a)
        lv = len(v)
        if _NP_PRED is True:
            if la == 0:
                raise ValueError("'a' cannot be empty")
            if lv == 0:
                raise ValueError("'v' cannot be empty")
        if la < lv:
            return _np_correlate_core(b_op(v), a_op(a), Mode.VALID, -1)
        else:
            return _np_correlate_core(a_op(a), b_op(v), Mode.VALID, 1)

    return impl


@overload(np.convolve)
def np_convolve(a, v):
    _assert_1d(a, 'np.convolve')
    _assert_1d(v, 'np.convolve')

    Mode = _corr_conv_Mode

    def impl(a, v):
        la = len(a)
        lv = len(v)

        if la == 0:
            raise ValueError("'a' cannot be empty")
        if lv == 0:
            raise ValueError("'v' cannot be empty")

        if la < lv:
            return _np_correlate_core(v, a[::-1], Mode.FULL, 1)
        else:
            return _np_correlate_core(a, v[::-1], Mode.FULL, 1)

    return impl


@overload(np.asarray)
def np_asarray(a, dtype=None):

    # developer note... keep this function (type_can_asarray) in sync with the
    # accepted types implementations below!
    if not type_can_asarray(a):
        return None

    impl = None
    if isinstance(a, types.Array):
        if is_nonelike(dtype) or a.dtype == dtype.dtype:
            def impl(a, dtype=None):
                return a
        else:
            def impl(a, dtype=None):
                return a.astype(dtype)
    elif isinstance(a, (types.Sequence, types.Tuple)):
        # Nested lists cannot be unpacked, therefore only single lists are
        # permitted and these conform to Sequence and can be unpacked along on
        # the same path as Tuple.
        if is_nonelike(dtype):
            def impl(a, dtype=None):
                return np.array(a)
        else:
            def impl(a, dtype=None):
                return np.array(a, dtype)
    elif isinstance(a, (types.Number, types.Boolean)):
        dt_conv = a if is_nonelike(dtype) else dtype
        ty = as_dtype(dt_conv)

        def impl(a, dtype=None):
            return np.array(a, ty)
    elif isinstance(a, types.containers.ListType):
        if not isinstance(a.dtype, (types.Number, types.Boolean)):
            raise TypingError(
                "asarray support for List is limited "
                "to Boolean and Number types")

        target_dtype = a.dtype if is_nonelike(dtype) else dtype

        def impl(a, dtype=None):
            l = len(a)
            ret = np.empty(l, dtype=target_dtype)
            for i, v in enumerate(a):
                ret[i] = v
            return ret
    elif isinstance(a, types.StringLiteral):
        arr = np.asarray(a.literal_value)

        def impl(a, dtype=None):
            return arr.copy()

    return impl


@overload(np.asfarray)
def np_asfarray(a, dtype=np.float64):
    # convert numba dtype types into NumPy dtype
    if isinstance(dtype, types.Type):
        dtype = as_dtype(dtype)
    if not np.issubdtype(dtype, np.inexact):
        dx = types.float64
    else:
        dx = dtype

    def impl(a, dtype=np.float64):
        return np.asarray(a, dx)
    return impl


@overload(np.extract)
def np_extract(condition, arr):

    def np_extract_impl(condition, arr):
        cond = np.asarray(condition).flatten()
        a = np.asarray(arr)

        if a.size == 0:
            raise ValueError('Cannot extract from an empty array')

        # the following looks odd but replicates NumPy...
        # https://github.com/numpy/numpy/issues/12859
        if np.any(cond[a.size:]) and cond.size > a.size:
            msg = 'condition shape inconsistent with arr shape'
            raise ValueError(msg)
            # NumPy raises IndexError: index 'm' is out of
            # bounds for size 'n'

        max_len = min(a.size, cond.size)
        out = [a.flat[idx] for idx in range(max_len) if cond[idx]]

        return np.array(out)

    return np_extract_impl


@overload(np.select)
def np_select(condlist, choicelist, default=0):

    def np_select_arr_impl(condlist, choicelist, default=0):
        if len(condlist) != len(choicelist):
            raise ValueError('list of cases must be same length as list '
                             'of conditions')
        out = default * np.ones(choicelist[0].shape, choicelist[0].dtype)
        # should use reversed+zip, but reversed is not available
        for i in range(len(condlist) - 1, -1, -1):
            cond = condlist[i]
            choice = choicelist[i]
            out = np.where(cond, choice, out)
        return out

    # first we check the types of the input parameters
    if not isinstance(condlist, (types.List, types.UniTuple)):
        raise TypeError('condlist must be a List or a Tuple')
    if not isinstance(choicelist, (types.List, types.UniTuple)):
        raise TypeError('choicelist must be a List or a Tuple')
    if not isinstance(default, (int, types.Number, types.Boolean)):
        raise TypeError('default must be a scalar (number or boolean)')
    # the types of the parameters have been checked, now we test the types
    # of the content of the parameters
    # implementation note: if in the future numba's np.where accepts tuples
    # as elements of condlist, then the check below should be extended to
    # accept tuples
    if not isinstance(condlist[0], types.Array):
        raise TypeError('items of condlist must be arrays')
    if not isinstance(choicelist[0], types.Array):
        raise TypeError('items of choicelist must be arrays')
    # the types of the parameters and their contents have been checked,
    # now we test the dtypes of the content of parameters
    if isinstance(condlist[0], types.Array):
        if not isinstance(condlist[0].dtype, types.Boolean):
            raise TypeError('condlist arrays must contain booleans')
    if isinstance(condlist[0], types.UniTuple):
        if not (isinstance(condlist[0], types.UniTuple)
                and isinstance(condlist[0][0], types.Boolean)):
            raise TypeError('condlist tuples must only contain booleans')
    # the input types are correct, now we perform checks on the dimensions
    if (isinstance(condlist[0], types.Array) and
            condlist[0].ndim != choicelist[0].ndim):
        raise TypeError('condlist and choicelist elements must have the '
                        'same number of dimensions')
    if isinstance(condlist[0], types.Array) and condlist[0].ndim < 1:
        raise TypeError('condlist arrays must be of at least dimension 1')

    return np_select_arr_impl


@overload(np.asarray_chkfinite)
def np_asarray_chkfinite(a, dtype=None):

    msg = "The argument to np.asarray_chkfinite must be array-like"
    if not isinstance(a, (types.Array, types.Sequence, types.Tuple)):
        raise TypingError(msg)

    if is_nonelike(dtype):
        dt = a.dtype
    else:
        try:
            dt = as_dtype(dtype)
        except NotImplementedError:
            raise TypingError('dtype must be a valid Numpy dtype')

    def impl(a, dtype=None):
        a = np.asarray(a, dtype=dt)
        for i in np.nditer(a):
            if not np.isfinite(i):
                raise ValueError("array must not contain infs or NaNs")
        return a

    return impl

#----------------------------------------------------------------------------
# Windowing functions
#   - translated from the numpy implementations found in:
#   https://github.com/numpy/numpy/blob/v1.16.1/numpy/lib/function_base.py#L2543-L3233    # noqa: E501
#   at commit: f1c4c758e1c24881560dd8ab1e64ae750


@register_jitable
def np_bartlett_impl(M):
    n = np.arange(M)
    return np.where(np.less_equal(n, (M - 1) / 2.0), 2.0 * n / (M - 1),
                    2.0 - 2.0 * n / (M - 1))


@register_jitable
def np_blackman_impl(M):
    n = np.arange(M)
    return (0.42 - 0.5 * np.cos(2.0 * np.pi * n / (M - 1)) +
            0.08 * np.cos(4.0 * np.pi * n / (M - 1)))


@register_jitable
def np_hamming_impl(M):
    n = np.arange(M)
    return 0.54 - 0.46 * np.cos(2.0 * np.pi * n / (M - 1))


@register_jitable
def np_hanning_impl(M):
    n = np.arange(M)
    return 0.5 - 0.5 * np.cos(2.0 * np.pi * n / (M - 1))


def window_generator(func):
    def window_overload(M):
        if not isinstance(M, types.Integer):
            raise TypingError('M must be an integer')

        def window_impl(M):

            if M < 1:
                return np.array((), dtype=np.float_)
            if M == 1:
                return np.ones(1, dtype=np.float_)
            return func(M)

        return window_impl
    return window_overload


overload(np.bartlett)(window_generator(np_bartlett_impl))
overload(np.blackman)(window_generator(np_blackman_impl))
overload(np.hamming)(window_generator(np_hamming_impl))
overload(np.hanning)(window_generator(np_hanning_impl))


_i0A = np.array([
    -4.41534164647933937950E-18,
    3.33079451882223809783E-17,
    -2.43127984654795469359E-16,
    1.71539128555513303061E-15,
    -1.16853328779934516808E-14,
    7.67618549860493561688E-14,
    -4.85644678311192946090E-13,
    2.95505266312963983461E-12,
    -1.72682629144155570723E-11,
    9.67580903537323691224E-11,
    -5.18979560163526290666E-10,
    2.65982372468238665035E-9,
    -1.30002500998624804212E-8,
    6.04699502254191894932E-8,
    -2.67079385394061173391E-7,
    1.11738753912010371815E-6,
    -4.41673835845875056359E-6,
    1.64484480707288970893E-5,
    -5.75419501008210370398E-5,
    1.88502885095841655729E-4,
    -5.76375574538582365885E-4,
    1.63947561694133579842E-3,
    -4.32430999505057594430E-3,
    1.05464603945949983183E-2,
    -2.37374148058994688156E-2,
    4.93052842396707084878E-2,
    -9.49010970480476444210E-2,
    1.71620901522208775349E-1,
    -3.04682672343198398683E-1,
    6.76795274409476084995E-1,
])

_i0B = np.array([
    -7.23318048787475395456E-18,
    -4.83050448594418207126E-18,
    4.46562142029675999901E-17,
    3.46122286769746109310E-17,
    -2.82762398051658348494E-16,
    -3.42548561967721913462E-16,
    1.77256013305652638360E-15,
    3.81168066935262242075E-15,
    -9.55484669882830764870E-15,
    -4.15056934728722208663E-14,
    1.54008621752140982691E-14,
    3.85277838274214270114E-13,
    7.18012445138366623367E-13,
    -1.79417853150680611778E-12,
    -1.32158118404477131188E-11,
    -3.14991652796324136454E-11,
    1.18891471078464383424E-11,
    4.94060238822496958910E-10,
    3.39623202570838634515E-9,
    2.26666899049817806459E-8,
    2.04891858946906374183E-7,
    2.89137052083475648297E-6,
    6.88975834691682398426E-5,
    3.36911647825569408990E-3,
    8.04490411014108831608E-1,
])


@register_jitable
def _chbevl(x, vals):
    b0 = vals[0]
    b1 = 0.0

    for i in range(1, len(vals)):
        b2 = b1
        b1 = b0
        b0 = x * b1 - b2 + vals[i]

    return 0.5 * (b0 - b2)


@register_jitable
def _i0(x):
    if x < 0:
        x = -x
    if x <= 8.0:
        y = (0.5 * x) - 2.0
        return np.exp(x) * _chbevl(y, _i0A)

    return np.exp(x) * _chbevl(32.0 / x - 2.0, _i0B) / np.sqrt(x)


@register_jitable
def _i0n(n, alpha, beta):
    y = np.empty_like(n, dtype=np.float_)
    t = _i0(np.float_(beta))
    for i in range(len(y)):
        y[i] = _i0(beta * np.sqrt(1 - ((n[i] - alpha) / alpha)**2.0)) / t

    return y


@overload(np.kaiser)
def np_kaiser(M, beta):
    if not isinstance(M, types.Integer):
        raise TypingError('M must be an integer')

    if not isinstance(beta, (types.Integer, types.Float)):
        raise TypingError('beta must be an integer or float')

    def np_kaiser_impl(M, beta):
        if M < 1:
            return np.array((), dtype=np.float_)
        if M == 1:
            return np.ones(1, dtype=np.float_)

        n = np.arange(0, M)
        alpha = (M - 1) / 2.0

        return _i0n(n, alpha, beta)

    return np_kaiser_impl


@register_jitable
def _cross_operation(a, b, out):

    def _cross_preprocessing(x):
        x0 = x[..., 0]
        x1 = x[..., 1]
        if x.shape[-1] == 3:
            x2 = x[..., 2]
        else:
            x2 = np.multiply(x.dtype.type(0), x0)
        return x0, x1, x2

    a0, a1, a2 = _cross_preprocessing(a)
    b0, b1, b2 = _cross_preprocessing(b)

    cp0 = np.multiply(a1, b2) - np.multiply(a2, b1)
    cp1 = np.multiply(a2, b0) - np.multiply(a0, b2)
    cp2 = np.multiply(a0, b1) - np.multiply(a1, b0)

    out[..., 0] = cp0
    out[..., 1] = cp1
    out[..., 2] = cp2


@generated_jit
def _cross_impl(a, b):
    dtype = np.promote_types(as_dtype(a.dtype), as_dtype(b.dtype))
    if a.ndim == 1 and b.ndim == 1:
        def impl(a, b):
            cp = np.empty((3,), dtype)
            _cross_operation(a, b, cp)
            return cp
    else:
        def impl(a, b):
            shape = np.add(a[..., 0], b[..., 0]).shape
            cp = np.empty(shape + (3,), dtype)
            _cross_operation(a, b, cp)
            return cp
    return impl


@overload(np.cross)
def np_cross(a, b):
    if not type_can_asarray(a) or not type_can_asarray(b):
        raise TypingError("Inputs must be array-like.")

    def impl(a, b):
        a_ = np.asarray(a)
        b_ = np.asarray(b)
        if a_.shape[-1] not in (2, 3) or b_.shape[-1] not in (2, 3):
            raise ValueError((
                "Incompatible dimensions for cross product\n"
                "(dimension must be 2 or 3)"
            ))

        if a_.shape[-1] == 3 or b_.shape[-1] == 3:
            return _cross_impl(a_, b_)
        else:
            raise ValueError((
                "Dimensions for both inputs is 2.\n"
                "Please replace your numpy.cross(a, b) call with "
                "a call to `cross2d(a, b)` from `numba.np.extensions`."
            ))
    return impl


@register_jitable
def _cross2d_operation(a, b):

    def _cross_preprocessing(x):
        x0 = x[..., 0]
        x1 = x[..., 1]
        return x0, x1

    a0, a1 = _cross_preprocessing(a)
    b0, b1 = _cross_preprocessing(b)

    cp = np.multiply(a0, b1) - np.multiply(a1, b0)
    # If ndim of a and b is 1, cp is a scalar.
    # In this case np.cross returns a 0-D array, containing the scalar.
    # np.asarray is used to reconcile this case, without introducing
    # overhead in the case where cp is an actual N-D array.
    # (recall that np.asarray does not copy existing arrays)
    return np.asarray(cp)


@generated_jit
def cross2d(a, b):
    if not type_can_asarray(a) or not type_can_asarray(b):
        raise TypingError("Inputs must be array-like.")

    def impl(a, b):
        a_ = np.asarray(a)
        b_ = np.asarray(b)
        if a_.shape[-1] != 2 or b_.shape[-1] != 2:
            raise ValueError((
                "Incompatible dimensions for 2D cross product\n"
                "(dimension must be 2 for both inputs)"
            ))
        return _cross2d_operation(a_, b_)

    return impl
>>>>>>> 5f685990
<|MERGE_RESOLUTION|>--- conflicted
+++ resolved
@@ -1,4 +1,3 @@
-<<<<<<< HEAD
 """
 Implementation of math operations on Array objects.
 """
@@ -813,6 +812,86 @@
         return _trivial_isnan
 
 
+@overload(np.iscomplex)
+def np_iscomplex(x):
+    if type_can_asarray(x):
+        # NumPy uses asanyarray here!
+        return lambda x: np.asarray(x).imag != 0
+    return None
+
+
+@overload(np.isreal)
+def np_isreal(x):
+    if type_can_asarray(x):
+        # NumPy uses asanyarray here!
+        return lambda x: np.asarray(x).imag == 0
+    return None
+
+
+@overload(np.iscomplexobj)
+def iscomplexobj(x):
+    # Implementation based on NumPy
+    # https://github.com/numpy/numpy/blob/d9b1e32cb8ef90d6b4a47853241db2a28146a57d/numpy/lib/type_check.py#L282-L320
+    dt = determine_dtype(x)
+    if isinstance(x, types.Optional):
+        dt = determine_dtype(x.type)
+    iscmplx = np.issubdtype(dt, np.complexfloating)
+
+    if isinstance(x, types.Optional):
+        def impl(x):
+            if x is None:
+                return False
+            return iscmplx
+    else:
+        def impl(x):
+            return iscmplx
+    return impl
+
+
+@overload(np.isrealobj)
+def isrealobj(x):
+    # Return True if x is not a complex type.
+    # Implementation based on NumPy
+    # https://github.com/numpy/numpy/blob/ccfbcc1cd9a4035a467f2e982a565ab27de25b6b/numpy/lib/type_check.py#L290-L322
+    def impl(x):
+        return not np.iscomplexobj(x)
+    return impl
+
+
+@overload(np.isscalar)
+def np_isscalar(num):
+    res = isinstance(num, (types.Number, types.UnicodeType, types.Boolean))
+
+    def impl(num):
+        return res
+    return impl
+
+
+def is_np_inf_impl(x, out, fn):
+
+    # if/else branch should be unified after PR #5606 is merged
+    if is_nonelike(out):
+        def impl(x, out=None):
+            return np.logical_and(np.isinf(x), fn(np.signbit(x)))
+    else:
+        def impl(x, out=None):
+            return np.logical_and(np.isinf(x), fn(np.signbit(x)), out)
+
+    return impl
+
+
+@overload(np.isneginf)
+def isneginf(x, out=None):
+    fn = register_jitable(lambda x: x)
+    return is_np_inf_impl(x, out, fn)
+
+
+@overload(np.isposinf)
+def isposinf(x, out=None):
+    fn = register_jitable(lambda x: ~x)
+    return is_np_inf_impl(x, out, fn)
+
+
 @register_jitable
 def less_than(a, b):
     return a < b
@@ -923,12 +1002,13 @@
 @register_jitable
 def compute_sum_of_square_diffs(a, isnan):
     m = np.nanmean(a)
-    ssd = 0.0
+    ssd = np.zeros(1)
     count = 0
     for view in np.nditer(a):
         v = view.item()
+        print(v)
         if not isnan(v):
-            val = (v - m)
+            val = (v.item() - m)
             ssd += np.real(val * np.conj(val))
             count += 1
     return ssd.item(), count
@@ -958,17 +1038,6 @@
         return np.divide(ssd, count)
 
     return nanvar_impl
-
-
-@overload(np.nanstd)
-def np_nanstd(a, ddof=0):
-    if not isinstance(a, types.Array):
-        return
-
-    def nanstd_impl(a, ddof=0):
-        return np.nanvar(a, ddof) ** 0.5
-
-    return nanstd_impl
 
 
 @overload(np.nansum)
@@ -4525,4432 +4594,7 @@
         return _cross2d_operation(a_, b_)
 
     return impl
-=======
-"""
-Implementation of math operations on Array objects.
-"""
-
-
-import math
-from collections import namedtuple
-from enum import IntEnum
-from functools import partial
-import operator
-
-import numpy as np
-
-import llvmlite.llvmpy.core as lc
-
-from numba import generated_jit
-from numba.core import types, cgutils
-from numba.core.extending import overload, overload_method, register_jitable
-from numba.np.numpy_support import as_dtype, type_can_asarray
-from numba.np.numpy_support import numpy_version
-from numba.np.numpy_support import is_nonelike
-from numba.core.imputils import (lower_builtin, impl_ret_borrowed,
-                                 impl_ret_new_ref, impl_ret_untracked)
-from numba.core.typing import signature
-from numba.np.arrayobj import make_array, load_item, store_item, _empty_nd_impl
-from numba.np.linalg import ensure_blas
-
-from numba.core.extending import intrinsic
-from numba.core.errors import RequireLiteralValue, TypingError
-from numba.core.overload_glue import glue_lowering
-
-
-def _check_blas():
-    # Checks if a BLAS is available so e.g. dot will work
-    try:
-        ensure_blas()
-    except ImportError:
-        return False
-    return True
-
-
-_HAVE_BLAS = _check_blas()
-
-
-@intrinsic
-def _create_tuple_result_shape(tyctx, shape_list, shape_tuple):
-    """
-    This routine converts shape list where the axis dimension has already
-    been popped to a tuple for indexing of the same size.  The original shape
-    tuple is also required because it contains a length field at compile time
-    whereas the shape list does not.
-    """
-
-    # The new tuple's size is one less than the original tuple since axis
-    # dimension removed.
-    nd = len(shape_tuple) - 1
-    # The return type of this intrinsic is an int tuple of length nd.
-    tupty = types.UniTuple(types.intp, nd)
-    # The function signature for this intrinsic.
-    function_sig = tupty(shape_list, shape_tuple)
-
-    def codegen(cgctx, builder, signature, args):
-        lltupty = cgctx.get_value_type(tupty)
-        # Create an empty int tuple.
-        tup = cgutils.get_null_value(lltupty)
-
-        # Get the shape list from the args and we don't need shape tuple.
-        [in_shape, _] = args
-
-        def array_indexer(a, i):
-            return a[i]
-
-        # loop to fill the tuple
-        for i in range(nd):
-            dataidx = cgctx.get_constant(types.intp, i)
-            # compile and call array_indexer
-            data = cgctx.compile_internal(builder, array_indexer,
-                                          types.intp(shape_list, types.intp),
-                                          [in_shape, dataidx])
-            tup = builder.insert_value(tup, data, i)
-        return tup
-
-    return function_sig, codegen
-
-
-@intrinsic
-def _gen_index_tuple(tyctx, shape_tuple, value, axis):
-    """
-    Generates a tuple that can be used to index a specific slice from an
-    array for sum with axis.  shape_tuple is the size of the dimensions of
-    the input array.  'value' is the value to put in the indexing tuple
-    in the axis dimension and 'axis' is that dimension.  For this to work,
-    axis has to be a const.
-    """
-    if not isinstance(axis, types.Literal):
-        raise RequireLiteralValue('axis argument must be a constant')
-    # Get the value of the axis constant.
-    axis_value = axis.literal_value
-    # The length of the indexing tuple to be output.
-    nd = len(shape_tuple)
-
-    # If the axis value is impossible for the given size array then
-    # just fake it like it was for axis 0.  This will stop compile errors
-    # when it looks like it could be called from array_sum_axis but really
-    # can't because that routine checks the axis mismatch and raise an
-    # exception.
-    if axis_value >= nd:
-        axis_value = 0
-
-    # Calculate the type of the indexing tuple.  All the non-axis
-    # dimensions have slice2 type and the axis dimension has int type.
-    before = axis_value
-    after = nd - before - 1
-
-    types_list = []
-    types_list += [types.slice2_type] * before
-    types_list += [types.intp]
-    types_list += [types.slice2_type] * after
-
-    # Creates the output type of the function.
-    tupty = types.Tuple(types_list)
-    # Defines the signature of the intrinsic.
-    function_sig = tupty(shape_tuple, value, axis)
-
-    def codegen(cgctx, builder, signature, args):
-        lltupty = cgctx.get_value_type(tupty)
-        # Create an empty indexing tuple.
-        tup = cgutils.get_null_value(lltupty)
-
-        # We only need value of the axis dimension here.
-        # The rest are constants defined above.
-        [_, value_arg, _] = args
-
-        def create_full_slice():
-            return slice(None, None)
-
-        # loop to fill the tuple with slice(None,None) before
-        # the axis dimension.
-
-        # compile and call create_full_slice
-        slice_data = cgctx.compile_internal(builder, create_full_slice,
-                                            types.slice2_type(),
-                                            [])
-        for i in range(0, axis_value):
-            tup = builder.insert_value(tup, slice_data, i)
-
-        # Add the axis dimension 'value'.
-        tup = builder.insert_value(tup, value_arg, axis_value)
-
-        # loop to fill the tuple with slice(None,None) after
-        # the axis dimension.
-        for i in range(axis_value + 1, nd):
-            tup = builder.insert_value(tup, slice_data, i)
-        return tup
-
-    return function_sig, codegen
-
-
-#----------------------------------------------------------------------------
-# Basic stats and aggregates
-
-@lower_builtin(np.sum, types.Array)
-@lower_builtin("array.sum", types.Array)
-def array_sum(context, builder, sig, args):
-    zero = sig.return_type(0)
-
-    def array_sum_impl(arr):
-        c = zero
-        for v in np.nditer(arr):
-            c += v.item()
-        return c
-
-    res = context.compile_internal(builder, array_sum_impl, sig, args,
-                                   locals=dict(c=sig.return_type))
-    return impl_ret_borrowed(context, builder, sig.return_type, res)
-
-
-@register_jitable
-def _array_sum_axis_nop(arr, v):
-    return arr
-
-
-def gen_sum_axis_impl(is_axis_const, const_axis_val, op, zero):
-    def inner(arr, axis):
-        """
-        function that performs sums over one specific axis
-
-        The third parameter to gen_index_tuple that generates the indexing
-        tuples has to be a const so we can't just pass "axis" through since
-        that isn't const.  We can check for specific values and have
-        different instances that do take consts.  Supporting axis summation
-        only up to the fourth dimension for now.
-
-        typing/arraydecl.py:sum_expand defines the return type for sum with
-        axis. It is one dimension less than the input array.
-        """
-        ndim = arr.ndim
-
-        if not is_axis_const:
-            # Catch where axis is negative or greater than 3.
-            if axis < 0 or axis > 3:
-                raise ValueError("Numba does not support sum with axis "
-                                 "parameter outside the range 0 to 3.")
-
-        # Catch the case where the user misspecifies the axis to be
-        # more than the number of the array's dimensions.
-        if axis >= ndim:
-            raise ValueError("axis is out of bounds for array")
-
-        # Convert the shape of the input array to a list.
-        ashape = list(arr.shape)
-        # Get the length of the axis dimension.
-        axis_len = ashape[axis]
-        # Remove the axis dimension from the list of dimensional lengths.
-        ashape.pop(axis)
-        # Convert this shape list back to a tuple using above intrinsic.
-        ashape_without_axis = _create_tuple_result_shape(ashape, arr.shape)
-        # Tuple needed here to create output array with correct size.
-        result = np.full(ashape_without_axis, zero, type(zero))
-
-        # Iterate through the axis dimension.
-        for axis_index in range(axis_len):
-            if is_axis_const:
-                # constant specialized version works for any valid axis value
-                index_tuple_generic = _gen_index_tuple(arr.shape, axis_index,
-                                                       const_axis_val)
-                result += arr[index_tuple_generic]
-            else:
-                # Generate a tuple used to index the input array.
-                # The tuple is ":" in all dimensions except the axis
-                # dimension where it is "axis_index".
-                if axis == 0:
-                    index_tuple1 = _gen_index_tuple(arr.shape, axis_index, 0)
-                    result += arr[index_tuple1]
-                elif axis == 1:
-                    index_tuple2 = _gen_index_tuple(arr.shape, axis_index, 1)
-                    result += arr[index_tuple2]
-                elif axis == 2:
-                    index_tuple3 = _gen_index_tuple(arr.shape, axis_index, 2)
-                    result += arr[index_tuple3]
-                elif axis == 3:
-                    index_tuple4 = _gen_index_tuple(arr.shape, axis_index, 3)
-                    result += arr[index_tuple4]
-        return op(result, 0)
-    return inner
-
-
-@lower_builtin(np.sum, types.Array, types.intp, types.DTypeSpec)
-@lower_builtin(np.sum, types.Array, types.IntegerLiteral, types.DTypeSpec)
-@lower_builtin("array.sum", types.Array, types.intp, types.DTypeSpec)
-@lower_builtin("array.sum", types.Array, types.IntegerLiteral, types.DTypeSpec)
-def array_sum_axis_dtype(context, builder, sig, args):
-    retty = sig.return_type
-    zero = getattr(retty, 'dtype', retty)(0)
-    # if the return is scalar in type then "take" the 0th element of the
-    # 0d array accumulator as the return value
-    if getattr(retty, 'ndim', None) is None:
-        op = np.take
-    else:
-        op = _array_sum_axis_nop
-    [ty_array, ty_axis, ty_dtype] = sig.args
-    is_axis_const = False
-    const_axis_val = 0
-    if isinstance(ty_axis, types.Literal):
-        # this special-cases for constant axis
-        const_axis_val = ty_axis.literal_value
-        # fix negative axis
-        if const_axis_val < 0:
-            const_axis_val = ty_array.ndim + const_axis_val
-        if const_axis_val < 0 or const_axis_val > ty_array.ndim:
-            raise ValueError("'axis' entry is out of bounds")
-
-        ty_axis = context.typing_context.resolve_value_type(const_axis_val)
-        axis_val = context.get_constant(ty_axis, const_axis_val)
-        # rewrite arguments
-        args = args[0], axis_val, args[2]
-        # rewrite sig
-        sig = sig.replace(args=[ty_array, ty_axis, ty_dtype])
-        is_axis_const = True
-
-    gen_impl = gen_sum_axis_impl(is_axis_const, const_axis_val, op, zero)
-    compiled = register_jitable(gen_impl)
-
-    def array_sum_impl_axis(arr, axis, dtype):
-        return compiled(arr, axis)
-
-    res = context.compile_internal(builder, array_sum_impl_axis, sig, args)
-    return impl_ret_new_ref(context, builder, sig.return_type, res)
-
-
-@lower_builtin(np.sum, types.Array,  types.DTypeSpec)
-@lower_builtin("array.sum", types.Array, types.DTypeSpec)
-def array_sum_dtype(context, builder, sig, args):
-    zero = sig.return_type(0)
-
-    def array_sum_impl(arr, dtype):
-        c = zero
-        for v in np.nditer(arr):
-            c += v.item()
-        return c
-
-    res = context.compile_internal(builder, array_sum_impl, sig, args,
-                                   locals=dict(c=sig.return_type))
-    return impl_ret_borrowed(context, builder, sig.return_type, res)
-
-
-@lower_builtin(np.sum, types.Array, types.intp)
-@lower_builtin(np.sum, types.Array, types.IntegerLiteral)
-@lower_builtin("array.sum", types.Array, types.intp)
-@lower_builtin("array.sum", types.Array, types.IntegerLiteral)
-def array_sum_axis(context, builder, sig, args):
-    retty = sig.return_type
-    zero = getattr(retty, 'dtype', retty)(0)
-    # if the return is scalar in type then "take" the 0th element of the
-    # 0d array accumulator as the return value
-    if getattr(retty, 'ndim', None) is None:
-        op = np.take
-    else:
-        op = _array_sum_axis_nop
-    [ty_array, ty_axis] = sig.args
-    is_axis_const = False
-    const_axis_val = 0
-    if isinstance(ty_axis, types.Literal):
-        # this special-cases for constant axis
-        const_axis_val = ty_axis.literal_value
-        # fix negative axis
-        if const_axis_val < 0:
-            const_axis_val = ty_array.ndim + const_axis_val
-        if const_axis_val < 0 or const_axis_val > ty_array.ndim:
-            raise ValueError("'axis' entry is out of bounds")
-
-        ty_axis = context.typing_context.resolve_value_type(const_axis_val)
-        axis_val = context.get_constant(ty_axis, const_axis_val)
-        # rewrite arguments
-        args = args[0], axis_val
-        # rewrite sig
-        sig = sig.replace(args=[ty_array, ty_axis])
-        is_axis_const = True
-
-    gen_impl = gen_sum_axis_impl(is_axis_const, const_axis_val, op, zero)
-    compiled = register_jitable(gen_impl)
-
-    def array_sum_impl_axis(arr, axis):
-        return compiled(arr, axis)
-
-    res = context.compile_internal(builder, array_sum_impl_axis, sig, args)
-    return impl_ret_new_ref(context, builder, sig.return_type, res)
-
-
-@lower_builtin(np.prod, types.Array)
-@lower_builtin("array.prod", types.Array)
-def array_prod(context, builder, sig, args):
-
-    def array_prod_impl(arr):
-        c = 1
-        for v in np.nditer(arr):
-            c *= v.item()
-        return c
-
-    res = context.compile_internal(builder, array_prod_impl, sig, args,
-                                   locals=dict(c=sig.return_type))
-    return impl_ret_borrowed(context, builder, sig.return_type, res)
-
-
-@lower_builtin(np.cumsum, types.Array)
-@lower_builtin("array.cumsum", types.Array)
-def array_cumsum(context, builder, sig, args):
-    scalar_dtype = sig.return_type.dtype
-    dtype = as_dtype(scalar_dtype)
-    zero = scalar_dtype(0)
-
-    def array_cumsum_impl(arr):
-        out = np.empty(arr.size, dtype)
-        c = zero
-        for idx, v in enumerate(arr.flat):
-            c += v
-            out[idx] = c
-        return out
-
-    res = context.compile_internal(builder, array_cumsum_impl, sig, args,
-                                   locals=dict(c=scalar_dtype))
-    return impl_ret_new_ref(context, builder, sig.return_type, res)
-
-
-@lower_builtin(np.cumprod, types.Array)
-@lower_builtin("array.cumprod", types.Array)
-def array_cumprod(context, builder, sig, args):
-    scalar_dtype = sig.return_type.dtype
-    dtype = as_dtype(scalar_dtype)
-
-    def array_cumprod_impl(arr):
-        out = np.empty(arr.size, dtype)
-        c = 1
-        for idx, v in enumerate(arr.flat):
-            c *= v
-            out[idx] = c
-        return out
-
-    res = context.compile_internal(builder, array_cumprod_impl, sig, args,
-                                   locals=dict(c=scalar_dtype))
-    return impl_ret_new_ref(context, builder, sig.return_type, res)
-
-
-@lower_builtin(np.mean, types.Array)
-@lower_builtin("array.mean", types.Array)
-def array_mean(context, builder, sig, args):
-    zero = sig.return_type(0)
-
-    def array_mean_impl(arr):
-        # Can't use the naive `arr.sum() / arr.size`, as it would return
-        # a wrong result on integer sum overflow.
-        c = zero
-        for v in np.nditer(arr):
-            c += v.item()
-        return c / arr.size
-
-    res = context.compile_internal(builder, array_mean_impl, sig, args,
-                                   locals=dict(c=sig.return_type))
-    return impl_ret_untracked(context, builder, sig.return_type, res)
-
-
-@lower_builtin(np.var, types.Array)
-@lower_builtin("array.var", types.Array)
-def array_var(context, builder, sig, args):
-    def array_var_impl(arr):
-        # Compute the mean
-        m = arr.mean()
-
-        # Compute the sum of square diffs
-        ssd = 0
-        for v in np.nditer(arr):
-            val = (v.item() - m)
-            ssd += np.real(val * np.conj(val))
-        return ssd / arr.size
-
-    res = context.compile_internal(builder, array_var_impl, sig, args)
-    return impl_ret_untracked(context, builder, sig.return_type, res)
-
-
-@lower_builtin(np.std, types.Array)
-@lower_builtin("array.std", types.Array)
-def array_std(context, builder, sig, args):
-    def array_std_impl(arry):
-        return arry.var() ** 0.5
-    res = context.compile_internal(builder, array_std_impl, sig, args)
-    return impl_ret_untracked(context, builder, sig.return_type, res)
-
-
-def zero_dim_msg(fn_name):
-    msg = ("zero-size array to reduction operation "
-           "{0} which has no identity".format(fn_name))
-    return msg
-
-
-def _is_nat(x):
-    pass
-
-
-@overload(_is_nat)
-def ol_is_nat(x):
-    if numpy_version >= (1, 18):
-        return lambda x: np.isnat(x)
-    else:
-        nat = x('NaT')
-        return lambda x: x == nat
-
-
-@lower_builtin(np.min, types.Array)
-@lower_builtin("array.min", types.Array)
-def array_min(context, builder, sig, args):
-    ty = sig.args[0].dtype
-    MSG = zero_dim_msg('minimum')
-
-    if isinstance(ty, (types.NPDatetime, types.NPTimedelta)):
-        # NP < 1.18: NaT is smaller than every other value, but it is
-        # ignored as far as min() is concerned.
-        # NP >= 1.18: NaT dominates like NaN
-        def array_min_impl(arry):
-            if arry.size == 0:
-                raise ValueError(MSG)
-
-            it = np.nditer(arry)
-            min_value = next(it).take(0)
-            if _is_nat(min_value):
-                return min_value
-
-            for view in it:
-                v = view.item()
-                if _is_nat(v):
-                    if numpy_version >= (1, 18):
-                        return v
-                    else:
-                        continue
-                if v < min_value:
-                    min_value = v
-            return min_value
-
-    elif isinstance(ty, types.Complex):
-        def array_min_impl(arry):
-            if arry.size == 0:
-                raise ValueError(MSG)
-
-            it = np.nditer(arry)
-            min_value = next(it).take(0)
-
-            for view in it:
-                v = view.item()
-                if v.real < min_value.real:
-                    min_value = v
-                elif v.real == min_value.real:
-                    if v.imag < min_value.imag:
-                        min_value = v
-            return min_value
-
-    elif isinstance(ty, types.Float):
-        def array_min_impl(arry):
-            if arry.size == 0:
-                raise ValueError(MSG)
-
-            it = np.nditer(arry)
-            min_value = next(it).take(0)
-            if np.isnan(min_value):
-                return min_value
-
-            for view in it:
-                v = view.item()
-                if np.isnan(v):
-                    return v
-                if v < min_value:
-                    min_value = v
-            return min_value
-
-    else:
-        def array_min_impl(arry):
-            if arry.size == 0:
-                raise ValueError(MSG)
-
-            it = np.nditer(arry)
-            min_value = next(it).take(0)
-
-            for view in it:
-                v = view.item()
-                if v < min_value:
-                    min_value = v
-            return min_value
-
-    res = context.compile_internal(builder, array_min_impl, sig, args)
-    return impl_ret_borrowed(context, builder, sig.return_type, res)
-
-
-@lower_builtin(np.max, types.Array)
-@lower_builtin("array.max", types.Array)
-def array_max(context, builder, sig, args):
-    ty = sig.args[0].dtype
-    MSG = zero_dim_msg('maximum')
-
-    if isinstance(ty, (types.NPDatetime, types.NPTimedelta)):
-        # NP < 1.18: NaT is smaller than every other value, but it is
-        # ignored as far as min() is concerned.
-        # NP >= 1.18: NaT dominates like NaN
-        def array_max_impl(arry):
-            if arry.size == 0:
-                raise ValueError(MSG)
-
-            it = np.nditer(arry)
-            max_value = next(it).take(0)
-            if _is_nat(max_value):
-                return max_value
-
-            for view in it:
-                v = view.item()
-                if _is_nat(v):
-                    if numpy_version >= (1, 18):
-                        return v
-                    else:
-                        continue
-                if v > max_value:
-                    max_value = v
-            return max_value
-
-    elif isinstance(ty, types.Complex):
-        def array_max_impl(arry):
-            if arry.size == 0:
-                raise ValueError(MSG)
-
-            it = np.nditer(arry)
-            max_value = next(it).take(0)
-
-            for view in it:
-                v = view.item()
-                if v.real > max_value.real:
-                    max_value = v
-                elif v.real == max_value.real:
-                    if v.imag > max_value.imag:
-                        max_value = v
-            return max_value
-
-    elif isinstance(ty, types.Float):
-        def array_max_impl(arry):
-            if arry.size == 0:
-                raise ValueError(MSG)
-
-            it = np.nditer(arry)
-            max_value = next(it).take(0)
-            if np.isnan(max_value):
-                return max_value
-
-            for view in it:
-                v = view.item()
-                if np.isnan(v):
-                    return v
-                if v > max_value:
-                    max_value = v
-            return max_value
-
-    else:
-        def array_max_impl(arry):
-            if arry.size == 0:
-                raise ValueError(MSG)
-
-            it = np.nditer(arry)
-            max_value = next(it).take(0)
-
-            for view in it:
-                v = view.item()
-                if v > max_value:
-                    max_value = v
-            return max_value
-
-    res = context.compile_internal(builder, array_max_impl, sig, args)
-    return impl_ret_borrowed(context, builder, sig.return_type, res)
-
-
-@lower_builtin(np.argmin, types.Array)
-@lower_builtin("array.argmin", types.Array)
-def array_argmin(context, builder, sig, args):
-    ty = sig.args[0].dtype
-
-    if (isinstance(ty, (types.NPDatetime, types.NPTimedelta))):
-        def array_argmin_impl(arry):
-            if arry.size == 0:
-                raise ValueError("attempt to get argmin of an empty sequence")
-            it = np.nditer(arry)
-            min_value = next(it).take(0)
-            min_idx = 0
-            if _is_nat(min_value):
-                return min_idx
-
-            idx = 1
-            for view in it:
-                v = view.item()
-                if _is_nat(v):
-                    if numpy_version >= (1, 18):
-                        return idx
-                    else:
-                        idx += 1
-                        continue
-                if v < min_value:
-                    min_value = v
-                    min_idx = idx
-                idx += 1
-            return min_idx
-
-    elif isinstance(ty, types.Float):
-        def array_argmin_impl(arry):
-            if arry.size == 0:
-                raise ValueError("attempt to get argmin of an empty sequence")
-            for v in arry.flat:
-                min_value = v
-                min_idx = 0
-                break
-            if np.isnan(min_value):
-                return min_idx
-
-            idx = 0
-            for v in arry.flat:
-                if np.isnan(v):
-                    return idx
-                if v < min_value:
-                    min_value = v
-                    min_idx = idx
-                idx += 1
-            return min_idx
-
-    else:
-        def array_argmin_impl(arry):
-            if arry.size == 0:
-                raise ValueError("attempt to get argmin of an empty sequence")
-            for v in arry.flat:
-                min_value = v
-                min_idx = 0
-                break
-            else:
-                raise RuntimeError('unreachable')
-
-            idx = 0
-            for v in arry.flat:
-                if v < min_value:
-                    min_value = v
-                    min_idx = idx
-                idx += 1
-            return min_idx
-    res = context.compile_internal(builder, array_argmin_impl, sig, args)
-    return impl_ret_untracked(context, builder, sig.return_type, res)
-
-
-@lower_builtin(np.argmax, types.Array)
-@lower_builtin("array.argmax", types.Array)
-def array_argmax(context, builder, sig, args):
-    ty = sig.args[0].dtype
-
-    if (isinstance(ty, (types.NPDatetime, types.NPTimedelta))):
-        def array_argmax_impl(arry):
-            if arry.size == 0:
-                raise ValueError("attempt to get argmax of an empty sequence")
-            it = np.nditer(arry)
-            max_value = next(it).take(0)
-            max_idx = 0
-            if _is_nat(max_value):
-                return max_idx
-
-            idx = 1
-            for view in it:
-                v = view.item()
-                if _is_nat(v):
-                    if numpy_version >= (1, 18):
-                        return idx
-                    else:
-                        idx += 1
-                        continue
-                if v > max_value:
-                    max_value = v
-                    max_idx = idx
-                idx += 1
-            return max_idx
-
-    elif isinstance(ty, types.Float):
-        def array_argmax_impl(arry):
-            if arry.size == 0:
-                raise ValueError("attempt to get argmax of an empty sequence")
-            for v in arry.flat:
-                max_value = v
-                max_idx = 0
-                break
-            if np.isnan(max_value):
-                return max_idx
-
-            idx = 0
-            for v in arry.flat:
-                if np.isnan(v):
-                    return idx
-                if v > max_value:
-                    max_value = v
-                    max_idx = idx
-                idx += 1
-            return max_idx
-
-    else:
-        def array_argmax_impl(arry):
-            if arry.size == 0:
-                raise ValueError("attempt to get argmax of an empty sequence")
-            for v in arry.flat:
-                max_value = v
-                max_idx = 0
-                break
-
-            idx = 0
-            for v in arry.flat:
-                if v > max_value:
-                    max_value = v
-                    max_idx = idx
-                idx += 1
-            return max_idx
-    res = context.compile_internal(builder, array_argmax_impl, sig, args)
-    return impl_ret_untracked(context, builder, sig.return_type, res)
-
-
-@overload(np.all)
-@overload_method(types.Array, "all")
-def np_all(a):
-    def flat_all(a):
-        for v in np.nditer(a):
-            if not v.item():
-                return False
-        return True
-
-    return flat_all
-
-
-@overload(np.any)
-@overload_method(types.Array, "any")
-def np_any(a):
-    def flat_any(a):
-        for v in np.nditer(a):
-            if v.item():
-                return True
-        return False
-
-    return flat_any
-
-
-def get_isnan(dtype):
-    """
-    A generic isnan() function
-    """
-    if isinstance(dtype, (types.Float, types.Complex)):
-        return np.isnan
-    else:
-        @register_jitable
-        def _trivial_isnan(x):
-            return False
-        return _trivial_isnan
-
-
-@overload(np.iscomplex)
-def np_iscomplex(x):
-    if type_can_asarray(x):
-        # NumPy uses asanyarray here!
-        return lambda x: np.asarray(x).imag != 0
-    return None
-
-
-@overload(np.isreal)
-def np_isreal(x):
-    if type_can_asarray(x):
-        # NumPy uses asanyarray here!
-        return lambda x: np.asarray(x).imag == 0
-    return None
-
-
-@overload(np.iscomplexobj)
-def iscomplexobj(x):
-    # Implementation based on NumPy
-    # https://github.com/numpy/numpy/blob/d9b1e32cb8ef90d6b4a47853241db2a28146a57d/numpy/lib/type_check.py#L282-L320
-    dt = determine_dtype(x)
-    if isinstance(x, types.Optional):
-        dt = determine_dtype(x.type)
-    iscmplx = np.issubdtype(dt, np.complexfloating)
-
-    if isinstance(x, types.Optional):
-        def impl(x):
-            if x is None:
-                return False
-            return iscmplx
-    else:
-        def impl(x):
-            return iscmplx
-    return impl
-
-
-@overload(np.isrealobj)
-def isrealobj(x):
-    # Return True if x is not a complex type.
-    # Implementation based on NumPy
-    # https://github.com/numpy/numpy/blob/ccfbcc1cd9a4035a467f2e982a565ab27de25b6b/numpy/lib/type_check.py#L290-L322
-    def impl(x):
-        return not np.iscomplexobj(x)
-    return impl
-
-
-@overload(np.isscalar)
-def np_isscalar(num):
-    res = isinstance(num, (types.Number, types.UnicodeType, types.Boolean))
-
-    def impl(num):
-        return res
-    return impl
-
-
-def is_np_inf_impl(x, out, fn):
-
-    # if/else branch should be unified after PR #5606 is merged
-    if is_nonelike(out):
-        def impl(x, out=None):
-            return np.logical_and(np.isinf(x), fn(np.signbit(x)))
-    else:
-        def impl(x, out=None):
-            return np.logical_and(np.isinf(x), fn(np.signbit(x)), out)
-
-    return impl
-
-
-@overload(np.isneginf)
-def isneginf(x, out=None):
-    fn = register_jitable(lambda x: x)
-    return is_np_inf_impl(x, out, fn)
-
-
-@overload(np.isposinf)
-def isposinf(x, out=None):
-    fn = register_jitable(lambda x: ~x)
-    return is_np_inf_impl(x, out, fn)
-
-
-@register_jitable
-def less_than(a, b):
-    return a < b
-
-
-@register_jitable
-def greater_than(a, b):
-    return a > b
-
-
-@register_jitable
-def check_array(a):
-    if a.size == 0:
-        raise ValueError('zero-size array to reduction operation not possible')
-
-
-def _check_is_integer(v, name):
-    if not isinstance(v, (int, types.Integer)):
-        raise TypingError('{} must be an integer'.format(name))
-
-
-def nan_min_max_factory(comparison_op, is_complex_dtype):
-    if is_complex_dtype:
-        def impl(a):
-            arr = np.asarray(a)
-            check_array(arr)
-            it = np.nditer(arr)
-            return_val = next(it).take(0)
-            for view in it:
-                v = view.item()
-                if np.isnan(return_val.real) and not np.isnan(v.real):
-                    return_val = v
-                else:
-                    if comparison_op(v.real, return_val.real):
-                        return_val = v
-                    elif v.real == return_val.real:
-                        if comparison_op(v.imag, return_val.imag):
-                            return_val = v
-            return return_val
-    else:
-        def impl(a):
-            arr = np.asarray(a)
-            check_array(arr)
-            it = np.nditer(arr)
-            return_val = next(it).take(0)
-            for view in it:
-                v = view.item()
-                if not np.isnan(v):
-                    if not comparison_op(return_val, v):
-                        return_val = v
-            return return_val
-
-    return impl
-
-
-real_nanmin = register_jitable(
-    nan_min_max_factory(less_than, is_complex_dtype=False)
-)
-real_nanmax = register_jitable(
-    nan_min_max_factory(greater_than, is_complex_dtype=False)
-)
-complex_nanmin = register_jitable(
-    nan_min_max_factory(less_than, is_complex_dtype=True)
-)
-complex_nanmax = register_jitable(
-    nan_min_max_factory(greater_than, is_complex_dtype=True)
-)
-
-
-@overload(np.nanmin)
-def np_nanmin(a):
-    dt = determine_dtype(a)
-    if np.issubdtype(dt, np.complexfloating):
-        return complex_nanmin
-    else:
-        return real_nanmin
-
-
-@overload(np.nanmax)
-def np_nanmax(a):
-    dt = determine_dtype(a)
-    if np.issubdtype(dt, np.complexfloating):
-        return complex_nanmax
-    else:
-        return real_nanmax
-
-
-@overload(np.nanmean)
-def np_nanmean(a):
-    if not isinstance(a, types.Array):
-        return
-    isnan = get_isnan(a.dtype)
-
-    def nanmean_impl(a):
-        c = 0.0
-        count = 0
-        for view in np.nditer(a):
-            v = view.item()
-            if not isnan(v):
-                c += v.item()
-                count += 1
-        # np.divide() doesn't raise ZeroDivisionError
-        return np.divide(c, count)
-
-    return nanmean_impl
-
-
-@overload(np.nanvar)
-def np_nanvar(a):
-    if not isinstance(a, types.Array):
-        return
-    isnan = get_isnan(a.dtype)
-
-    def nanvar_impl(a):
-        # Compute the mean
-        m = np.nanmean(a)
-
-        # Compute the sum of square diffs
-        ssd = 0.0
-        count = 0
-        for view in np.nditer(a):
-            v = view.item()
-            if not isnan(v):
-                val = (v.item() - m)
-                ssd += np.real(val * np.conj(val))
-                count += 1
-        # np.divide() doesn't raise ZeroDivisionError
-        return np.divide(ssd, count)
-
-    return nanvar_impl
-
-
-@overload(np.nanstd)
-def np_nanstd(a):
-    if not isinstance(a, types.Array):
-        return
-
-    def nanstd_impl(a):
-        return np.nanvar(a) ** 0.5
-
-    return nanstd_impl
-
-
-@overload(np.nansum)
-def np_nansum(a):
-    if not isinstance(a, types.Array):
-        return
-    if isinstance(a.dtype, types.Integer):
-        retty = types.intp
-    else:
-        retty = a.dtype
-    zero = retty(0)
-    isnan = get_isnan(a.dtype)
-
-    def nansum_impl(a):
-        c = zero
-        for view in np.nditer(a):
-            v = view.item()
-            if not isnan(v):
-                c += v
-        return c
-
-    return nansum_impl
-
-
-@overload(np.nanprod)
-def np_nanprod(a):
-    if not isinstance(a, types.Array):
-        return
-    if isinstance(a.dtype, types.Integer):
-        retty = types.intp
-    else:
-        retty = a.dtype
-    one = retty(1)
-    isnan = get_isnan(a.dtype)
-
-    def nanprod_impl(a):
-        c = one
-        for view in np.nditer(a):
-            v = view.item()
-            if not isnan(v):
-                c *= v
-        return c
-
-    return nanprod_impl
-
-
-@overload(np.nancumprod)
-def np_nancumprod(a):
-    if not isinstance(a, types.Array):
-        return
-
-    if isinstance(a.dtype, (types.Boolean, types.Integer)):
-        # dtype cannot possibly contain NaN
-        return lambda a: np.cumprod(a)
-    else:
-        retty = a.dtype
-        is_nan = get_isnan(retty)
-        one = retty(1)
-
-        def nancumprod_impl(a):
-            out = np.empty(a.size, retty)
-            c = one
-            for idx, v in enumerate(a.flat):
-                if ~is_nan(v):
-                    c *= v
-                out[idx] = c
-            return out
-
-        return nancumprod_impl
-
-
-@overload(np.nancumsum)
-def np_nancumsum(a):
-    if not isinstance(a, types.Array):
-        return
-
-    if isinstance(a.dtype, (types.Boolean, types.Integer)):
-        # dtype cannot possibly contain NaN
-        return lambda a: np.cumsum(a)
-    else:
-        retty = a.dtype
-        is_nan = get_isnan(retty)
-        zero = retty(0)
-
-        def nancumsum_impl(a):
-            out = np.empty(a.size, retty)
-            c = zero
-            for idx, v in enumerate(a.flat):
-                if ~is_nan(v):
-                    c += v
-                out[idx] = c
-            return out
-
-        return nancumsum_impl
-
-
-@register_jitable
-def prepare_ptp_input(a):
-    arr = _asarray(a)
-    if len(arr) == 0:
-        raise ValueError('zero-size array reduction not possible')
-    else:
-        return arr
-
-
-def _compute_current_val_impl_gen(op):
-    def _compute_current_val_impl(current_val, val):
-        if isinstance(current_val, types.Complex):
-            # The sort order for complex numbers is lexicographic. If both the
-            # real and imaginary parts are non-nan then the order is determined
-            # by the real parts except when they are equal, in which case the
-            # order is determined by the imaginary parts.
-            # https://github.com/numpy/numpy/blob/577a86e/numpy/core/fromnumeric.py#L874-L877    # noqa: E501
-            def impl(current_val, val):
-                if op(val.real, current_val.real):
-                    return val
-                elif (val.real == current_val.real
-                        and op(val.imag, current_val.imag)):
-                    return val
-                return current_val
-        else:
-            def impl(current_val, val):
-                return val if op(val, current_val) else current_val
-        return impl
-    return _compute_current_val_impl
-
-
-_compute_a_max = generated_jit(_compute_current_val_impl_gen(greater_than))
-_compute_a_min = generated_jit(_compute_current_val_impl_gen(less_than))
-
-
-@generated_jit
-def _early_return(val):
-    UNUSED = 0
-    if isinstance(val, types.Complex):
-        def impl(val):
-            if np.isnan(val.real):
-                if np.isnan(val.imag):
-                    return True, np.nan + np.nan * 1j
-                else:
-                    return True, np.nan + 0j
-            else:
-                return False, UNUSED
-    elif isinstance(val, types.Float):
-        def impl(val):
-            if np.isnan(val):
-                return True, np.nan
-            else:
-                return False, UNUSED
-    else:
-        def impl(val):
-            return False, UNUSED
-    return impl
-
-
-@overload_method(types.Array, 'ptp')
-@overload(np.ptp)
-def np_ptp(a):
-
-    if hasattr(a, 'dtype'):
-        if isinstance(a.dtype, types.Boolean):
-            raise TypingError("Boolean dtype is unsupported (as per NumPy)")
-            # Numpy raises a TypeError
-
-    def np_ptp_impl(a):
-        arr = prepare_ptp_input(a)
-
-        a_flat = arr.flat
-        a_min = a_flat[0]
-        a_max = a_flat[0]
-
-        for i in range(arr.size):
-            val = a_flat[i]
-            take_branch, retval = _early_return(val)
-            if take_branch:
-                return retval
-            a_max = _compute_a_max(a_max, val)
-            a_min = _compute_a_min(a_min, val)
-
-        return a_max - a_min
-
-    return np_ptp_impl
-
-
-#----------------------------------------------------------------------------
-# Median and partitioning
-
-@register_jitable
-def nan_aware_less_than(a, b):
-    if np.isnan(a):
-        return False
-    else:
-        if np.isnan(b):
-            return True
-        else:
-            return a < b
-
-
-def _partition_factory(pivotimpl):
-    def _partition(A, low, high):
-        mid = (low + high) >> 1
-        # NOTE: the pattern of swaps below for the pivot choice and the
-        # partitioning gives good results (i.e. regular O(n log n))
-        # on sorted, reverse-sorted, and uniform arrays.  Subtle changes
-        # risk breaking this property.
-
-        # Use median of three {low, middle, high} as the pivot
-        if pivotimpl(A[mid], A[low]):
-            A[low], A[mid] = A[mid], A[low]
-        if pivotimpl(A[high], A[mid]):
-            A[high], A[mid] = A[mid], A[high]
-        if pivotimpl(A[mid], A[low]):
-            A[low], A[mid] = A[mid], A[low]
-        pivot = A[mid]
-
-        A[high], A[mid] = A[mid], A[high]
-        i = low
-        j = high - 1
-        while True:
-            while i < high and pivotimpl(A[i], pivot):
-                i += 1
-            while j >= low and pivotimpl(pivot, A[j]):
-                j -= 1
-            if i >= j:
-                break
-            A[i], A[j] = A[j], A[i]
-            i += 1
-            j -= 1
-        # Put the pivot back in its final place (all items before `i`
-        # are smaller than the pivot, all items at/after `i` are larger)
-        A[i], A[high] = A[high], A[i]
-        return i
-    return _partition
-
-
-_partition = register_jitable(_partition_factory(less_than))
-_partition_w_nan = register_jitable(_partition_factory(nan_aware_less_than))
-
-
-def _select_factory(partitionimpl):
-    def _select(arry, k, low, high):
-        """
-        Select the k'th smallest element in array[low:high + 1].
-        """
-        i = partitionimpl(arry, low, high)
-        while i != k:
-            if i < k:
-                low = i + 1
-                i = partitionimpl(arry, low, high)
-            else:
-                high = i - 1
-                i = partitionimpl(arry, low, high)
-        return arry[k]
-    return _select
-
-
-_select = register_jitable(_select_factory(_partition))
-_select_w_nan = register_jitable(_select_factory(_partition_w_nan))
-
-
-@register_jitable
-def _select_two(arry, k, low, high):
-    """
-    Select the k'th and k+1'th smallest elements in array[low:high + 1].
-
-    This is significantly faster than doing two independent selections
-    for k and k+1.
-    """
-    while True:
-        assert high > low  # by construction
-        i = _partition(arry, low, high)
-        if i < k:
-            low = i + 1
-        elif i > k + 1:
-            high = i - 1
-        elif i == k:
-            _select(arry, k + 1, i + 1, high)
-            break
-        else:  # i == k + 1
-            _select(arry, k, low, i - 1)
-            break
-
-    return arry[k], arry[k + 1]
-
-
-@register_jitable
-def _median_inner(temp_arry, n):
-    """
-    The main logic of the median() call.  *temp_arry* must be disposable,
-    as this function will mutate it.
-    """
-    low = 0
-    high = n - 1
-    half = n >> 1
-    if n & 1 == 0:
-        a, b = _select_two(temp_arry, half - 1, low, high)
-        return (a + b) / 2
-    else:
-        return _select(temp_arry, half, low, high)
-
-
-@overload(np.median)
-def np_median(a):
-    if not isinstance(a, types.Array):
-        return
-
-    def median_impl(a):
-        # np.median() works on the flattened array, and we need a temporary
-        # workspace anyway
-        temp_arry = a.flatten()
-        n = temp_arry.shape[0]
-        return _median_inner(temp_arry, n)
-
-    return median_impl
-
-
-@register_jitable
-def _collect_percentiles_inner(a, q):
-    n = len(a)
-
-    if n == 1:
-        # single element array; output same for all percentiles
-        out = np.full(len(q), a[0], dtype=np.float64)
-    else:
-        out = np.empty(len(q), dtype=np.float64)
-        for i in range(len(q)):
-            percentile = q[i]
-
-            # bypass pivoting where requested percentile is 100
-            if percentile == 100:
-                val = np.max(a)
-                # heuristics to handle infinite values a la NumPy
-                if ~np.all(np.isfinite(a)):
-                    if ~np.isfinite(val):
-                        val = np.nan
-
-            # bypass pivoting where requested percentile is 0
-            elif percentile == 0:
-                val = np.min(a)
-                # convoluted heuristics to handle infinite values a la NumPy
-                if ~np.all(np.isfinite(a)):
-                    num_pos_inf = np.sum(a == np.inf)
-                    num_neg_inf = np.sum(a == -np.inf)
-                    num_finite = n - (num_neg_inf + num_pos_inf)
-                    if num_finite == 0:
-                        val = np.nan
-                    if num_pos_inf == 1 and n == 2:
-                        val = np.nan
-                    if num_neg_inf > 1:
-                        val = np.nan
-                    if num_finite == 1:
-                        if num_pos_inf > 1:
-                            if num_neg_inf != 1:
-                                val = np.nan
-
-            else:
-                # linear interp between closest ranks
-                rank = 1 + (n - 1) * np.true_divide(percentile, 100.0)
-                f = math.floor(rank)
-                m = rank - f
-                lower, upper = _select_two(a, k=int(f - 1), low=0, high=(n - 1))
-                val = lower * (1 - m) + upper * m
-            out[i] = val
-
-    return out
-
-
-@register_jitable
-def _can_collect_percentiles(a, nan_mask, skip_nan):
-    if skip_nan:
-        a = a[~nan_mask]
-        if len(a) == 0:
-            return False  # told to skip nan, but no elements remain
-    else:
-        if np.any(nan_mask):
-            return False  # told *not* to skip nan, but nan encountered
-
-    if len(a) == 1:  # single element array
-        val = a[0]
-        return np.isfinite(val)  # can collect percentiles if element is finite
-    else:
-        return True
-
-
-@register_jitable
-def check_valid(q, q_upper_bound):
-    valid = True
-
-    # avoid expensive reductions where possible
-    if q.ndim == 1 and q.size < 10:
-        for i in range(q.size):
-            if q[i] < 0.0 or q[i] > q_upper_bound or np.isnan(q[i]):
-                valid = False
-                break
-    else:
-        if np.any(np.isnan(q)) or np.any(q < 0.0) or np.any(q > q_upper_bound):
-            valid = False
-
-    return valid
-
-
-@register_jitable
-def percentile_is_valid(q):
-    if not check_valid(q, q_upper_bound=100.0):
-        raise ValueError('Percentiles must be in the range [0, 100]')
-
-
-@register_jitable
-def quantile_is_valid(q):
-    if not check_valid(q, q_upper_bound=1.0):
-        raise ValueError('Quantiles must be in the range [0, 1]')
-
-
-@register_jitable
-def _collect_percentiles(a, q, check_q, factor, skip_nan):
-    q = np.asarray(q, dtype=np.float64).flatten()
-    check_q(q)
-    q = q * factor
-
-    temp_arry = np.asarray(a, dtype=np.float64).flatten()
-    nan_mask = np.isnan(temp_arry)
-
-    if _can_collect_percentiles(temp_arry, nan_mask, skip_nan):
-        temp_arry = temp_arry[~nan_mask]
-        out = _collect_percentiles_inner(temp_arry, q)
-    else:
-        out = np.full(len(q), np.nan)
-
-    return out
-
-
-def _percentile_quantile_inner(a, q, skip_nan, factor, check_q):
-    """
-    The underlying algorithm to find percentiles and quantiles
-    is the same, hence we converge onto the same code paths
-    in this inner function implementation
-    """
-    dt = determine_dtype(a)
-    if np.issubdtype(dt, np.complexfloating):
-        raise TypingError('Not supported for complex dtype')
-        # this could be supported, but would require a
-        # lexicographic comparison
-
-    def np_percentile_q_scalar_impl(a, q):
-        return _collect_percentiles(a, q, check_q, factor, skip_nan)[0]
-
-    def np_percentile_impl(a, q):
-        return _collect_percentiles(a, q, check_q, factor, skip_nan)
-
-    if isinstance(q, (types.Number, types.Boolean)):
-        return np_percentile_q_scalar_impl
-    elif isinstance(q, types.Array) and q.ndim == 0:
-        return np_percentile_q_scalar_impl
-    else:
-        return np_percentile_impl
-
-
-@overload(np.percentile)
-def np_percentile(a, q):
-    return _percentile_quantile_inner(
-        a, q, skip_nan=False, factor=1.0, check_q=percentile_is_valid
-    )
-
-
-@overload(np.nanpercentile)
-def np_nanpercentile(a, q):
-    return _percentile_quantile_inner(
-        a, q, skip_nan=True, factor=1.0, check_q=percentile_is_valid
-    )
-
-
-@overload(np.quantile)
-def np_quantile(a, q):
-    return _percentile_quantile_inner(
-        a, q, skip_nan=False, factor=100.0, check_q=quantile_is_valid
-    )
-
-
-@overload(np.nanquantile)
-def np_nanquantile(a, q):
-    return _percentile_quantile_inner(
-        a, q, skip_nan=True, factor=100.0, check_q=quantile_is_valid
-    )
-
-
-@overload(np.nanmedian)
-def np_nanmedian(a):
-    if not isinstance(a, types.Array):
-        return
-    isnan = get_isnan(a.dtype)
-
-    def nanmedian_impl(a):
-        # Create a temporary workspace with only non-NaN values
-        temp_arry = np.empty(a.size, a.dtype)
-        n = 0
-        for view in np.nditer(a):
-            v = view.item()
-            if not isnan(v):
-                temp_arry[n] = v
-                n += 1
-
-        # all NaNs
-        if n == 0:
-            return np.nan
-
-        return _median_inner(temp_arry, n)
-
-    return nanmedian_impl
-
-
-@register_jitable
-def np_partition_impl_inner(a, kth_array):
-
-    # allocate and fill empty array rather than copy a and mutate in place
-    # as the latter approach fails to preserve strides
-    out = np.empty_like(a)
-
-    idx = np.ndindex(a.shape[:-1])  # Numpy default partition axis is -1
-    for s in idx:
-        arry = a[s].copy()
-        low = 0
-        high = len(arry) - 1
-
-        for kth in kth_array:
-            _select_w_nan(arry, kth, low, high)
-            low = kth  # narrow span of subsequent partition
-
-        out[s] = arry
-    return out
-
-
-@register_jitable
-def valid_kths(a, kth):
-    """
-    Returns a sorted, unique array of kth values which serve
-    as indexers for partitioning the input array, a.
-
-    If the absolute value of any of the provided values
-    is greater than a.shape[-1] an exception is raised since
-    we are partitioning along the last axis (per Numpy default
-    behaviour).
-
-    Values less than 0 are transformed to equivalent positive
-    index values.
-    """
-    # cast boolean to int, where relevant
-    kth_array = _asarray(kth).astype(np.int64)
-
-    if kth_array.ndim != 1:
-        raise ValueError('kth must be scalar or 1-D')
-        # numpy raises ValueError: object too deep for desired array
-
-    if np.any(np.abs(kth_array) >= a.shape[-1]):
-        raise ValueError("kth out of bounds")
-
-    out = np.empty_like(kth_array)
-
-    for index, val in np.ndenumerate(kth_array):
-        if val < 0:
-            out[index] = val + a.shape[-1]  # equivalent positive index
-        else:
-            out[index] = val
-
-    return np.unique(out)
-
-
-@overload(np.partition)
-def np_partition(a, kth):
-
-    if not isinstance(a, (types.Array, types.Sequence, types.Tuple)):
-        raise TypeError('The first argument must be an array-like')
-
-    if isinstance(a, types.Array) and a.ndim == 0:
-        raise TypeError('The first argument must be at least 1-D (found 0-D)')
-
-    kthdt = getattr(kth, 'dtype', kth)
-    if not isinstance(kthdt, (types.Boolean, types.Integer)):
-        # bool gets cast to int subsequently
-        raise TypeError('Partition index must be integer')
-
-    def np_partition_impl(a, kth):
-        a_tmp = _asarray(a)
-        if a_tmp.size == 0:
-            return a_tmp.copy()
-        else:
-            kth_array = valid_kths(a_tmp, kth)
-            return np_partition_impl_inner(a_tmp, kth_array)
-
-    return np_partition_impl
-
-
-#----------------------------------------------------------------------------
-# Building matrices
-
-@register_jitable
-def _tri_impl(N, M, k):
-    shape = max(0, N), max(0, M)  # numpy floors each dimension at 0
-    out = np.empty(shape, dtype=np.float64)  # numpy default dtype
-
-    for i in range(shape[0]):
-        m_max = min(max(0, i + k + 1), shape[1])
-        out[i, :m_max] = 1
-        out[i, m_max:] = 0
-
-    return out
-
-
-@overload(np.tri)
-def np_tri(N, M=None, k=0):
-
-    # we require k to be integer, unlike numpy
-    _check_is_integer(k, 'k')
-
-    def tri_impl(N, M=None, k=0):
-        if M is None:
-            M = N
-        return _tri_impl(N, M, k)
-
-    return tri_impl
-
-
-@register_jitable
-def _make_square(m):
-    """
-    Takes a 1d array and tiles it to form a square matrix
-    - i.e. a facsimile of np.tile(m, (len(m), 1))
-    """
-    assert m.ndim == 1
-
-    len_m = len(m)
-    out = np.empty((len_m, len_m), dtype=m.dtype)
-
-    for i in range(len_m):
-        out[i] = m
-
-    return out
-
-
-@register_jitable
-def np_tril_impl_2d(m, k=0):
-    mask = np.tri(m.shape[-2], M=m.shape[-1], k=k).astype(np.uint)
-    return np.where(mask, m, np.zeros_like(m, dtype=m.dtype))
-
-
-@overload(np.tril)
-def my_tril(m, k=0):
-
-    # we require k to be integer, unlike numpy
-    _check_is_integer(k, 'k')
-
-    def np_tril_impl_1d(m, k=0):
-        m_2d = _make_square(m)
-        return np_tril_impl_2d(m_2d, k)
-
-    def np_tril_impl_multi(m, k=0):
-        mask = np.tri(m.shape[-2], M=m.shape[-1], k=k).astype(np.uint)
-        idx = np.ndindex(m.shape[:-2])
-        z = np.empty_like(m)
-        zero_opt = np.zeros_like(mask, dtype=m.dtype)
-        for sel in idx:
-            z[sel] = np.where(mask, m[sel], zero_opt)
-        return z
-
-    if m.ndim == 1:
-        return np_tril_impl_1d
-    elif m.ndim == 2:
-        return np_tril_impl_2d
-    else:
-        return np_tril_impl_multi
-
-
-@overload(np.tril_indices)
-def np_tril_indices(n, k=0, m=None):
-
-    # we require integer arguments, unlike numpy
-    _check_is_integer(n, 'n')
-    _check_is_integer(k, 'k')
-    if not is_nonelike(m):
-        _check_is_integer(m, 'm')
-
-    def np_tril_indices_impl(n, k=0, m=None):
-        return np.nonzero(np.tri(n, m, k=k))
-    return np_tril_indices_impl
-
-
-@overload(np.tril_indices_from)
-def np_tril_indices_from(arr, k=0):
-
-    # we require k to be integer, unlike numpy
-    _check_is_integer(k, 'k')
-
-    if arr.ndim != 2:
-        raise TypingError("input array must be 2-d")
-
-    def np_tril_indices_from_impl(arr, k=0):
-        return np.tril_indices(arr.shape[0], k=k, m=arr.shape[1])
-    return np_tril_indices_from_impl
-
-
-@register_jitable
-def np_triu_impl_2d(m, k=0):
-    mask = np.tri(m.shape[-2], M=m.shape[-1], k=k - 1).astype(np.uint)
-    return np.where(mask, np.zeros_like(m, dtype=m.dtype), m)
-
-
-@overload(np.triu)
-def my_triu(m, k=0):
-    # we require k to be integer, unlike numpy
-    _check_is_integer(k, 'k')
-
-    def np_triu_impl_1d(m, k=0):
-        m_2d = _make_square(m)
-        return np_triu_impl_2d(m_2d, k)
-
-    def np_triu_impl_multi(m, k=0):
-        mask = np.tri(m.shape[-2], M=m.shape[-1], k=k - 1).astype(np.uint)
-        idx = np.ndindex(m.shape[:-2])
-        z = np.empty_like(m)
-        zero_opt = np.zeros_like(mask, dtype=m.dtype)
-        for sel in idx:
-            z[sel] = np.where(mask, zero_opt, m[sel])
-        return z
-
-    if m.ndim == 1:
-        return np_triu_impl_1d
-    elif m.ndim == 2:
-        return np_triu_impl_2d
-    else:
-        return np_triu_impl_multi
-
-
-@overload(np.triu_indices)
-def np_triu_indices(n, k=0, m=None):
-
-    # we require integer arguments, unlike numpy
-    _check_is_integer(n, 'n')
-    _check_is_integer(k, 'k')
-    if not is_nonelike(m):
-        _check_is_integer(m, 'm')
-
-    def np_triu_indices_impl(n, k=0, m=None):
-        return np.nonzero(1 - np.tri(n, m, k=k - 1))
-    return np_triu_indices_impl
-
-
-@overload(np.triu_indices_from)
-def np_triu_indices_from(arr, k=0):
-
-    # we require k to be integer, unlike numpy
-    _check_is_integer(k, 'k')
-
-    if arr.ndim != 2:
-        raise TypingError("input array must be 2-d")
-
-    def np_triu_indices_from_impl(arr, k=0):
-        return np.triu_indices(arr.shape[0], k=k, m=arr.shape[1])
-    return np_triu_indices_from_impl
-
-
-def _prepare_array(arr):
-    pass
-
-
-@overload(_prepare_array)
-def _prepare_array_impl(arr):
-    if arr in (None, types.none):
-        return lambda arr: np.array(())
-    else:
-        return lambda arr: _asarray(arr).ravel()
-
-
-def _dtype_of_compound(inobj):
-    obj = inobj
-    while True:
-        if isinstance(obj, (types.Number, types.Boolean)):
-            return as_dtype(obj)
-        l = getattr(obj, '__len__', None)
-        if l is not None and l() == 0: # empty tuple or similar
-            return np.float64
-        dt = getattr(obj, 'dtype', None)
-        if dt is None:
-            raise TypeError("type has no dtype attr")
-        if isinstance(obj, types.Sequence):
-            obj = obj.dtype
-        else:
-            return as_dtype(dt)
-
-
-@overload(np.ediff1d)
-def np_ediff1d(ary, to_end=None, to_begin=None):
-
-    if isinstance(ary, types.Array):
-        if isinstance(ary.dtype, types.Boolean):
-            raise TypeError("Boolean dtype is unsupported (as per NumPy)")
-            # Numpy tries to do this: return ary[1:] - ary[:-1] which
-            # results in a TypeError exception being raised
-
-    # since np 1.16 there are casting checks for to_end and to_begin to make
-    # sure they are compatible with the ary
-    if numpy_version >= (1, 16):
-        ary_dt = _dtype_of_compound(ary)
-        to_begin_dt = None
-        if not(is_nonelike(to_begin)):
-            to_begin_dt = _dtype_of_compound(to_begin)
-        to_end_dt = None
-        if not(is_nonelike(to_end)):
-            to_end_dt = _dtype_of_compound(to_end)
-
-        if to_begin_dt is not None and not np.can_cast(to_begin_dt, ary_dt):
-            msg = "dtype of to_begin must be compatible with input ary"
-            raise TypeError(msg)
-
-        if to_end_dt is not None and not np.can_cast(to_end_dt, ary_dt):
-            msg = "dtype of to_end must be compatible with input ary"
-            raise TypeError(msg)
-
-    def np_ediff1d_impl(ary, to_end=None, to_begin=None):
-        # transform each input into an equivalent 1d array
-        start = _prepare_array(to_begin)
-        mid = _prepare_array(ary)
-        end = _prepare_array(to_end)
-
-        out_dtype = mid.dtype
-        # output array dtype determined by ary dtype, per NumPy
-        # (for the most part); an exception to the rule is a zero length
-        # array-like, where NumPy falls back to np.float64; this behaviour
-        # is *not* replicated
-
-        if len(mid) > 0:
-            out = np.empty((len(start) + len(mid) + len(end) - 1),
-                           dtype=out_dtype)
-            start_idx = len(start)
-            mid_idx = len(start) + len(mid) - 1
-            out[:start_idx] = start
-            out[start_idx:mid_idx] = np.diff(mid)
-            out[mid_idx:] = end
-        else:
-            out = np.empty((len(start) + len(end)), dtype=out_dtype)
-            start_idx = len(start)
-            out[:start_idx] = start
-            out[start_idx:] = end
-        return out
-
-    return np_ediff1d_impl
-
-
-def _select_element(arr):
-    pass
-
-
-@overload(_select_element)
-def _select_element_impl(arr):
-    zerod = getattr(arr, 'ndim', None) == 0
-    if zerod:
-        def impl(arr):
-            x = np.array((1,), dtype=arr.dtype)
-            x[:] = arr
-            return x[0]
-        return impl
-    else:
-        def impl(arr):
-            return arr
-        return impl
-
-
-def _get_d(dx, x):
-    pass
-
-
-@overload(_get_d)
-def get_d_impl(x, dx):
-    if is_nonelike(x):
-        def impl(x, dx):
-            return np.asarray(dx)
-    else:
-        def impl(x, dx):
-            return np.diff(np.asarray(x))
-    return impl
-
-
-@overload(np.trapz)
-def np_trapz(y, x=None, dx=1.0):
-
-    if isinstance(y, (types.Number, types.Boolean)):
-        raise TypingError('y cannot be a scalar')
-    elif isinstance(y, types.Array) and y.ndim == 0:
-        raise TypingError('y cannot be 0D')
-        # NumPy raises IndexError: list assignment index out of range
-
-    # inspired by:
-    # https://github.com/numpy/numpy/blob/7ee52003/numpy/lib/function_base.py#L4040-L4065    # noqa: E501
-    def impl(y, x=None, dx=1.0):
-        yarr = np.asarray(y)
-        d = _get_d(x, dx)
-        y_ave = (yarr[..., slice(1, None)] + yarr[..., slice(None, -1)]) / 2.0
-        ret = np.sum(d * y_ave, -1)
-        processed = _select_element(ret)
-        return processed
-
-    return impl
-
-
-@register_jitable
-def _np_vander(x, N, increasing, out):
-    """
-    Generate an N-column Vandermonde matrix from a supplied 1-dimensional
-    array, x. Store results in an output matrix, out, which is assumed to
-    be of the required dtype.
-
-    Values are accumulated using np.multiply to match the floating point
-    precision behaviour of numpy.vander.
-    """
-    m, n = out.shape
-    assert m == len(x)
-    assert n == N
-
-    if increasing:
-        for i in range(N):
-            if i == 0:
-                out[:, i] = 1
-            else:
-                out[:, i] = np.multiply(x, out[:, (i - 1)])
-    else:
-        for i in range(N - 1, -1, -1):
-            if i == N - 1:
-                out[:, i] = 1
-            else:
-                out[:, i] = np.multiply(x, out[:, (i + 1)])
-
-
-@register_jitable
-def _check_vander_params(x, N):
-    if x.ndim > 1:
-        raise ValueError('x must be a one-dimensional array or sequence.')
-    if N < 0:
-        raise ValueError('Negative dimensions are not allowed')
-
-
-@overload(np.vander)
-def np_vander(x, N=None, increasing=False):
-    if N not in (None, types.none):
-        if not isinstance(N, types.Integer):
-            raise TypingError('Second argument N must be None or an integer')
-
-    def np_vander_impl(x, N=None, increasing=False):
-        if N is None:
-            N = len(x)
-
-        _check_vander_params(x, N)
-
-        # allocate output matrix using dtype determined in closure
-        out = np.empty((len(x), int(N)), dtype=dtype)
-
-        _np_vander(x, N, increasing, out)
-        return out
-
-    def np_vander_seq_impl(x, N=None, increasing=False):
-        if N is None:
-            N = len(x)
-
-        x_arr = np.array(x)
-        _check_vander_params(x_arr, N)
-
-        # allocate output matrix using dtype inferred when x_arr was created
-        out = np.empty((len(x), int(N)), dtype=x_arr.dtype)
-
-        _np_vander(x_arr, N, increasing, out)
-        return out
-
-    if isinstance(x, types.Array):
-        x_dt = as_dtype(x.dtype)
-        # replicate numpy behaviour w.r.t.type promotion
-        dtype = np.promote_types(x_dt, int)
-        return np_vander_impl
-    elif isinstance(x, (types.Tuple, types.Sequence)):
-        return np_vander_seq_impl
-
-
-@overload(np.roll)
-def np_roll(a, shift):
-    if not isinstance(shift, (types.Integer, types.Boolean)):
-        raise TypingError('shift must be an integer')
-
-    def np_roll_impl(a, shift):
-        arr = np.asarray(a)
-        out = np.empty(arr.shape, dtype=arr.dtype)
-        # empty_like might result in different contiguity vs NumPy
-
-        arr_flat = arr.flat
-        for i in range(arr.size):
-            idx = (i + shift) % arr.size
-            out.flat[idx] = arr_flat[i]
-
-        return out
-
-    if isinstance(a, (types.Number, types.Boolean)):
-        return lambda a, shift: np.asarray(a)
-    else:
-        return np_roll_impl
-
-
-#----------------------------------------------------------------------------
-# Mathematical functions
-
-LIKELY_IN_CACHE_SIZE = 8
-
-
-@register_jitable
-def binary_search_with_guess(key, arr, length, guess):
-    # NOTE: Do not refactor... see note in np_interp function impl below
-    # this is a facsimile of binary_search_with_guess prior to 1.15:
-    # https://github.com/numpy/numpy/blob/maintenance/1.15.x/numpy/core/src/multiarray/compiled_base.c    # noqa: E501
-    # Permanent reference:
-    # https://github.com/numpy/numpy/blob/3430d78c01a3b9a19adad75f1acb5ae18286da73/numpy/core/src/multiarray/compiled_base.c#L447    # noqa: E501
-    imin = 0
-    imax = length
-
-    # Handle keys outside of the arr range first
-    if key > arr[length - 1]:
-        return length
-    elif key < arr[0]:
-        return -1
-
-    # If len <= 4 use linear search.
-    # From above we know key >= arr[0] when we start.
-    if length <= 4:
-        i = 1
-        while i < length and key >= arr[i]:
-            i += 1
-        return i - 1
-
-    if guess > length - 3:
-        guess = length - 3
-
-    if guess < 1:
-        guess = 1
-
-    # check most likely values: guess - 1, guess, guess + 1
-    if key < arr[guess]:
-        if key < arr[guess - 1]:
-            imax = guess - 1
-
-            # last attempt to restrict search to items in cache
-            if guess > LIKELY_IN_CACHE_SIZE and \
-                    key >= arr[guess - LIKELY_IN_CACHE_SIZE]:
-                imin = guess - LIKELY_IN_CACHE_SIZE
-        else:
-            # key >= arr[guess - 1]
-            return guess - 1
-    else:
-        # key >= arr[guess]
-        if key < arr[guess + 1]:
-            return guess
-        else:
-            # key >= arr[guess + 1]
-            if key < arr[guess + 2]:
-                return guess + 1
-            else:
-                # key >= arr[guess + 2]
-                imin = guess + 2
-                # last attempt to restrict search to items in cache
-                if (guess < (length - LIKELY_IN_CACHE_SIZE - 1)) and \
-                        (key < arr[guess + LIKELY_IN_CACHE_SIZE]):
-                    imax = guess + LIKELY_IN_CACHE_SIZE
-
-    # finally, find index by bisection
-    while imin < imax:
-        imid = imin + ((imax - imin) >> 1)
-        if key >= arr[imid]:
-            imin = imid + 1
-        else:
-            imax = imid
-
-    return imin - 1
-
-
-@register_jitable
-def np_interp_impl_complex_fp_inner(x, xp, fp, dtype):
-    # NOTE: Do not refactor... see note in np_interp function impl below
-    # this is a facsimile of arr_interp_complex prior to 1.16:
-    # https://github.com/numpy/numpy/blob/maintenance/1.15.x/numpy/core/src/multiarray/compiled_base.c    # noqa: E501
-    # Permanent reference:
-    # https://github.com/numpy/numpy/blob/3430d78c01a3b9a19adad75f1acb5ae18286da73/numpy/core/src/multiarray/compiled_base.c#L683    # noqa: E501
-    dz = np.asarray(x)
-    dx = np.asarray(xp)
-    dy = np.asarray(fp)
-
-    if len(dx) == 0:
-        raise ValueError('array of sample points is empty')
-
-    if len(dx) != len(dy):
-        raise ValueError('fp and xp are not of the same size.')
-
-    if dx.size == 1:
-        return np.full(dz.shape, fill_value=dy[0], dtype=dtype)
-
-    dres = np.empty(dz.shape, dtype=dtype)
-
-    lenx = dz.size
-    lenxp = len(dx)
-    lval = dy[0]
-    rval = dy[lenxp - 1]
-
-    if lenxp == 1:
-        xp_val = dx[0]
-        fp_val = dy[0]
-
-        for i in range(lenx):
-            x_val = dz.flat[i]
-            if x_val < xp_val:
-                dres.flat[i] = lval
-            elif x_val > xp_val:
-                dres.flat[i] = rval
-            else:
-                dres.flat[i] = fp_val
-
-    else:
-        j = 0
-
-        # only pre-calculate slopes if there are relatively few of them.
-        if lenxp <= lenx:
-            slopes = np.empty((lenxp - 1), dtype=dtype)
-        else:
-            slopes = np.empty(0, dtype=dtype)
-
-        if slopes.size:
-            for i in range(lenxp - 1):
-                inv_dx = 1 / (dx[i + 1] - dx[i])
-                real = (dy[i + 1].real - dy[i].real) * inv_dx
-                imag = (dy[i + 1].imag - dy[i].imag) * inv_dx
-                slopes[i] = real + 1j * imag
-
-        for i in range(lenx):
-            x_val = dz.flat[i]
-
-            if np.isnan(x_val):
-                real = x_val
-                imag = 0.0
-                dres.flat[i] = real + 1j * imag
-                continue
-
-            j = binary_search_with_guess(x_val, dx, lenxp, j)
-
-            if j == -1:
-                dres.flat[i] = lval
-            elif j == lenxp:
-                dres.flat[i] = rval
-            elif j == lenxp - 1:
-                dres.flat[i] = dy[j]
-            else:
-                if slopes.size:
-                    slope = slopes[j]
-                else:
-                    inv_dx = 1 / (dx[j + 1] - dx[j])
-                    real = (dy[j + 1].real - dy[j].real) * inv_dx
-                    imag = (dy[j + 1].imag - dy[j].imag) * inv_dx
-                    slope = real + 1j * imag
-
-                real = slope.real * (x_val - dx[j]) + dy[j].real
-                imag = slope.imag * (x_val - dx[j]) + dy[j].imag
-                dres.flat[i] = real + 1j * imag
-
-                # NOTE: there's a change in master which is not
-                # in any released version of 1.16.x yet... as
-                # per the real value implementation, but
-                # interpolate real and imaginary parts
-                # independently; this will need to be added in
-                # due course
-
-    return dres
-
-
-def np_interp_impl_complex_fp_inner_factory(np117_nan_handling):
-    @register_jitable
-    def impl(x, xp, fp, dtype):
-        # NOTE: Do not refactor... see note in np_interp function impl below
-        # this is a facsimile of arr_interp_complex post 1.16 with added
-        # branching to support np1.17 style NaN handling.  (see
-        # `np117_nan_handling` use)
-        # https://github.com/numpy/numpy/blob/maintenance/1.16.x/numpy/core/src/multiarray/compiled_base.c    # noqa: E501
-        # Permanent reference:
-        # https://github.com/numpy/numpy/blob/971e2e89d08deeae0139d3011d15646fdac13c92/numpy/core/src/multiarray/compiled_base.c#L628    # noqa: E501
-        dz = np.asarray(x)
-        dx = np.asarray(xp)
-        dy = np.asarray(fp)
-
-        if len(dx) == 0:
-            raise ValueError('array of sample points is empty')
-
-        if len(dx) != len(dy):
-            raise ValueError('fp and xp are not of the same size.')
-
-        if dx.size == 1:
-            return np.full(dz.shape, fill_value=dy[0], dtype=dtype)
-
-        dres = np.empty(dz.shape, dtype=dtype)
-
-        lenx = dz.size
-        lenxp = len(dx)
-        lval = dy[0]
-        rval = dy[lenxp - 1]
-
-        if lenxp == 1:
-            xp_val = dx[0]
-            fp_val = dy[0]
-
-            for i in range(lenx):
-                x_val = dz.flat[i]
-                if x_val < xp_val:
-                    dres.flat[i] = lval
-                elif x_val > xp_val:
-                    dres.flat[i] = rval
-                else:
-                    dres.flat[i] = fp_val
-
-        else:
-            j = 0
-
-            # only pre-calculate slopes if there are relatively few of them.
-            if lenxp <= lenx:
-                slopes = np.empty((lenxp - 1), dtype=dtype)
-            else:
-                slopes = np.empty(0, dtype=dtype)
-
-            if slopes.size:
-                for i in range(lenxp - 1):
-                    inv_dx = 1 / (dx[i + 1] - dx[i])
-                    real = (dy[i + 1].real - dy[i].real) * inv_dx
-                    imag = (dy[i + 1].imag - dy[i].imag) * inv_dx
-                    slopes[i] = real + 1j * imag
-
-            for i in range(lenx):
-                x_val = dz.flat[i]
-
-                if np.isnan(x_val):
-                    real = x_val
-                    imag = 0.0
-                    dres.flat[i] = real + 1j * imag
-                    continue
-
-                j = binary_search_with_guess(x_val, dx, lenxp, j)
-
-                if j == -1:
-                    dres.flat[i] = lval
-                elif j == lenxp:
-                    dres.flat[i] = rval
-                elif j == lenxp - 1:
-                    dres.flat[i] = dy[j]
-                elif dx[j] == x_val:
-                    # Avoid potential non-finite interpolation
-                    dres.flat[i] = dy[j]
-                else:
-                    if slopes.size:
-                        slope = slopes[j]
-                    else:
-                        inv_dx = 1 / (dx[j + 1] - dx[j])
-                        real = (dy[j + 1].real - dy[j].real) * inv_dx
-                        imag = (dy[j + 1].imag - dy[j].imag) * inv_dx
-                        slope = real + 1j * imag
-
-                    # The following branches mimic the behavior of
-                    # different numpy version with regard to handling NaNs.
-                    if np117_nan_handling:
-                        # Numpy 1.17 handles NaN correctly
-                        result = np_interp_impl_complex_fp_innermost_117(
-                            x, slope, x_val, dx, dy, i, j,
-                        )
-                        dres.flat[i] = result
-                    else:
-                        # Numpy 1.16 does not handles NaN correctly.
-                        real = slope.real * (x_val - dx[j]) + dy[j].real
-                        imag = slope.imag * (x_val - dx[j]) + dy[j].imag
-                        dres.flat[i] = real + 1j * imag
-        return dres
-    return impl
-
-
-@register_jitable
-def np_interp_impl_complex_fp_innermost_117(x, slope, x_val, dx, dy, i, j):
-    # NOTE: Do not refactor... see note in np_interp function impl below
-    # this is a copy of innermost part of arr_interp_complex post 1.17:
-    # https://github.com/numpy/numpy/blob/maintenance/1.17.x/numpy/core/src/multiarray/compiled_base.c    # noqa: E501
-    # Permanent reference:
-    # https://github.com/numpy/numpy/blob/91fbe4dde246559fa5b085ebf4bc268e2b89eea8/numpy/core/src/multiarray/compiled_base.c#L798-L812    # noqa: E501
-
-    # If we get nan in one direction, try the other
-    real = slope.real * (x_val - dx[j]) + dy[j].real
-    if np.isnan(real):
-        real = slope.real * (x_val - dx[j + 1]) + dy[j + 1].real
-        if np.isnan(real) and dy[j].real == dy[j + 1].real:
-            real = dy[j].real
-
-    imag = slope.imag * (x_val - dx[j]) + dy[j].imag
-    if np.isnan(imag):
-        imag = slope.imag * (x_val - dx[j + 1]) + dy[j + 1].imag
-        if np.isnan(imag) and dy[j].imag == dy[j + 1].imag:
-            imag = dy[j].imag
-
-    return real + 1j * imag
-
-
-@register_jitable
-def np_interp_impl_inner(x, xp, fp, dtype):
-    # NOTE: Do not refactor... see note in np_interp function impl below
-    # this is a facsimile of arr_interp prior to 1.16:
-    # https://github.com/numpy/numpy/blob/maintenance/1.15.x/numpy/core/src/multiarray/compiled_base.c    # noqa: E501
-    # Permanent reference:
-    # https://github.com/numpy/numpy/blob/3430d78c01a3b9a19adad75f1acb5ae18286da73/numpy/core/src/multiarray/compiled_base.c#L532    # noqa: E501
-    dz = np.asarray(x, dtype=np.float64)
-    dx = np.asarray(xp, dtype=np.float64)
-    dy = np.asarray(fp, dtype=np.float64)
-
-    if len(dx) == 0:
-        raise ValueError('array of sample points is empty')
-
-    if len(dx) != len(dy):
-        raise ValueError('fp and xp are not of the same size.')
-
-    if dx.size == 1:
-        return np.full(dz.shape, fill_value=dy[0], dtype=dtype)
-
-    dres = np.empty(dz.shape, dtype=dtype)
-
-    lenx = dz.size
-    lenxp = len(dx)
-    lval = dy[0]
-    rval = dy[lenxp - 1]
-
-    if lenxp == 1:
-        xp_val = dx[0]
-        fp_val = dy[0]
-
-        for i in range(lenx):
-            x_val = dz.flat[i]
-            if x_val < xp_val:
-                dres.flat[i] = lval
-            elif x_val > xp_val:
-                dres.flat[i] = rval
-            else:
-                dres.flat[i] = fp_val
-
-    else:
-        j = 0
-
-        # only pre-calculate slopes if there are relatively few of them.
-        if lenxp <= lenx:
-            slopes = (dy[1:] - dy[:-1]) / (dx[1:] - dx[:-1])
-        else:
-            slopes = np.empty(0, dtype=dtype)
-
-        for i in range(lenx):
-            x_val = dz.flat[i]
-
-            if np.isnan(x_val):
-                dres.flat[i] = x_val
-                continue
-
-            j = binary_search_with_guess(x_val, dx, lenxp, j)
-
-            if j == -1:
-                dres.flat[i] = lval
-            elif j == lenxp:
-                dres.flat[i] = rval
-            elif j == lenxp - 1:
-                dres.flat[i] = dy[j]
-            else:
-                if slopes.size:
-                    slope = slopes[j]
-                else:
-                    slope = (dy[j + 1] - dy[j]) / (dx[j + 1] - dx[j])
-
-                dres.flat[i] = slope * (x_val - dx[j]) + dy[j]
-
-                # NOTE: this is in master but not in any released
-                # version of 1.16.x yet...
-                #
-                # If we get nan in one direction, try the other
-                # if np.isnan(dres.flat[i]):
-                #     dres.flat[i] = slope * (x_val - dx[j + 1]) + dy[j + 1]
-                #
-                #     if np.isnan(dres.flat[i]) and dy[j] == dy[j + 1]:
-                #         dres.flat[i] = dy[j]
-
-    return dres
-
-
-def np_interp_impl_inner_factory(np117_nan_handling):
-    def impl(x, xp, fp, dtype):
-        # NOTE: Do not refactor... see note in np_interp function impl below
-        # this is a facsimile of arr_interp post 1.16:
-        # https://github.com/numpy/numpy/blob/maintenance/1.16.x/numpy/core/src/multiarray/compiled_base.c    # noqa: E501
-        # Permanent reference:
-        # https://github.com/numpy/numpy/blob/971e2e89d08deeae0139d3011d15646fdac13c92/numpy/core/src/multiarray/compiled_base.c#L473     # noqa: E501
-        dz = np.asarray(x, dtype=np.float64)
-        dx = np.asarray(xp, dtype=np.float64)
-        dy = np.asarray(fp, dtype=np.float64)
-
-        if len(dx) == 0:
-            raise ValueError('array of sample points is empty')
-
-        if len(dx) != len(dy):
-            raise ValueError('fp and xp are not of the same size.')
-
-        if dx.size == 1:
-            return np.full(dz.shape, fill_value=dy[0], dtype=dtype)
-
-        dres = np.empty(dz.shape, dtype=dtype)
-
-        lenx = dz.size
-        lenxp = len(dx)
-        lval = dy[0]
-        rval = dy[lenxp - 1]
-
-        if lenxp == 1:
-            xp_val = dx[0]
-            fp_val = dy[0]
-
-            for i in range(lenx):
-                x_val = dz.flat[i]
-                if x_val < xp_val:
-                    dres.flat[i] = lval
-                elif x_val > xp_val:
-                    dres.flat[i] = rval
-                else:
-                    dres.flat[i] = fp_val
-
-        else:
-            j = 0
-
-            # only pre-calculate slopes if there are relatively few of them.
-            if lenxp <= lenx:
-                slopes = (dy[1:] - dy[:-1]) / (dx[1:] - dx[:-1])
-            else:
-                slopes = np.empty(0, dtype=dtype)
-
-            for i in range(lenx):
-                x_val = dz.flat[i]
-
-                if np.isnan(x_val):
-                    dres.flat[i] = x_val
-                    continue
-
-                j = binary_search_with_guess(x_val, dx, lenxp, j)
-
-                if j == -1:
-                    dres.flat[i] = lval
-                elif j == lenxp:
-                    dres.flat[i] = rval
-                elif j == lenxp - 1:
-                    dres.flat[i] = dy[j]
-                elif dx[j] == x_val:
-                    # Avoid potential non-finite interpolation
-                    dres.flat[i] = dy[j]
-                else:
-                    if slopes.size:
-                        slope = slopes[j]
-                    else:
-                        slope = (dy[j + 1] - dy[j]) / (dx[j + 1] - dx[j])
-
-                    dres.flat[i] = slope * (x_val - dx[j]) + dy[j]
-
-                    # NOTE: this is in np1.17
-                    # https://github.com/numpy/numpy/blob/maintenance/1.17.x/numpy/core/src/multiarray/compiled_base.c    # noqa: E501
-                    # Permanent reference:
-                    # https://github.com/numpy/numpy/blob/91fbe4dde246559fa5b085ebf4bc268e2b89eea8/numpy/core/src/multiarray/compiled_base.c#L610-L616    # noqa: E501
-                    #
-                    # If we get nan in one direction, try the other
-                    if np117_nan_handling:
-                        if np.isnan(dres.flat[i]):
-                            dres.flat[i] = slope * (x_val - dx[j + 1]) + dy[j + 1]    # noqa: E501
-                            if np.isnan(dres.flat[i]) and dy[j] == dy[j + 1]:
-                                dres.flat[i] = dy[j]
-
-        return dres
-    return impl
-
-
-np_interp_impl_inner_post_np117 = register_jitable(
-    np_interp_impl_inner_factory(np117_nan_handling=True)
-)
-np_interp_impl_complex_inner_post_np117 = register_jitable(
-    np_interp_impl_complex_fp_inner_factory(np117_nan_handling=True)
-)
-np_interp_impl_inner_pre_np117 = register_jitable(
-    np_interp_impl_inner_factory(np117_nan_handling=False)
-)
-np_interp_impl_complex_inner_pre_np117 = register_jitable(
-    np_interp_impl_complex_fp_inner_factory(np117_nan_handling=False)
-)
-
-
-@overload(np.interp)
-def np_interp(x, xp, fp):
-    # NOTE: there is considerable duplication present in the functions:
-    # np_interp_impl_complex_fp_inner_116
-    # np_interp_impl_complex_fp_inner
-    # np_interp_impl_inner_116
-    # np_interp_impl_inner
-    #
-    # This is because:
-    # 1. Replicating basic interp is relatively simple, however matching the
-    #    behaviour of NumPy for edge cases is really quite hard, after a
-    #    couple of attempts trying to avoid translation of the C source it
-    #    was deemed unavoidable.
-    # 2. Due to 1. it is much easier to keep track of changes if the Numba
-    #    source reflects the NumPy C source, so the duplication is kept.
-    # 3. There are significant changes that happened in the NumPy 1.16
-    #    release series, hence functions with `np116` appended, they behave
-    #    slightly differently!
-
-    if hasattr(xp, 'ndim') and xp.ndim > 1:
-        raise TypingError('xp must be 1D')
-    if hasattr(fp, 'ndim') and fp.ndim > 1:
-        raise TypingError('fp must be 1D')
-
-    complex_dtype_msg = (
-        "Cannot cast array data from complex dtype to float64 dtype"
-    )
-
-    xp_dt = determine_dtype(xp)
-    if np.issubdtype(xp_dt, np.complexfloating):
-        raise TypingError(complex_dtype_msg)
-
-    if numpy_version >= (1, 17):
-        impl = np_interp_impl_inner_post_np117
-        impl_complex = np_interp_impl_complex_inner_post_np117
-    elif numpy_version >= (1, 16):
-        impl = np_interp_impl_inner_pre_np117
-        impl_complex = np_interp_impl_complex_inner_pre_np117
-    else:
-        impl = np_interp_impl_inner
-        impl_complex = np_interp_impl_complex_fp_inner
-
-    fp_dt = determine_dtype(fp)
-    dtype = np.result_type(fp_dt, np.float64)
-
-    if np.issubdtype(dtype, np.complexfloating):
-        inner = impl_complex
-    else:
-        inner = impl
-
-    def np_interp_impl(x, xp, fp):
-        return inner(x, xp, fp, dtype)
-
-    def np_interp_scalar_impl(x, xp, fp):
-        return inner(x, xp, fp, dtype).flat[0]
-
-    if isinstance(x, types.Number):
-        if isinstance(x, types.Complex):
-            raise TypingError(complex_dtype_msg)
-        return np_interp_scalar_impl
-
-    return np_interp_impl
-
-
-#----------------------------------------------------------------------------
-# Statistics
-
-@register_jitable
-def row_wise_average(a):
-    assert a.ndim == 2
-
-    m, n = a.shape
-    out = np.empty((m, 1), dtype=a.dtype)
-
-    for i in range(m):
-        out[i, 0] = np.sum(a[i, :]) / n
-
-    return out
-
-
-@register_jitable
-def np_cov_impl_inner(X, bias, ddof):
-
-    # determine degrees of freedom
-    if ddof is None:
-        if bias:
-            ddof = 0
-        else:
-            ddof = 1
-
-    # determine the normalization factor
-    fact = X.shape[1] - ddof
-
-    # numpy warns if less than 0 and floors at 0
-    fact = max(fact, 0.0)
-
-    # de-mean
-    X -= row_wise_average(X)
-
-    # calculate result - requires blas
-    c = np.dot(X, np.conj(X.T))
-    c *= np.true_divide(1, fact)
-    return c
-
-
-def _prepare_cov_input_inner():
-    pass
-
-
-@overload(_prepare_cov_input_inner)
-def _prepare_cov_input_impl(m, y, rowvar, dtype):
-    if y in (None, types.none):
-        def _prepare_cov_input_inner(m, y, rowvar, dtype):
-            m_arr = np.atleast_2d(_asarray(m))
-
-            if not rowvar:
-                m_arr = m_arr.T
-
-            return m_arr
-    else:
-        def _prepare_cov_input_inner(m, y, rowvar, dtype):
-            m_arr = np.atleast_2d(_asarray(m))
-            y_arr = np.atleast_2d(_asarray(y))
-
-            # transpose if asked to and not a (1, n) vector - this looks
-            # wrong as you might end up transposing one and not the other,
-            # but it's what numpy does
-            if not rowvar:
-                if m_arr.shape[0] != 1:
-                    m_arr = m_arr.T
-                if y_arr.shape[0] != 1:
-                    y_arr = y_arr.T
-
-            m_rows, m_cols = m_arr.shape
-            y_rows, y_cols = y_arr.shape
-
-            if m_cols != y_cols:
-                raise ValueError("m and y have incompatible dimensions")
-
-            # allocate and fill output array
-            out = np.empty((m_rows + y_rows, m_cols), dtype=dtype)
-            out[:m_rows, :] = m_arr
-            out[-y_rows:, :] = y_arr
-
-            return out
-
-    return _prepare_cov_input_inner
-
-
-@register_jitable
-def _handle_m_dim_change(m):
-    if m.ndim == 2 and m.shape[0] == 1:
-        msg = ("2D array containing a single row is unsupported due to "
-               "ambiguity in type inference. To use numpy.cov in this case "
-               "simply pass the row as a 1D array, i.e. m[0].")
-        raise RuntimeError(msg)
-
-
-_handle_m_dim_nop = register_jitable(lambda x: x)
-
-
-def determine_dtype(array_like):
-    array_like_dt = np.float64
-    if isinstance(array_like, types.Array):
-        array_like_dt = as_dtype(array_like.dtype)
-    elif isinstance(array_like, (types.Number, types.Boolean)):
-        array_like_dt = as_dtype(array_like)
-    elif isinstance(array_like, (types.UniTuple, types.Tuple)):
-        coltypes = set()
-        for val in array_like:
-            if hasattr(val, 'count'):
-                [coltypes.add(v) for v in val]
-            else:
-                coltypes.add(val)
-        if len(coltypes) > 1:
-            array_like_dt = np.promote_types(*[as_dtype(ty) for ty in coltypes])
-        elif len(coltypes) == 1:
-            array_like_dt = as_dtype(coltypes.pop())
-
-    return array_like_dt
-
-
-def check_dimensions(array_like, name):
-    if isinstance(array_like, types.Array):
-        if array_like.ndim > 2:
-            raise TypeError("{0} has more than 2 dimensions".format(name))
-    elif isinstance(array_like, types.Sequence):
-        if isinstance(array_like.key[0], types.Sequence):
-            if isinstance(array_like.key[0].key[0], types.Sequence):
-                raise TypeError("{0} has more than 2 dimensions".format(name))
-
-
-@register_jitable
-def _handle_ddof(ddof):
-    if not np.isfinite(ddof):
-        raise ValueError('Cannot convert non-finite ddof to integer')
-    if ddof - int(ddof) != 0:
-        raise ValueError('ddof must be integral value')
-
-
-_handle_ddof_nop = register_jitable(lambda x: x)
-
-
-@register_jitable
-def _prepare_cov_input(m, y, rowvar, dtype, ddof, _DDOF_HANDLER,
-                       _M_DIM_HANDLER):
-    _M_DIM_HANDLER(m)
-    _DDOF_HANDLER(ddof)
-    return _prepare_cov_input_inner(m, y, rowvar, dtype)
-
-
-def scalar_result_expected(mandatory_input, optional_input):
-    opt_is_none = optional_input in (None, types.none)
-
-    if isinstance(mandatory_input, types.Array) and mandatory_input.ndim == 1:
-        return opt_is_none
-
-    if isinstance(mandatory_input, types.BaseTuple):
-        if all(isinstance(x, (types.Number, types.Boolean))
-               for x in mandatory_input.types):
-            return opt_is_none
-        else:
-            if (len(mandatory_input.types) == 1 and
-                    isinstance(mandatory_input.types[0], types.BaseTuple)):
-                return opt_is_none
-
-    if isinstance(mandatory_input, (types.Number, types.Boolean)):
-        return opt_is_none
-
-    if isinstance(mandatory_input, types.Sequence):
-        if (not isinstance(mandatory_input.key[0], types.Sequence) and
-                opt_is_none):
-            return True
-
-    return False
-
-
-@register_jitable
-def _clip_corr(x):
-    return np.where(np.fabs(x) > 1, np.sign(x), x)
-
-
-@register_jitable
-def _clip_complex(x):
-    real = _clip_corr(x.real)
-    imag = _clip_corr(x.imag)
-    return real + 1j * imag
-
-
-@overload(np.cov)
-def np_cov(m, y=None, rowvar=True, bias=False, ddof=None):
-
-    # reject problem if m and / or y are more than 2D
-    check_dimensions(m, 'm')
-    check_dimensions(y, 'y')
-
-    # reject problem if ddof invalid (either upfront if type is
-    # obviously invalid, or later if value found to be non-integral)
-    if ddof in (None, types.none):
-        _DDOF_HANDLER = _handle_ddof_nop
-    else:
-        if isinstance(ddof, (types.Integer, types.Boolean)):
-            _DDOF_HANDLER = _handle_ddof_nop
-        elif isinstance(ddof, types.Float):
-            _DDOF_HANDLER = _handle_ddof
-        else:
-            raise TypingError('ddof must be a real numerical scalar type')
-
-    # special case for 2D array input with 1 row of data - select
-    # handler function which we'll call later when we have access
-    # to the shape of the input array
-    _M_DIM_HANDLER = _handle_m_dim_nop
-    if isinstance(m, types.Array):
-        _M_DIM_HANDLER = _handle_m_dim_change
-
-    # infer result dtype
-    m_dt = determine_dtype(m)
-    y_dt = determine_dtype(y)
-    dtype = np.result_type(m_dt, y_dt, np.float64)
-
-    def np_cov_impl(m, y=None, rowvar=True, bias=False, ddof=None):
-        X = _prepare_cov_input(m, y, rowvar, dtype, ddof, _DDOF_HANDLER,
-                               _M_DIM_HANDLER).astype(dtype)
-
-        if np.any(np.array(X.shape) == 0):
-            return np.full((X.shape[0], X.shape[0]), fill_value=np.nan,
-                           dtype=dtype)
-        else:
-            return np_cov_impl_inner(X, bias, ddof)
-
-    def np_cov_impl_single_variable(m, y=None, rowvar=True, bias=False,
-                                    ddof=None):
-        X = _prepare_cov_input(m, y, rowvar, ddof, dtype, _DDOF_HANDLER,
-                               _M_DIM_HANDLER).astype(dtype)
-
-        if np.any(np.array(X.shape) == 0):
-            variance = np.nan
-        else:
-            variance = np_cov_impl_inner(X, bias, ddof).flat[0]
-
-        return np.array(variance)
-
-    if scalar_result_expected(m, y):
-        return np_cov_impl_single_variable
-    else:
-        return np_cov_impl
-
-
-@overload(np.corrcoef)
-def np_corrcoef(x, y=None, rowvar=True):
-
-    x_dt = determine_dtype(x)
-    y_dt = determine_dtype(y)
-    dtype = np.result_type(x_dt, y_dt, np.float64)
-
-    if dtype == np.complex_:
-        clip_fn = _clip_complex
-    else:
-        clip_fn = _clip_corr
-
-    def np_corrcoef_impl(x, y=None, rowvar=True):
-        c = np.cov(x, y, rowvar)
-        d = np.diag(c)
-        stddev = np.sqrt(d.real)
-
-        for i in range(c.shape[0]):
-            c[i, :] /= stddev
-            c[:, i] /= stddev
-
-        return clip_fn(c)
-
-    def np_corrcoef_impl_single_variable(x, y=None, rowvar=True):
-        c = np.cov(x, y, rowvar)
-        return c / c
-
-    if scalar_result_expected(x, y):
-        return np_corrcoef_impl_single_variable
-    else:
-        return np_corrcoef_impl
-
-
-#----------------------------------------------------------------------------
-# Element-wise computations
-
-
-@overload(np.argwhere)
-def np_argwhere(a):
-    # needs to be much more array-like for the array impl to work, Numba bug
-    # in one of the underlying function calls?
-
-    use_scalar = (numpy_version >= (1, 18) and
-                  isinstance(a, (types.Number, types.Boolean)))
-    if type_can_asarray(a) and not use_scalar:
-        if numpy_version < (1, 18):
-            check = register_jitable(lambda x: not np.any(x))
-        else:
-            check = register_jitable(lambda x: True)
-
-        def impl(a):
-            arr = np.asarray(a)
-            if arr.shape == () and check(arr):
-                return np.zeros((0, 1), dtype=types.intp)
-            return np.transpose(np.vstack(np.nonzero(arr)))
-    else:
-        if numpy_version < (1, 18):
-            falseish = (0, 1)
-            trueish = (1, 1)
-        else:
-            falseish = (0, 0)
-            trueish = (1, 0)
-
-        def impl(a):
-            if a is not None and bool(a):
-                return np.zeros(trueish, dtype=types.intp)
-            else:
-                return np.zeros(falseish, dtype=types.intp)
-
-    return impl
-
-
-@overload(np.flatnonzero)
-def np_flatnonzero(a):
-
-    if type_can_asarray(a):
-        def impl(a):
-            arr = np.asarray(a)
-            return np.nonzero(np.ravel(arr))[0]
-    else:
-        def impl(a):
-            if a is not None and bool(a):
-                data = [0]
-            else:
-                data = [x for x in range(0)]
-            return np.array(data, dtype=types.intp)
-
-    return impl
-
-
-@register_jitable
-def _fill_diagonal_params(a, wrap):
-    if a.ndim == 2:
-        m = a.shape[0]
-        n = a.shape[1]
-        step = 1 + n
-        if wrap:
-            end = n * m
-        else:
-            end = n * min(m, n)
-    else:
-        shape = np.array(a.shape)
-
-        if not np.all(np.diff(shape) == 0):
-            raise ValueError("All dimensions of input must be of equal length")
-
-        step = 1 + (np.cumprod(shape[:-1])).sum()
-        end = shape.prod()
-
-    return end, step
-
-
-@register_jitable
-def _fill_diagonal_scalar(a, val, wrap):
-    end, step = _fill_diagonal_params(a, wrap)
-
-    for i in range(0, end, step):
-        a.flat[i] = val
-
-
-@register_jitable
-def _fill_diagonal(a, val, wrap):
-    end, step = _fill_diagonal_params(a, wrap)
-    ctr = 0
-    v_len = len(val)
-
-    for i in range(0, end, step):
-        a.flat[i] = val[ctr]
-        ctr += 1
-        ctr = ctr % v_len
-
-
-@register_jitable
-def _check_val_int(a, val):
-    iinfo = np.iinfo(a.dtype)
-    v_min = iinfo.min
-    v_max = iinfo.max
-
-    # check finite values are within bounds
-    if np.any(~np.isfinite(val)) or np.any(val < v_min) or np.any(val > v_max):
-        raise ValueError('Unable to safely conform val to a.dtype')
-
-
-@register_jitable
-def _check_val_float(a, val):
-    finfo = np.finfo(a.dtype)
-    v_min = finfo.min
-    v_max = finfo.max
-
-    # check finite values are within bounds
-    finite_vals = val[np.isfinite(val)]
-    if np.any(finite_vals < v_min) or np.any(finite_vals > v_max):
-        raise ValueError('Unable to safely conform val to a.dtype')
-
-
-# no check performed, needed for pathway where no check is required
-_check_nop = register_jitable(lambda x, y: x)
-
-
-def _asarray(x):
-    pass
-
-
-@overload(_asarray)
-def _asarray_impl(x):
-    if isinstance(x, types.Array):
-        return lambda x: x
-    elif isinstance(x, (types.Sequence, types.Tuple)):
-        return lambda x: np.array(x)
-    elif isinstance(x, (types.Number, types.Boolean)):
-        ty = as_dtype(x)
-        return lambda x: np.array([x], dtype=ty)
-
-
-@overload(np.fill_diagonal)
-def np_fill_diagonal(a, val, wrap=False):
-
-    if a.ndim > 1:
-        # the following can be simplified after #3088; until then, employ
-        # a basic mechanism for catching cases where val is of a type/value
-        # which cannot safely be cast to a.dtype
-        if isinstance(a.dtype, types.Integer):
-            checker = _check_val_int
-        elif isinstance(a.dtype, types.Float):
-            checker = _check_val_float
-        else:
-            checker = _check_nop
-
-        def scalar_impl(a, val, wrap=False):
-            tmpval = _asarray(val).flatten()
-            checker(a, tmpval)
-            _fill_diagonal_scalar(a, val, wrap)
-
-        def non_scalar_impl(a, val, wrap=False):
-            tmpval = _asarray(val).flatten()
-            checker(a, tmpval)
-            _fill_diagonal(a, tmpval, wrap)
-
-        if isinstance(val, (types.Float, types.Integer, types.Boolean)):
-            return scalar_impl
-        elif isinstance(val, (types.Tuple, types.Sequence, types.Array)):
-            return non_scalar_impl
-    else:
-        msg = "The first argument must be at least 2-D (found %s-D)" % a.ndim
-        raise TypingError(msg)
-
-
-def _np_round_intrinsic(tp):
-    # np.round() always rounds half to even
-    return "llvm.rint.f%d" % (tp.bitwidth,)
-
-
-def _np_round_float(context, builder, tp, val):
-    llty = context.get_value_type(tp)
-    module = builder.module
-    fnty = lc.Type.function(llty, [llty])
-    fn = cgutils.get_or_insert_function(module, fnty, _np_round_intrinsic(tp))
-    return builder.call(fn, (val,))
-
-
-@glue_lowering(np.around, types.Float)
-@glue_lowering(np.round, types.Float)
-def scalar_round_unary_float(context, builder, sig, args):
-    res = _np_round_float(context, builder, sig.args[0], args[0])
-    return impl_ret_untracked(context, builder, sig.return_type, res)
-
-
-@glue_lowering(np.around, types.Integer)
-@glue_lowering(np.round, types.Integer)
-def scalar_round_unary_integer(context, builder, sig, args):
-    res = args[0]
-    return impl_ret_untracked(context, builder, sig.return_type, res)
-
-
-@glue_lowering(np.around, types.Complex)
-@glue_lowering(np.round, types.Complex)
-def scalar_round_unary_complex(context, builder, sig, args):
-    fltty = sig.args[0].underlying_float
-    z = context.make_complex(builder, sig.args[0], args[0])
-    z.real = _np_round_float(context, builder, fltty, z.real)
-    z.imag = _np_round_float(context, builder, fltty, z.imag)
-    res = z._getvalue()
-    return impl_ret_untracked(context, builder, sig.return_type, res)
-
-
-@glue_lowering(np.around, types.Float, types.Integer)
-@glue_lowering(np.round, types.Float, types.Integer)
-@glue_lowering(np.around, types.Integer, types.Integer)
-@glue_lowering(np.round, types.Integer, types.Integer)
-def scalar_round_binary_float(context, builder, sig, args):
-    def round_ndigits(x, ndigits):
-        if math.isinf(x) or math.isnan(x):
-            return x
-
-        # NOTE: this is CPython's algorithm, but perhaps this is overkill
-        # when emulating Numpy's behaviour.
-        if ndigits >= 0:
-            if ndigits > 22:
-                # pow1 and pow2 are each safe from overflow, but
-                # pow1*pow2 ~= pow(10.0, ndigits) might overflow.
-                pow1 = 10.0 ** (ndigits - 22)
-                pow2 = 1e22
-            else:
-                pow1 = 10.0 ** ndigits
-                pow2 = 1.0
-            y = (x * pow1) * pow2
-            if math.isinf(y):
-                return x
-            return (np.round(y) / pow2) / pow1
-
-        else:
-            pow1 = 10.0 ** (-ndigits)
-            y = x / pow1
-            return np.round(y) * pow1
-
-    res = context.compile_internal(builder, round_ndigits, sig, args)
-    return impl_ret_untracked(context, builder, sig.return_type, res)
-
-
-@glue_lowering(np.around, types.Complex, types.Integer)
-@glue_lowering(np.round, types.Complex, types.Integer)
-def scalar_round_binary_complex(context, builder, sig, args):
-    def round_ndigits(z, ndigits):
-        return complex(np.round(z.real, ndigits),
-                       np.round(z.imag, ndigits))
-
-    res = context.compile_internal(builder, round_ndigits, sig, args)
-    return impl_ret_untracked(context, builder, sig.return_type, res)
-
-
-@glue_lowering(np.around, types.Array, types.Integer, types.Array)
-@glue_lowering(np.round, types.Array, types.Integer, types.Array)
-def array_round(context, builder, sig, args):
-    def array_round_impl(arr, decimals, out):
-        if arr.shape != out.shape:
-            raise ValueError("invalid output shape")
-        for index, val in np.ndenumerate(arr):
-            out[index] = np.round(val, decimals)
-        return out
-
-    res = context.compile_internal(builder, array_round_impl, sig, args)
-    return impl_ret_new_ref(context, builder, sig.return_type, res)
-
-
-@glue_lowering(np.sinc, types.Array)
-def array_sinc(context, builder, sig, args):
-    def array_sinc_impl(arr):
-        out = np.zeros_like(arr)
-        for index, val in np.ndenumerate(arr):
-            out[index] = np.sinc(val)
-        return out
-    res = context.compile_internal(builder, array_sinc_impl, sig, args)
-    return impl_ret_new_ref(context, builder, sig.return_type, res)
-
-
-@glue_lowering(np.sinc, types.Number)
-def scalar_sinc(context, builder, sig, args):
-    scalar_dtype = sig.return_type
-
-    def scalar_sinc_impl(val):
-        if val == 0.e0: # to match np impl
-            val = 1e-20
-        val *= np.pi # np sinc is the normalised variant
-        return np.sin(val) / val
-    res = context.compile_internal(builder, scalar_sinc_impl, sig, args,
-                                   locals=dict(c=scalar_dtype))
-    return impl_ret_untracked(context, builder, sig.return_type, res)
-
-
-@glue_lowering(np.angle, types.Number)
-@glue_lowering(np.angle, types.Number, types.Boolean)
-def scalar_angle_kwarg(context, builder, sig, args):
-    deg_mult = sig.return_type(180 / np.pi)
-
-    def scalar_angle_impl(val, deg):
-        if deg:
-            return np.arctan2(val.imag, val.real) * deg_mult
-        else:
-            return np.arctan2(val.imag, val.real)
-
-    if len(args) == 1:
-        args = args + (cgutils.false_bit,)
-        sig = signature(sig.return_type, *(sig.args + (types.boolean,)))
-    res = context.compile_internal(builder, scalar_angle_impl,
-                                   sig, args)
-    return impl_ret_untracked(context, builder, sig.return_type, res)
-
-
-@glue_lowering(np.angle, types.Array)
-@glue_lowering(np.angle, types.Array, types.Boolean)
-def array_angle_kwarg(context, builder, sig, args):
-    ret_dtype = sig.return_type.dtype
-
-    def array_angle_impl(arr, deg):
-        out = np.zeros_like(arr, dtype=ret_dtype)
-        for index, val in np.ndenumerate(arr):
-            out[index] = np.angle(val, deg)
-        return out
-
-    if len(args) == 1:
-        args = args + (cgutils.false_bit,)
-        sig = signature(sig.return_type, *(sig.args + (types.boolean,)))
-
-    res = context.compile_internal(builder, array_angle_impl, sig, args)
-    return impl_ret_new_ref(context, builder, sig.return_type, res)
-
-
-@lower_builtin(np.nonzero, types.Array)
-@lower_builtin("array.nonzero", types.Array)
-@glue_lowering(np.where, types.Array)
-def array_nonzero(context, builder, sig, args):
-    aryty = sig.args[0]
-    # Return type is a N-tuple of 1D C-contiguous arrays
-    retty = sig.return_type
-    outaryty = retty.dtype
-    nouts = retty.count
-
-    ary = make_array(aryty)(context, builder, args[0])
-    shape = cgutils.unpack_tuple(builder, ary.shape)
-    strides = cgutils.unpack_tuple(builder, ary.strides)
-    data = ary.data
-    layout = aryty.layout
-
-    # First count the number of non-zero elements
-    zero = context.get_constant(types.intp, 0)
-    one = context.get_constant(types.intp, 1)
-    count = cgutils.alloca_once_value(builder, zero)
-    with cgutils.loop_nest(builder, shape, zero.type) as indices:
-        ptr = cgutils.get_item_pointer2(context, builder, data, shape, strides,
-                                        layout, indices)
-        val = load_item(context, builder, aryty, ptr)
-        nz = context.is_true(builder, aryty.dtype, val)
-        with builder.if_then(nz):
-            builder.store(builder.add(builder.load(count), one), count)
-
-    # Then allocate output arrays of the right size
-    out_shape = (builder.load(count),)
-    outs = [_empty_nd_impl(context, builder, outaryty, out_shape)._getvalue()
-            for i in range(nouts)]
-    outarys = [make_array(outaryty)(context, builder, out) for out in outs]
-    out_datas = [out.data for out in outarys]
-
-    # And fill them up
-    index = cgutils.alloca_once_value(builder, zero)
-    with cgutils.loop_nest(builder, shape, zero.type) as indices:
-        ptr = cgutils.get_item_pointer2(context, builder, data, shape, strides,
-                                        layout, indices)
-        val = load_item(context, builder, aryty, ptr)
-        nz = context.is_true(builder, aryty.dtype, val)
-        with builder.if_then(nz):
-            # Store element indices in output arrays
-            if not indices:
-                # For a 0-d array, store 0 in the unique output array
-                indices = (zero,)
-            cur = builder.load(index)
-            for i in range(nouts):
-                ptr = cgutils.get_item_pointer2(context, builder, out_datas[i],
-                                                out_shape, (),
-                                                'C', [cur])
-                store_item(context, builder, outaryty, indices[i], ptr)
-            builder.store(builder.add(cur, one), index)
-
-    tup = context.make_tuple(builder, sig.return_type, outs)
-    return impl_ret_new_ref(context, builder, sig.return_type, tup)
-
-
-def array_where(context, builder, sig, args):
-    """
-    np.where(array, array, array)
-    """
-    layouts = set(a.layout for a in sig.args)
-
-    npty = np.promote_types(as_dtype(sig.args[1].dtype),
-                            as_dtype(sig.args[2].dtype))
-
-    if layouts == set('C') or layouts == set('F'):
-        # Faster implementation for C-contiguous arrays
-        def where_impl(cond, x, y):
-            shape = cond.shape
-            if x.shape != shape or y.shape != shape:
-                raise ValueError("all inputs should have the same shape")
-            res = np.empty_like(x, dtype=npty)
-            cf = cond.flat
-            xf = x.flat
-            yf = y.flat
-            rf = res.flat
-            for i in range(cond.size):
-                rf[i] = xf[i] if cf[i] else yf[i]
-            return res
-    else:
-        def where_impl(cond, x, y):
-            shape = cond.shape
-            if x.shape != shape or y.shape != shape:
-                raise ValueError("all inputs should have the same shape")
-            res = np.empty(cond.shape, dtype=npty)
-            for idx, c in np.ndenumerate(cond):
-                res[idx] = x[idx] if c else y[idx]
-            return res
-
-    res = context.compile_internal(builder, where_impl, sig, args)
-    return impl_ret_untracked(context, builder, sig.return_type, res)
-
-
-@register_jitable
-def _where_x_y_scalar(cond, x, y, res):
-    for idx, c in np.ndenumerate(cond):
-        res[idx] = x if c else y
-    return res
-
-
-@register_jitable
-def _where_x_scalar(cond, x, y, res):
-    for idx, c in np.ndenumerate(cond):
-        res[idx] = x if c else y[idx]
-    return res
-
-
-@register_jitable
-def _where_y_scalar(cond, x, y, res):
-    for idx, c in np.ndenumerate(cond):
-        res[idx] = x[idx] if c else y
-    return res
-
-
-def _where_inner(context, builder, sig, args, impl):
-    cond, x, y = sig.args
-
-    x_dt = determine_dtype(x)
-    y_dt = determine_dtype(y)
-    npty = np.promote_types(x_dt, y_dt)
-
-    if cond.layout == 'F':
-        def where_impl(cond, x, y):
-            res = np.asfortranarray(np.empty(cond.shape, dtype=npty))
-            return impl(cond, x, y, res)
-    else:
-        def where_impl(cond, x, y):
-            res = np.empty(cond.shape, dtype=npty)
-            return impl(cond, x, y, res)
-
-    res = context.compile_internal(builder, where_impl, sig, args)
-    return impl_ret_untracked(context, builder, sig.return_type, res)
-
-
-array_scalar_scalar_where = partial(_where_inner, impl=_where_x_y_scalar)
-array_array_scalar_where = partial(_where_inner, impl=_where_y_scalar)
-array_scalar_array_where = partial(_where_inner, impl=_where_x_scalar)
-
-
-@glue_lowering(np.where, types.Any, types.Any, types.Any)
-def any_where(context, builder, sig, args):
-    cond, x, y = sig.args
-
-    if isinstance(cond, types.Array):
-        if isinstance(x, types.Array):
-            if isinstance(y, types.Array):
-                impl = array_where
-            elif isinstance(y, (types.Number, types.Boolean)):
-                impl = array_array_scalar_where
-        elif isinstance(x, (types.Number, types.Boolean)):
-            if isinstance(y, types.Array):
-                impl = array_scalar_array_where
-            elif isinstance(y, (types.Number, types.Boolean)):
-                impl = array_scalar_scalar_where
-
-        return impl(context, builder, sig, args)
-
-    def scalar_where_impl(cond, x, y):
-        """
-        np.where(scalar, scalar, scalar): return a 0-dim array
-        """
-        scal = x if cond else y
-        # This is the equivalent of np.full_like(scal, scal),
-        # for compatibility with Numpy < 1.8
-        arr = np.empty_like(scal)
-        arr[()] = scal
-        return arr
-
-    res = context.compile_internal(builder, scalar_where_impl, sig, args)
-    return impl_ret_new_ref(context, builder, sig.return_type, res)
-
-
-@overload(np.real)
-def np_real(a):
-    def np_real_impl(a):
-        return a.real
-
-    return np_real_impl
-
-
-@overload(np.imag)
-def np_imag(a):
-    def np_imag_impl(a):
-        return a.imag
-
-    return np_imag_impl
-
-
-#----------------------------------------------------------------------------
-# Misc functions
-
-@overload(operator.contains)
-def np_contains(arr, key):
-    if not isinstance(arr, types.Array):
-        return
-
-    def np_contains_impl(arr, key):
-        for x in np.nditer(arr):
-            if x == key:
-                return True
-        return False
-
-    return np_contains_impl
-
-
-@overload(np.count_nonzero)
-def np_count_nonzero(arr, axis=None):
-    if not type_can_asarray(arr):
-        raise TypingError("The argument to np.count_nonzero must be array-like")
-
-    if is_nonelike(axis):
-        def impl(arr, axis=None):
-            arr2 = np.ravel(arr)
-            return np.sum(arr2 != 0)
-    else:
-        def impl(arr, axis=None):
-            arr2 = arr.astype(np.bool_)
-            return np.sum(arr2, axis=axis)
-
-    return impl
-
-
-np_delete_handler_isslice = register_jitable(lambda x : x)
-np_delete_handler_isarray = register_jitable(lambda x : np.asarray(x))
-
-
-@overload(np.delete)
-def np_delete(arr, obj):
-    # Implementation based on numpy
-    # https://github.com/numpy/numpy/blob/af66e487a57bfd4850f4306e3b85d1dac3c70412/numpy/lib/function_base.py#L4065-L4267    # noqa: E501
-
-    if not isinstance(arr, (types.Array, types.Sequence)):
-        raise TypingError("arr must be either an Array or a Sequence")
-
-    if isinstance(obj, (types.Array, types.Sequence, types.SliceType)):
-        if isinstance(obj, (types.SliceType)):
-            handler = np_delete_handler_isslice
-        else:
-            if not isinstance(obj.dtype, types.Integer):
-                raise TypingError('obj should be of Integer dtype')
-            handler = np_delete_handler_isarray
-
-        def np_delete_impl(arr, obj):
-            arr = np.ravel(np.asarray(arr))
-            N = arr.size
-
-            keep = np.ones(N, dtype=np.bool_)
-            obj = handler(obj)
-            keep[obj] = False
-            return arr[keep]
-        return np_delete_impl
-
-    else: # scalar value
-        if not isinstance(obj, types.Integer):
-            raise TypingError('obj should be of Integer dtype')
-
-        def np_delete_scalar_impl(arr, obj):
-            arr = np.ravel(np.asarray(arr))
-            N = arr.size
-            pos = obj
-
-            if (pos < -N or pos >= N):
-                raise IndexError('obj must be less than the len(arr)')
-                # NumPy raises IndexError: index 'i' is out of
-                # bounds for axis 'x' with size 'n'
-
-            if (pos < 0):
-                pos += N
-
-            return np.concatenate((arr[:pos], arr[pos + 1:]))
-        return np_delete_scalar_impl
-
-
-@overload(np.diff)
-def np_diff_impl(a, n=1):
-    if not isinstance(a, types.Array) or a.ndim == 0:
-        return
-
-    def diff_impl(a, n=1):
-        if n == 0:
-            return a.copy()
-        if n < 0:
-            raise ValueError("diff(): order must be non-negative")
-        size = a.shape[-1]
-        out_shape = a.shape[:-1] + (max(size - n, 0),)
-        out = np.empty(out_shape, a.dtype)
-        if out.size == 0:
-            return out
-
-        # np.diff() works on each last dimension subarray independently.
-        # To make things easier, normalize input and output into 2d arrays
-        a2 = a.reshape((-1, size))
-        out2 = out.reshape((-1, out.shape[-1]))
-        # A scratchpad for subarrays
-        work = np.empty(size, a.dtype)
-
-        for major in range(a2.shape[0]):
-            # First iteration: diff a2 into work
-            for i in range(size - 1):
-                work[i] = a2[major, i + 1] - a2[major, i]
-            # Other iterations: diff work into itself
-            for niter in range(1, n):
-                for i in range(size - niter - 1):
-                    work[i] = work[i + 1] - work[i]
-            # Copy final diff into out2
-            out2[major] = work[:size - n]
-
-        return out
-
-    return diff_impl
-
-
-@overload(np.array_equal)
-def np_array_equal(a, b):
-
-    if not (type_can_asarray(a) and type_can_asarray(b)):
-        raise TypingError('Both arguments to "array_equals" must be array-like')
-
-    accepted = (types.Boolean, types.Number)
-    if isinstance(a, accepted) and isinstance(b, accepted):
-        # special case
-        def impl(a, b):
-            return a == b
-    else:
-        def impl(a, b):
-            a = np.asarray(a)
-            b = np.asarray(b)
-            if a.shape == b.shape:
-                return np.all(a == b)
-            return False
-
-    return impl
-
-
-@overload(np.intersect1d)
-def jit_np_intersect1d(ar1, ar2):
-    # Not implemented to support assume_unique or return_indices
-    # https://github.com/numpy/numpy/blob/v1.19.0/numpy/lib
-    # /arraysetops.py#L347-L441
-    if not (type_can_asarray(ar1) or type_can_asarray(ar2)):
-        raise TypingError('intersect1d: first two args must be array-like')
-
-    def np_intersects1d_impl(ar1, ar2):
-        ar1 = np.asarray(ar1)
-        ar2 = np.asarray(ar2)
-
-        ar1 = np.unique(ar1)
-        ar2 = np.unique(ar2)
-
-        aux = np.concatenate((ar1, ar2))
-        aux.sort()
-        mask = aux[1:] == aux[:-1]
-        int1d = aux[:-1][mask]
-        return int1d
-    return np_intersects1d_impl
-
-
-def validate_1d_array_like(func_name, seq):
-    if isinstance(seq, types.Array):
-        if seq.ndim != 1:
-            raise TypeError("{0}(): input should have dimension 1"
-                            .format(func_name))
-    elif not isinstance(seq, types.Sequence):
-        raise TypeError("{0}(): input should be an array or sequence"
-                        .format(func_name))
-
-
-@overload(np.bincount)
-def np_bincount(a, weights=None, minlength=0):
-    validate_1d_array_like("bincount", a)
-
-    if not isinstance(a.dtype, types.Integer):
-        return
-
-    _check_is_integer(minlength, 'minlength')
-
-    if weights not in (None, types.none):
-        validate_1d_array_like("bincount", weights)
-        # weights is promoted to double in C impl
-        # https://github.com/numpy/numpy/blob/maintenance/1.16.x/numpy/core/src/multiarray/compiled_base.c#L93-L95    # noqa: E501
-        out_dtype = np.float64
-
-        @register_jitable
-        def validate_inputs(a, weights, minlength):
-            if len(a) != len(weights):
-                raise ValueError("bincount(): weights and list don't have "
-                                 "the same length")
-
-        @register_jitable
-        def count_item(out, idx, val, weights):
-            out[val] += weights[idx]
-
-    else:
-        out_dtype = types.intp
-
-        @register_jitable
-        def validate_inputs(a, weights, minlength):
-            pass
-
-        @register_jitable
-        def count_item(out, idx, val, weights):
-            out[val] += 1
-
-    def bincount_impl(a, weights=None, minlength=0):
-        validate_inputs(a, weights, minlength)
-        if minlength < 0:
-            raise ValueError("'minlength' must not be negative")
-
-        n = len(a)
-        a_max = a[0] if n > 0 else -1
-        for i in range(1, n):
-            if a[i] < 0:
-                raise ValueError("bincount(): first argument must be "
-                                 "non-negative")
-            a_max = max(a_max, a[i])
-
-        out_length = max(a_max + 1, minlength)
-        out = np.zeros(out_length, out_dtype)
-        for i in range(n):
-            count_item(out, i, a[i], weights)
-        return out
-
-    return bincount_impl
-
-
-def _searchsorted(func):
-    def searchsorted_inner(a, v):
-        n = len(a)
-        if np.isnan(v):
-            # Find the first nan (i.e. the last from the end of a,
-            # since there shouldn't be many of them in practice)
-            for i in range(n, 0, -1):
-                if not np.isnan(a[i - 1]):
-                    return i
-            return 0
-        lo = 0
-        hi = n
-        while hi > lo:
-            mid = (lo + hi) >> 1
-            if func(a[mid], (v)):
-                # mid is too low => go up
-                lo = mid + 1
-            else:
-                # mid is too high, or is a NaN => go down
-                hi = mid
-        return lo
-    return searchsorted_inner
-
-
-_lt = less_than
-_le = register_jitable(lambda x, y: x <= y)
-_searchsorted_left = register_jitable(_searchsorted(_lt))
-_searchsorted_right = register_jitable(_searchsorted(_le))
-
-
-@overload(np.searchsorted)
-def searchsorted(a, v, side='left'):
-    side_val = getattr(side, 'literal_value', side)
-    if side_val == 'left':
-        loop_impl = _searchsorted_left
-    elif side_val == 'right':
-        loop_impl = _searchsorted_right
-    else:
-        raise ValueError("Invalid value given for 'side': %s" % side_val)
-
-    if isinstance(v, types.Array):
-        # N-d array and output
-        def searchsorted_impl(a, v, side='left'):
-            out = np.empty(v.shape, np.intp)
-            for view, outview in np.nditer((v, out)):
-                index = loop_impl(a, view.item())
-                outview.itemset(index)
-            return out
-
-    elif isinstance(v, types.Sequence):
-        # 1-d sequence and output
-        def searchsorted_impl(a, v, side='left'):
-            out = np.empty(len(v), np.intp)
-            for i in range(len(v)):
-                out[i] = loop_impl(a, v[i])
-            return out
-    else:
-        # Scalar value and output
-        # Note: NaNs come last in Numpy-sorted arrays
-        def searchsorted_impl(a, v, side='left'):
-            return loop_impl(a, v)
-
-    return searchsorted_impl
-
-
-@overload(np.digitize)
-def np_digitize(x, bins, right=False):
-    @register_jitable
-    def are_bins_increasing(bins):
-        n = len(bins)
-        is_increasing = True
-        is_decreasing = True
-        if n > 1:
-            prev = bins[0]
-            for i in range(1, n):
-                cur = bins[i]
-                is_increasing = is_increasing and not prev > cur
-                is_decreasing = is_decreasing and not prev < cur
-                if not is_increasing and not is_decreasing:
-                    raise ValueError("bins must be monotonically increasing "
-                                     "or decreasing")
-                prev = cur
-        return is_increasing
-
-    # NOTE: the algorithm is slightly different from searchsorted's,
-    # as the edge cases (bin boundaries, NaN) give different results.
-
-    @register_jitable
-    def digitize_scalar(x, bins, right):
-        # bins are monotonically-increasing
-        n = len(bins)
-        lo = 0
-        hi = n
-
-        if right:
-            if np.isnan(x):
-                # Find the first nan (i.e. the last from the end of bins,
-                # since there shouldn't be many of them in practice)
-                for i in range(n, 0, -1):
-                    if not np.isnan(bins[i - 1]):
-                        return i
-                return 0
-            while hi > lo:
-                mid = (lo + hi) >> 1
-                if bins[mid] < x:
-                    # mid is too low => narrow to upper bins
-                    lo = mid + 1
-                else:
-                    # mid is too high, or is a NaN => narrow to lower bins
-                    hi = mid
-        else:
-            if np.isnan(x):
-                # NaNs end up in the last bin
-                return n
-            while hi > lo:
-                mid = (lo + hi) >> 1
-                if bins[mid] <= x:
-                    # mid is too low => narrow to upper bins
-                    lo = mid + 1
-                else:
-                    # mid is too high, or is a NaN => narrow to lower bins
-                    hi = mid
-
-        return lo
-
-    @register_jitable
-    def digitize_scalar_decreasing(x, bins, right):
-        # bins are monotonically-decreasing
-        n = len(bins)
-        lo = 0
-        hi = n
-
-        if right:
-            if np.isnan(x):
-                # Find the last nan
-                for i in range(0, n):
-                    if not np.isnan(bins[i]):
-                        return i
-                return n
-            while hi > lo:
-                mid = (lo + hi) >> 1
-                if bins[mid] < x:
-                    # mid is too high => narrow to lower bins
-                    hi = mid
-                else:
-                    # mid is too low, or is a NaN => narrow to upper bins
-                    lo = mid + 1
-        else:
-            if np.isnan(x):
-                # NaNs end up in the first bin
-                return 0
-            while hi > lo:
-                mid = (lo + hi) >> 1
-                if bins[mid] <= x:
-                    # mid is too high => narrow to lower bins
-                    hi = mid
-                else:
-                    # mid is too low, or is a NaN => narrow to upper bins
-                    lo = mid + 1
-
-        return lo
-
-    if isinstance(x, types.Array):
-        # N-d array and output
-
-        def digitize_impl(x, bins, right=False):
-            is_increasing = are_bins_increasing(bins)
-            out = np.empty(x.shape, np.intp)
-            for view, outview in np.nditer((x, out)):
-                if is_increasing:
-                    index = digitize_scalar(view.item(), bins, right)
-                else:
-                    index = digitize_scalar_decreasing(view.item(), bins, right)
-                outview.itemset(index)
-            return out
-
-        return digitize_impl
-
-    elif isinstance(x, types.Sequence):
-        # 1-d sequence and output
-
-        def digitize_impl(x, bins, right=False):
-            is_increasing = are_bins_increasing(bins)
-            out = np.empty(len(x), np.intp)
-            for i in range(len(x)):
-                if is_increasing:
-                    out[i] = digitize_scalar(x[i], bins, right)
-                else:
-                    out[i] = digitize_scalar_decreasing(x[i], bins, right)
-            return out
-
-        return digitize_impl
-
-
-_range = range
-
-
-@overload(np.histogram)
-def np_histogram(a, bins=10, range=None):
-    if isinstance(bins, (int, types.Integer)):
-        # With a uniform distribution of bins, use a fast algorithm
-        # independent of the number of bins
-
-        if range in (None, types.none):
-            inf = float('inf')
-
-            def histogram_impl(a, bins=10, range=None):
-                bin_min = inf
-                bin_max = -inf
-                for view in np.nditer(a):
-                    v = view.item()
-                    if bin_min > v:
-                        bin_min = v
-                    if bin_max < v:
-                        bin_max = v
-                return np.histogram(a, bins, (bin_min, bin_max))
-
-        else:
-            def histogram_impl(a, bins=10, range=None):
-                if bins <= 0:
-                    raise ValueError("histogram(): `bins` should be a "
-                                     "positive integer")
-                bin_min, bin_max = range
-                if not bin_min <= bin_max:
-                    raise ValueError("histogram(): max must be larger than "
-                                     "min in range parameter")
-
-                hist = np.zeros(bins, np.intp)
-                if bin_max > bin_min:
-                    bin_ratio = bins / (bin_max - bin_min)
-                    for view in np.nditer(a):
-                        v = view.item()
-                        b = math.floor((v - bin_min) * bin_ratio)
-                        if 0 <= b < bins:
-                            hist[int(b)] += 1
-                        elif v == bin_max:
-                            hist[bins - 1] += 1
-
-                bins_array = np.linspace(bin_min, bin_max, bins + 1)
-                return hist, bins_array
-
-    else:
-        # With a custom bins array, use a bisection search
-
-        def histogram_impl(a, bins=10, range=None):
-            nbins = len(bins) - 1
-            for i in _range(nbins):
-                # Note this also catches NaNs
-                if not bins[i] <= bins[i + 1]:
-                    raise ValueError("histogram(): bins must increase "
-                                     "monotonically")
-
-            bin_min = bins[0]
-            bin_max = bins[nbins]
-            hist = np.zeros(nbins, np.intp)
-
-            if nbins > 0:
-                for view in np.nditer(a):
-                    v = view.item()
-                    if not bin_min <= v <= bin_max:
-                        # Value is out of bounds, ignore (also catches NaNs)
-                        continue
-                    # Bisect in bins[:-1]
-                    lo = 0
-                    hi = nbins - 1
-                    while lo < hi:
-                        # Note the `+ 1` is necessary to avoid an infinite
-                        # loop where mid = lo => lo = mid
-                        mid = (lo + hi + 1) >> 1
-                        if v < bins[mid]:
-                            hi = mid - 1
-                        else:
-                            lo = mid
-                    hist[lo] += 1
-
-            return hist, bins
-
-    return histogram_impl
-
-
-# Create np.finfo, np.iinfo and np.MachAr
-# machar
-_mach_ar_supported = ('ibeta', 'it', 'machep', 'eps', 'negep', 'epsneg',
-                      'iexp', 'minexp', 'xmin', 'maxexp', 'xmax', 'irnd',
-                      'ngrd', 'epsilon', 'tiny', 'huge', 'precision',
-                      'resolution',)
-MachAr = namedtuple('MachAr', _mach_ar_supported)
-
-# Do not support MachAr field
-# finfo
-_finfo_supported = ('eps', 'epsneg', 'iexp', 'machep', 'max', 'maxexp', 'min',
-                    'minexp', 'negep', 'nexp', 'nmant', 'precision',
-                    'resolution', 'tiny', 'bits',)
-
-
-finfo = namedtuple('finfo', _finfo_supported)
-
-# iinfo
-_iinfo_supported = ('min', 'max', 'bits',)
-
-iinfo = namedtuple('iinfo', _iinfo_supported)
-
-
-@overload(np.MachAr)
-def MachAr_impl():
-    f = np.MachAr()
-    _mach_ar_data = tuple([getattr(f, x) for x in _mach_ar_supported])
-
-    def impl():
-        return MachAr(*_mach_ar_data)
-    return impl
-
-
-def generate_xinfo(np_func, container, attr):
-    @overload(np_func)
-    def xinfo_impl(arg):
-        nbty = getattr(arg, 'dtype', arg)
-        f = np_func(as_dtype(nbty))
-        data = tuple([getattr(f, x) for x in attr])
-
-        def impl(arg):
-            return container(*data)
-        return impl
-
-
-generate_xinfo(np.finfo, finfo, _finfo_supported)
-generate_xinfo(np.iinfo, iinfo, _iinfo_supported)
-
-
-def _get_inner_prod(dta, dtb):
-    # gets an inner product implementation, if both types are float then
-    # BLAS is used else a local function
-
-    @register_jitable
-    def _innerprod(a, b):
-        acc = 0
-        for i in range(len(a)):
-            acc = acc + a[i] * b[i]
-        return acc
-
-    # no BLAS... use local function regardless
-    if not _HAVE_BLAS:
-        return _innerprod
-
-    flty = types.real_domain | types.complex_domain
-    floats = dta in flty and dtb in flty
-    if not floats:
-        return _innerprod
-    else:
-        a_dt = as_dtype(dta)
-        b_dt = as_dtype(dtb)
-        dt = np.promote_types(a_dt, b_dt)
-
-        @register_jitable
-        def _dot_wrap(a, b):
-            return np.dot(a.astype(dt), b.astype(dt))
-        return _dot_wrap
-
-
-def _assert_1d(a, func_name):
-    if isinstance(a, types.Array):
-        if not a.ndim <= 1:
-            raise TypingError("%s() only supported on 1D arrays " % func_name)
-
-
-def _np_correlate_core(ap1, ap2, mode, direction):
-    pass
-
-
-class _corr_conv_Mode(IntEnum):
-    """
-    Enumerated modes for correlate/convolve as per:
-    https://github.com/numpy/numpy/blob/ac6b1a902b99e340cf7eeeeb7392c91e38db9dd8/numpy/core/numeric.py#L862-L870    # noqa: E501
-    """
-    VALID = 0
-    SAME = 1
-    FULL = 2
-
-
-@overload(_np_correlate_core)
-def _np_correlate_core_impl(ap1, ap2, mode, direction):
-    a_dt = as_dtype(ap1.dtype)
-    b_dt = as_dtype(ap2.dtype)
-    dt = np.promote_types(a_dt, b_dt)
-    innerprod = _get_inner_prod(ap1.dtype, ap2.dtype)
-
-    Mode = _corr_conv_Mode
-
-    def impl(ap1, ap2, mode, direction):
-        # Implementation loosely based on `_pyarray_correlate` from
-        # https://github.com/numpy/numpy/blob/3bce2be74f228684ca2895ad02b63953f37e2a9d/numpy/core/src/multiarray/multiarraymodule.c#L1191    # noqa: E501
-        # For "Mode":
-        # Convolve uses 'full' by default, this is denoted by the number 2
-        # Correlate uses 'valid' by default, this is denoted by the number 0
-        # For "direction", +1 to write the return values out in order 0->N
-        # -1 to write them out N->0.
-
-        if not (mode == Mode.VALID or mode == Mode.FULL):
-            raise ValueError("Invalid mode")
-
-        n1 = len(ap1)
-        n2 = len(ap2)
-        length = n1
-        n = n2
-        if mode == Mode.VALID: # mode == valid == 0, correlate default
-            length = length - n + 1
-            n_left = 0
-            n_right = 0
-        elif mode == Mode.FULL: # mode == full == 2, convolve default
-            n_right = n - 1
-            n_left = n - 1
-            length = length + n - 1
-        else:
-            raise ValueError("Invalid mode")
-
-        ret = np.zeros(length, dt)
-        n = n - n_left
-
-        if direction == 1:
-            idx = 0
-            inc = 1
-        elif direction == -1:
-            idx = length - 1
-            inc = -1
-        else:
-            raise ValueError("Invalid direction")
-
-        for i in range(n_left):
-            ret[idx] = innerprod(ap1[:idx + 1], ap2[-(idx + 1):])
-            idx = idx + inc
-
-        for i in range(n1 - n2 + 1):
-            ret[idx] = innerprod(ap1[i : i + n2], ap2)
-            idx = idx + inc
-
-        for i in range(n_right, 0, -1):
-            ret[idx] = innerprod(ap1[-i:], ap2[:i])
-            idx = idx + inc
-        return ret
-
-    return impl
-
-
-@overload(np.correlate)
-def _np_correlate(a, v):
-    _assert_1d(a, 'np.correlate')
-    _assert_1d(v, 'np.correlate')
-
-    @register_jitable
-    def op_conj(x):
-        return np.conj(x)
-
-    @register_jitable
-    def op_nop(x):
-        return x
-
-    Mode = _corr_conv_Mode
-
-    if a.dtype in types.complex_domain:
-        if v.dtype in types.complex_domain:
-            a_op = op_nop
-            b_op = op_conj
-        else:
-            a_op = op_nop
-            b_op = op_nop
-    else:
-        if v.dtype in types.complex_domain:
-            a_op = op_nop
-            b_op = op_conj
-        else:
-            a_op = op_conj
-            b_op = op_nop
-
-    _NP_PRED = numpy_version > (1, 17)
-
-    def impl(a, v):
-        la = len(a)
-        lv = len(v)
-        if _NP_PRED is True:
-            if la == 0:
-                raise ValueError("'a' cannot be empty")
-            if lv == 0:
-                raise ValueError("'v' cannot be empty")
-        if la < lv:
-            return _np_correlate_core(b_op(v), a_op(a), Mode.VALID, -1)
-        else:
-            return _np_correlate_core(a_op(a), b_op(v), Mode.VALID, 1)
-
-    return impl
-
-
-@overload(np.convolve)
-def np_convolve(a, v):
-    _assert_1d(a, 'np.convolve')
-    _assert_1d(v, 'np.convolve')
-
-    Mode = _corr_conv_Mode
-
-    def impl(a, v):
-        la = len(a)
-        lv = len(v)
-
-        if la == 0:
-            raise ValueError("'a' cannot be empty")
-        if lv == 0:
-            raise ValueError("'v' cannot be empty")
-
-        if la < lv:
-            return _np_correlate_core(v, a[::-1], Mode.FULL, 1)
-        else:
-            return _np_correlate_core(a, v[::-1], Mode.FULL, 1)
-
-    return impl
-
-
-@overload(np.asarray)
-def np_asarray(a, dtype=None):
-
-    # developer note... keep this function (type_can_asarray) in sync with the
-    # accepted types implementations below!
-    if not type_can_asarray(a):
-        return None
-
-    impl = None
-    if isinstance(a, types.Array):
-        if is_nonelike(dtype) or a.dtype == dtype.dtype:
-            def impl(a, dtype=None):
-                return a
-        else:
-            def impl(a, dtype=None):
-                return a.astype(dtype)
-    elif isinstance(a, (types.Sequence, types.Tuple)):
-        # Nested lists cannot be unpacked, therefore only single lists are
-        # permitted and these conform to Sequence and can be unpacked along on
-        # the same path as Tuple.
-        if is_nonelike(dtype):
-            def impl(a, dtype=None):
-                return np.array(a)
-        else:
-            def impl(a, dtype=None):
-                return np.array(a, dtype)
-    elif isinstance(a, (types.Number, types.Boolean)):
-        dt_conv = a if is_nonelike(dtype) else dtype
-        ty = as_dtype(dt_conv)
-
-        def impl(a, dtype=None):
-            return np.array(a, ty)
-    elif isinstance(a, types.containers.ListType):
-        if not isinstance(a.dtype, (types.Number, types.Boolean)):
-            raise TypingError(
-                "asarray support for List is limited "
-                "to Boolean and Number types")
-
-        target_dtype = a.dtype if is_nonelike(dtype) else dtype
-
-        def impl(a, dtype=None):
-            l = len(a)
-            ret = np.empty(l, dtype=target_dtype)
-            for i, v in enumerate(a):
-                ret[i] = v
-            return ret
-    elif isinstance(a, types.StringLiteral):
-        arr = np.asarray(a.literal_value)
-
-        def impl(a, dtype=None):
-            return arr.copy()
-
-    return impl
-
-
-@overload(np.asfarray)
-def np_asfarray(a, dtype=np.float64):
-    # convert numba dtype types into NumPy dtype
-    if isinstance(dtype, types.Type):
-        dtype = as_dtype(dtype)
-    if not np.issubdtype(dtype, np.inexact):
-        dx = types.float64
-    else:
-        dx = dtype
-
-    def impl(a, dtype=np.float64):
-        return np.asarray(a, dx)
-    return impl
-
-
-@overload(np.extract)
-def np_extract(condition, arr):
-
-    def np_extract_impl(condition, arr):
-        cond = np.asarray(condition).flatten()
-        a = np.asarray(arr)
-
-        if a.size == 0:
-            raise ValueError('Cannot extract from an empty array')
-
-        # the following looks odd but replicates NumPy...
-        # https://github.com/numpy/numpy/issues/12859
-        if np.any(cond[a.size:]) and cond.size > a.size:
-            msg = 'condition shape inconsistent with arr shape'
-            raise ValueError(msg)
-            # NumPy raises IndexError: index 'm' is out of
-            # bounds for size 'n'
-
-        max_len = min(a.size, cond.size)
-        out = [a.flat[idx] for idx in range(max_len) if cond[idx]]
-
-        return np.array(out)
-
-    return np_extract_impl
-
-
-@overload(np.select)
-def np_select(condlist, choicelist, default=0):
-
-    def np_select_arr_impl(condlist, choicelist, default=0):
-        if len(condlist) != len(choicelist):
-            raise ValueError('list of cases must be same length as list '
-                             'of conditions')
-        out = default * np.ones(choicelist[0].shape, choicelist[0].dtype)
-        # should use reversed+zip, but reversed is not available
-        for i in range(len(condlist) - 1, -1, -1):
-            cond = condlist[i]
-            choice = choicelist[i]
-            out = np.where(cond, choice, out)
-        return out
-
-    # first we check the types of the input parameters
-    if not isinstance(condlist, (types.List, types.UniTuple)):
-        raise TypeError('condlist must be a List or a Tuple')
-    if not isinstance(choicelist, (types.List, types.UniTuple)):
-        raise TypeError('choicelist must be a List or a Tuple')
-    if not isinstance(default, (int, types.Number, types.Boolean)):
-        raise TypeError('default must be a scalar (number or boolean)')
-    # the types of the parameters have been checked, now we test the types
-    # of the content of the parameters
-    # implementation note: if in the future numba's np.where accepts tuples
-    # as elements of condlist, then the check below should be extended to
-    # accept tuples
-    if not isinstance(condlist[0], types.Array):
-        raise TypeError('items of condlist must be arrays')
-    if not isinstance(choicelist[0], types.Array):
-        raise TypeError('items of choicelist must be arrays')
-    # the types of the parameters and their contents have been checked,
-    # now we test the dtypes of the content of parameters
-    if isinstance(condlist[0], types.Array):
-        if not isinstance(condlist[0].dtype, types.Boolean):
-            raise TypeError('condlist arrays must contain booleans')
-    if isinstance(condlist[0], types.UniTuple):
-        if not (isinstance(condlist[0], types.UniTuple)
-                and isinstance(condlist[0][0], types.Boolean)):
-            raise TypeError('condlist tuples must only contain booleans')
-    # the input types are correct, now we perform checks on the dimensions
-    if (isinstance(condlist[0], types.Array) and
-            condlist[0].ndim != choicelist[0].ndim):
-        raise TypeError('condlist and choicelist elements must have the '
-                        'same number of dimensions')
-    if isinstance(condlist[0], types.Array) and condlist[0].ndim < 1:
-        raise TypeError('condlist arrays must be of at least dimension 1')
-
-    return np_select_arr_impl
-
-
-@overload(np.asarray_chkfinite)
-def np_asarray_chkfinite(a, dtype=None):
-
-    msg = "The argument to np.asarray_chkfinite must be array-like"
-    if not isinstance(a, (types.Array, types.Sequence, types.Tuple)):
-        raise TypingError(msg)
-
-    if is_nonelike(dtype):
-        dt = a.dtype
-    else:
-        try:
-            dt = as_dtype(dtype)
-        except NotImplementedError:
-            raise TypingError('dtype must be a valid Numpy dtype')
-
-    def impl(a, dtype=None):
-        a = np.asarray(a, dtype=dt)
-        for i in np.nditer(a):
-            if not np.isfinite(i):
-                raise ValueError("array must not contain infs or NaNs")
-        return a
-
-    return impl
-
-#----------------------------------------------------------------------------
-# Windowing functions
-#   - translated from the numpy implementations found in:
-#   https://github.com/numpy/numpy/blob/v1.16.1/numpy/lib/function_base.py#L2543-L3233    # noqa: E501
-#   at commit: f1c4c758e1c24881560dd8ab1e64ae750
-
-
-@register_jitable
-def np_bartlett_impl(M):
-    n = np.arange(M)
-    return np.where(np.less_equal(n, (M - 1) / 2.0), 2.0 * n / (M - 1),
-                    2.0 - 2.0 * n / (M - 1))
-
-
-@register_jitable
-def np_blackman_impl(M):
-    n = np.arange(M)
-    return (0.42 - 0.5 * np.cos(2.0 * np.pi * n / (M - 1)) +
-            0.08 * np.cos(4.0 * np.pi * n / (M - 1)))
-
-
-@register_jitable
-def np_hamming_impl(M):
-    n = np.arange(M)
-    return 0.54 - 0.46 * np.cos(2.0 * np.pi * n / (M - 1))
-
-
-@register_jitable
-def np_hanning_impl(M):
-    n = np.arange(M)
-    return 0.5 - 0.5 * np.cos(2.0 * np.pi * n / (M - 1))
-
-
-def window_generator(func):
-    def window_overload(M):
-        if not isinstance(M, types.Integer):
-            raise TypingError('M must be an integer')
-
-        def window_impl(M):
-
-            if M < 1:
-                return np.array((), dtype=np.float_)
-            if M == 1:
-                return np.ones(1, dtype=np.float_)
-            return func(M)
-
-        return window_impl
-    return window_overload
-
-
-overload(np.bartlett)(window_generator(np_bartlett_impl))
-overload(np.blackman)(window_generator(np_blackman_impl))
-overload(np.hamming)(window_generator(np_hamming_impl))
-overload(np.hanning)(window_generator(np_hanning_impl))
-
-
-_i0A = np.array([
-    -4.41534164647933937950E-18,
-    3.33079451882223809783E-17,
-    -2.43127984654795469359E-16,
-    1.71539128555513303061E-15,
-    -1.16853328779934516808E-14,
-    7.67618549860493561688E-14,
-    -4.85644678311192946090E-13,
-    2.95505266312963983461E-12,
-    -1.72682629144155570723E-11,
-    9.67580903537323691224E-11,
-    -5.18979560163526290666E-10,
-    2.65982372468238665035E-9,
-    -1.30002500998624804212E-8,
-    6.04699502254191894932E-8,
-    -2.67079385394061173391E-7,
-    1.11738753912010371815E-6,
-    -4.41673835845875056359E-6,
-    1.64484480707288970893E-5,
-    -5.75419501008210370398E-5,
-    1.88502885095841655729E-4,
-    -5.76375574538582365885E-4,
-    1.63947561694133579842E-3,
-    -4.32430999505057594430E-3,
-    1.05464603945949983183E-2,
-    -2.37374148058994688156E-2,
-    4.93052842396707084878E-2,
-    -9.49010970480476444210E-2,
-    1.71620901522208775349E-1,
-    -3.04682672343198398683E-1,
-    6.76795274409476084995E-1,
-])
-
-_i0B = np.array([
-    -7.23318048787475395456E-18,
-    -4.83050448594418207126E-18,
-    4.46562142029675999901E-17,
-    3.46122286769746109310E-17,
-    -2.82762398051658348494E-16,
-    -3.42548561967721913462E-16,
-    1.77256013305652638360E-15,
-    3.81168066935262242075E-15,
-    -9.55484669882830764870E-15,
-    -4.15056934728722208663E-14,
-    1.54008621752140982691E-14,
-    3.85277838274214270114E-13,
-    7.18012445138366623367E-13,
-    -1.79417853150680611778E-12,
-    -1.32158118404477131188E-11,
-    -3.14991652796324136454E-11,
-    1.18891471078464383424E-11,
-    4.94060238822496958910E-10,
-    3.39623202570838634515E-9,
-    2.26666899049817806459E-8,
+8,
     2.04891858946906374183E-7,
     2.89137052083475648297E-6,
     6.88975834691682398426E-5,
@@ -9116,5 +4760,4 @@
             ))
         return _cross2d_operation(a_, b_)
 
-    return impl
->>>>>>> 5f685990
+    return impl