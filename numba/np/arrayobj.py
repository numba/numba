"""
Implementation of operations on Array objects and objects supporting
the buffer protocol.
"""

import functools
import math
import operator
import textwrap

from llvmlite import ir
from llvmlite.ir import Constant

import numpy as np

from numba import pndindex, literal_unroll
from numba.core import types, typing, errors, cgutils, extending, config
from numba.np.numpy_support import (as_dtype, from_dtype, carray, farray,
                                    is_contiguous, is_fortran,
                                    check_is_integer, type_is_scalar,
                                    lt_complex, lt_floats)
from numba.np.numpy_support import type_can_asarray, is_nonelike, numpy_version
from numba.core.imputils import (lower_builtin, lower_getattr,
                                 lower_getattr_generic,
                                 lower_setattr_generic,
                                 lower_cast, lower_constant,
                                 iternext_impl, impl_ret_borrowed,
                                 impl_ret_new_ref, impl_ret_untracked,
                                 RefType)
from numba.core.typing import signature
from numba.core.types import StringLiteral
from numba.core.extending import (register_jitable, overload, overload_method,
                                  intrinsic, overload_attribute)
from numba.misc import quicksort, mergesort
from numba.cpython import slicing
from numba.cpython.unsafe.tuple import tuple_setitem, build_full_slice_tuple
from numba.core.extending import overload_classmethod
from numba.core.typing.npydecl import (parse_dtype as ty_parse_dtype,
                                       parse_shape as ty_parse_shape,
                                       _parse_nested_sequence,
                                       _sequence_of_arrays,
                                       _choose_concatenation_layout)


def set_range_metadata(builder, load, lower_bound, upper_bound):
    """
    Set the "range" metadata on a load instruction.
    Note the interval is in the form [lower_bound, upper_bound).
    """
    range_operands = [Constant(load.type, lower_bound),
                      Constant(load.type, upper_bound)]
    md = builder.module.add_metadata(range_operands)
    load.set_metadata("range", md)


def mark_positive(builder, load):
    """
    Mark the result of a load instruction as positive (or zero).
    """
    upper_bound = (1 << (load.type.width - 1)) - 1
    set_range_metadata(builder, load, 0, upper_bound)


def make_array(array_type):
    """
    Return the Structure representation of the given *array_type*
    (an instance of types.ArrayCompatible).

    Note this does not call __array_wrap__ in case a new array structure
    is being created (rather than populated).
    """
    real_array_type = array_type.as_array
    base = cgutils.create_struct_proxy(real_array_type)
    ndim = real_array_type.ndim

    class ArrayStruct(base):

        def _make_refs(self, ref):
            sig = signature(real_array_type, array_type)
            try:
                array_impl = self._context.get_function('__array__', sig)
            except NotImplementedError:
                return super(ArrayStruct, self)._make_refs(ref)

            # Return a wrapped structure and its unwrapped reference
            datamodel = self._context.data_model_manager[array_type]
            be_type = self._get_be_type(datamodel)
            if ref is None:
                outer_ref = cgutils.alloca_once(self._builder, be_type,
                                                zfill=True)
            else:
                outer_ref = ref
            # NOTE: __array__ is called with a pointer and expects a pointer
            # in return!
            ref = array_impl(self._builder, (outer_ref,))
            return outer_ref, ref

        @property
        def shape(self):
            """
            Override .shape to inform LLVM that its elements are all positive.
            """
            builder = self._builder
            if ndim == 0:
                return base.__getattr__(self, "shape")

            # Unfortunately, we can't use llvm.assume as its presence can
            # seriously pessimize performance,
            # *and* the range metadata currently isn't improving anything here,
            # see https://llvm.org/bugs/show_bug.cgi?id=23848 !
            ptr = self._get_ptr_by_name("shape")
            dims = []
            for i in range(ndim):
                dimptr = cgutils.gep_inbounds(builder, ptr, 0, i)
                load = builder.load(dimptr)
                dims.append(load)
                mark_positive(builder, load)

            return cgutils.pack_array(builder, dims)

    return ArrayStruct


def get_itemsize(context, array_type):
    """
    Return the item size for the given array or buffer type.
    """
    llty = context.get_data_type(array_type.dtype)
    return context.get_abi_sizeof(llty)


def load_item(context, builder, arrayty, ptr):
    """
    Load the item at the given array pointer.
    """
    align = None if arrayty.aligned else 1
    return context.unpack_value(builder, arrayty.dtype, ptr,
                                align=align)


def store_item(context, builder, arrayty, val, ptr):
    """
    Store the item at the given array pointer.
    """
    align = None if arrayty.aligned else 1
    return context.pack_value(builder, arrayty.dtype, val, ptr, align=align)


def fix_integer_index(context, builder, idxty, idx, size):
    """
    Fix the integer index' type and value for the given dimension size.
    """
    if idxty.signed:
        ind = context.cast(builder, idx, idxty, types.intp)
        ind = slicing.fix_index(builder, ind, size)
    else:
        ind = context.cast(builder, idx, idxty, types.uintp)
    return ind


def normalize_index(context, builder, idxty, idx):
    """
    Normalize the index type and value.  0-d arrays are converted to scalars.
    """
    if isinstance(idxty, types.Array) and idxty.ndim == 0:
        assert isinstance(idxty.dtype, types.Integer)
        idxary = make_array(idxty)(context, builder, idx)
        idxval = load_item(context, builder, idxty, idxary.data)
        return idxty.dtype, idxval
    else:
        return idxty, idx


def normalize_indices(context, builder, index_types, indices):
    """
    Same as normalize_index(), but operating on sequences of
    index types and values.
    """
    if len(indices):
        index_types, indices = zip(*[normalize_index(context, builder, idxty,
                                                     idx)
                                     for idxty, idx in zip(index_types, indices)
                                     ])
    return index_types, indices


def populate_array(array, data, shape, strides, itemsize, meminfo,
                   parent=None):
    """
    Helper function for populating array structures.
    This avoids forgetting to set fields.

    *shape* and *strides* can be Python tuples or LLVM arrays.
    """
    context = array._context
    builder = array._builder
    datamodel = array._datamodel
    # doesn't matter what this array type instance is, it's just to get the
    # fields for the datamodel of the standard array type in this context
    standard_array = types.Array(types.float64, 1, 'C')
    standard_array_type_datamodel = context.data_model_manager[standard_array]
    required_fields = set(standard_array_type_datamodel._fields)
    datamodel_fields = set(datamodel._fields)
    # Make sure that the presented array object has a data model that is close
    # enough to an array for this function to proceed.
    if (required_fields & datamodel_fields) != required_fields:
        missing = required_fields - datamodel_fields
        msg = (f"The datamodel for type {array._fe_type} is missing "
               f"field{'s' if len(missing) > 1 else ''} {missing}.")
        raise ValueError(msg)

    if meminfo is None:
        meminfo = Constant(context.get_value_type(
            datamodel.get_type('meminfo')), None)

    intp_t = context.get_value_type(types.intp)
    if isinstance(shape, (tuple, list)):
        shape = cgutils.pack_array(builder, shape, intp_t)
    if isinstance(strides, (tuple, list)):
        strides = cgutils.pack_array(builder, strides, intp_t)
    if isinstance(itemsize, int):
        itemsize = intp_t(itemsize)

    attrs = dict(shape=shape,
                 strides=strides,
                 data=data,
                 itemsize=itemsize,
                 meminfo=meminfo,)

    # Set `parent` attribute
    if parent is None:
        attrs['parent'] = Constant(context.get_value_type(
            datamodel.get_type('parent')), None)
    else:
        attrs['parent'] = parent
    # Calc num of items from shape
    nitems = context.get_constant(types.intp, 1)
    unpacked_shape = cgutils.unpack_tuple(builder, shape, shape.type.count)
    # (note empty shape => 0d array therefore nitems = 1)
    for axlen in unpacked_shape:
        nitems = builder.mul(nitems, axlen, flags=['nsw'])
    attrs['nitems'] = nitems

    # Make sure that we have all the fields
    got_fields = set(attrs.keys())
    if got_fields != required_fields:
        raise ValueError("missing {0}".format(required_fields - got_fields))

    # Set field value
    for k, v in attrs.items():
        setattr(array, k, v)

    return array


def update_array_info(aryty, array):
    """
    Update some auxiliary information in *array* after some of its fields
    were changed.  `itemsize` and `nitems` are updated.
    """
    context = array._context
    builder = array._builder

    # Calc num of items from shape
    nitems = context.get_constant(types.intp, 1)
    unpacked_shape = cgutils.unpack_tuple(builder, array.shape, aryty.ndim)
    for axlen in unpacked_shape:
        nitems = builder.mul(nitems, axlen, flags=['nsw'])
    array.nitems = nitems

    array.itemsize = context.get_constant(types.intp,
                                          get_itemsize(context, aryty))


def normalize_axis(func_name, arg_name, ndim, axis):
    """Constrain axis values to valid positive values."""
    raise NotImplementedError()


@overload(normalize_axis, jit_options={"cache": config.INTERNAL_CACHING})
def normalize_axis_overloads(func_name, arg_name, ndim, axis):
    if not isinstance(func_name, StringLiteral):
        raise errors.TypingError("func_name must be a str literal.")
    if not isinstance(arg_name, StringLiteral):
        raise errors.TypingError("arg_name must be a str literal.")

    msg = (
        f"{func_name.literal_value}: Argument {arg_name.literal_value} "
        "out of bounds for dimensions of the array"
    )

    def impl(func_name, arg_name, ndim, axis):
        if axis < 0:
            axis += ndim
        if axis < 0 or axis >= ndim:
            raise ValueError(msg)

        return axis

    return impl


@lower_builtin('getiter', types.Buffer)
def getiter_array(context, builder, sig, args):
    [arrayty] = sig.args
    [array] = args

    iterobj = context.make_helper(builder, sig.return_type)

    zero = context.get_constant(types.intp, 0)
    indexptr = cgutils.alloca_once_value(builder, zero)

    iterobj.index = indexptr
    iterobj.array = array

    # Incref array
    if context.enable_nrt:
        context.nrt.incref(builder, arrayty, array)

    res = iterobj._getvalue()

    # Note: a decref on the iterator will dereference all internal MemInfo*
    out = impl_ret_new_ref(context, builder, sig.return_type, res)
    return out


def _getitem_array_single_int(context, builder, return_type, aryty, ary, idx):
    """ Evaluate `ary[idx]`, where idx is a single int. """
    # optimized form of _getitem_array_generic
    shapes = cgutils.unpack_tuple(builder, ary.shape, count=aryty.ndim)
    strides = cgutils.unpack_tuple(builder, ary.strides, count=aryty.ndim)
    offset = builder.mul(strides[0], idx)
    dataptr = cgutils.pointer_add(builder, ary.data, offset)
    view_shapes = shapes[1:]
    view_strides = strides[1:]

    if isinstance(return_type, types.Buffer):
        # Build array view
        retary = make_view(context, builder, aryty, ary, return_type,
                           dataptr, view_shapes, view_strides)
        return retary._getvalue()
    else:
        # Load scalar from 0-d result
        assert not view_shapes
        return load_item(context, builder, aryty, dataptr)


@lower_builtin('iternext', types.ArrayIterator)
@iternext_impl(RefType.BORROWED)
def iternext_array(context, builder, sig, args, result):
    [iterty] = sig.args
    [iter] = args
    arrayty = iterty.array_type

    iterobj = context.make_helper(builder, iterty, value=iter)
    ary = make_array(arrayty)(context, builder, value=iterobj.array)

    nitems, = cgutils.unpack_tuple(builder, ary.shape, count=1)

    index = builder.load(iterobj.index)
    is_valid = builder.icmp_signed('<', index, nitems)
    result.set_valid(is_valid)

    with builder.if_then(is_valid):
        value = _getitem_array_single_int(
            context, builder, iterty.yield_type, arrayty, ary, index
        )
        result.yield_(value)
        nindex = cgutils.increment_index(builder, index)
        builder.store(nindex, iterobj.index)


# ------------------------------------------------------------------------------
# Basic indexing (with integers and slices only)

def basic_indexing(context, builder, aryty, ary, index_types, indices,
                   boundscheck=None):
    """
    Perform basic indexing on the given array.
    A (data pointer, shapes, strides) tuple is returned describing
    the corresponding view.
    """
    zero = context.get_constant(types.intp, 0)
    one = context.get_constant(types.intp, 1)

    shapes = cgutils.unpack_tuple(builder, ary.shape, aryty.ndim)
    strides = cgutils.unpack_tuple(builder, ary.strides, aryty.ndim)

    output_indices = []
    output_shapes = []
    output_strides = []

    num_newaxes = len([idx for idx in index_types if is_nonelike(idx)])
    ax = 0
    for indexval, idxty in zip(indices, index_types):
        if idxty is types.ellipsis:
            # Fill up missing dimensions at the middle
            n_missing = aryty.ndim - len(indices) + 1 + num_newaxes
            for i in range(n_missing):
                output_indices.append(zero)
                output_shapes.append(shapes[ax])
                output_strides.append(strides[ax])
                ax += 1
            continue
        # Regular index value
        if isinstance(idxty, types.SliceType):
            slice = context.make_helper(builder, idxty, value=indexval)
            slicing.guard_invalid_slice(context, builder, idxty, slice)
            slicing.fix_slice(builder, slice, shapes[ax])
            output_indices.append(slice.start)
            sh = slicing.get_slice_length(builder, slice)
            st = slicing.fix_stride(builder, slice, strides[ax])
            output_shapes.append(sh)
            output_strides.append(st)
        elif isinstance(idxty, types.Integer):
            ind = fix_integer_index(context, builder, idxty, indexval,
                                    shapes[ax])
            if boundscheck:
                cgutils.do_boundscheck(context, builder, ind, shapes[ax], ax)
            output_indices.append(ind)
        elif is_nonelike(idxty):
            output_shapes.append(one)
            output_strides.append(zero)
            ax -= 1
        else:
            raise NotImplementedError("unexpected index type: %s" % (idxty,))
        ax += 1

    # Fill up missing dimensions at the end
    assert ax <= aryty.ndim
    while ax < aryty.ndim:
        output_shapes.append(shapes[ax])
        output_strides.append(strides[ax])
        ax += 1

    # No need to check wraparound, as negative indices were already
    # fixed in the loop above.
    dataptr = cgutils.get_item_pointer(context, builder, aryty, ary,
                                       output_indices,
                                       wraparound=False, boundscheck=False)
    return (dataptr, output_shapes, output_strides)


def make_view(context, builder, aryty, ary, return_type,
              data, shapes, strides):
    """
    Build a view over the given array with the given parameters.
    """
    retary = make_array(return_type)(context, builder)
    populate_array(retary,
                   data=data,
                   shape=shapes,
                   strides=strides,
                   itemsize=ary.itemsize,
                   meminfo=ary.meminfo,
                   parent=ary.parent)
    return retary


def _getitem_array_generic(context, builder, return_type, aryty, ary,
                           index_types, indices):
    """
    Return the result of indexing *ary* with the given *indices*,
    returning either a scalar or a view.
    """
    dataptr, view_shapes, view_strides = \
        basic_indexing(context, builder, aryty, ary, index_types, indices,
                       boundscheck=context.enable_boundscheck)

    if isinstance(return_type, types.Buffer):
        # Build array view
        retary = make_view(context, builder, aryty, ary, return_type,
                           dataptr, view_shapes, view_strides)
        return retary._getvalue()
    else:
        # Load scalar from 0-d result
        assert not view_shapes
        return load_item(context, builder, aryty, dataptr)


@lower_builtin(operator.getitem, types.Buffer, types.Integer)
@lower_builtin(operator.getitem, types.Buffer, types.SliceType)
def getitem_arraynd_intp(context, builder, sig, args):
    """
    Basic indexing with an integer or a slice.
    """
    aryty, idxty = sig.args
    ary, idx = args

    assert aryty.ndim >= 1
    ary = make_array(aryty)(context, builder, ary)

    res = _getitem_array_generic(context, builder, sig.return_type,
                                 aryty, ary, (idxty,), (idx,))
    return impl_ret_borrowed(context, builder, sig.return_type, res)


@lower_builtin(operator.getitem, types.Buffer, types.BaseTuple)
def getitem_array_tuple(context, builder, sig, args):
    """
    Basic or advanced indexing with a tuple.
    """
    aryty, tupty = sig.args
    ary, tup = args
    ary = make_array(aryty)(context, builder, ary)

    index_types = tupty.types
    indices = cgutils.unpack_tuple(builder, tup, count=len(tupty))

    index_types, indices = normalize_indices(context, builder,
                                             index_types, indices)

    if any(isinstance(ty, types.Array) for ty in index_types):
        # Advanced indexing
        return fancy_getitem(context, builder, sig, args,
                             aryty, ary, index_types, indices)

    res = _getitem_array_generic(context, builder, sig.return_type,
                                 aryty, ary, index_types, indices)
    return impl_ret_borrowed(context, builder, sig.return_type, res)


@lower_builtin(operator.setitem, types.Buffer, types.Any, types.Any)
def setitem_array(context, builder, sig, args):
    """
    array[a] = scalar_or_array
    array[a,..,b] = scalar_or_array
    """
    aryty, idxty, valty = sig.args
    ary, idx, val = args

    if isinstance(idxty, types.BaseTuple):
        index_types = idxty.types
        indices = cgutils.unpack_tuple(builder, idx, count=len(idxty))
    else:
        index_types = (idxty,)
        indices = (idx,)

    ary = make_array(aryty)(context, builder, ary)

    # First try basic indexing to see if a single array location is denoted.
    index_types, indices = normalize_indices(context, builder,
                                             index_types, indices)
    try:
        dataptr, shapes, strides = \
            basic_indexing(context, builder, aryty, ary, index_types, indices,
                           boundscheck=context.enable_boundscheck)
    except NotImplementedError:
        use_fancy_indexing = True
    else:
        use_fancy_indexing = bool(shapes)

    if use_fancy_indexing:
        # Index describes a non-trivial view => use generic slice assignment
        # (NOTE: this also handles scalar broadcasting)
        return fancy_setslice(context, builder, sig, args,
                              index_types, indices)

    # Store source value the given location
    val = context.cast(builder, val, valty, aryty.dtype)
    store_item(context, builder, aryty, val, dataptr)


@lower_builtin(len, types.Buffer)
def array_len(context, builder, sig, args):
    (aryty,) = sig.args
    (ary,) = args
    arystty = make_array(aryty)
    ary = arystty(context, builder, ary)
    shapeary = ary.shape
    res = builder.extract_value(shapeary, 0)
    return impl_ret_untracked(context, builder, sig.return_type, res)


@lower_builtin("array.item", types.Array)
def array_item(context, builder, sig, args):
    aryty, = sig.args
    ary, = args
    ary = make_array(aryty)(context, builder, ary)

    nitems = ary.nitems
    with builder.if_then(builder.icmp_signed('!=', nitems, nitems.type(1)),
                         likely=False):
        msg = "item(): can only convert an array of size 1 to a Python scalar"
        context.call_conv.return_user_exc(builder, ValueError, (msg,))

    return load_item(context, builder, aryty, ary.data)


if numpy_version < (2, 0):
    @lower_builtin("array.itemset", types.Array, types.Any)
    def array_itemset(context, builder, sig, args):
        aryty, valty = sig.args
        ary, val = args
        assert valty == aryty.dtype
        ary = make_array(aryty)(context, builder, ary)

        nitems = ary.nitems
        with builder.if_then(builder.icmp_signed('!=', nitems, nitems.type(1)),
                             likely=False):
            msg = "itemset(): can only write to an array of size 1"
            context.call_conv.return_user_exc(builder, ValueError, (msg,))

        store_item(context, builder, aryty, val, ary.data)
        return context.get_dummy_value()


# ------------------------------------------------------------------------------
# Advanced / fancy indexing


class Indexer(object):
    """
    Generic indexer interface, for generating indices over a fancy indexed
    array on a single dimension.
    """

    def prepare(self):
        """
        Prepare the indexer by initializing any required variables, basic
        blocks...
        """
        raise NotImplementedError

    def get_size(self):
        """
        Return this dimension's size as an integer.
        """
        raise NotImplementedError

    def get_shape(self):
        """
        Return this dimension's shape as a tuple.
        """
        raise NotImplementedError

    def get_index_bounds(self):
        """
        Return a half-open [lower, upper) range of indices this dimension
        is guaranteed not to step out of.
        """
        raise NotImplementedError

    def loop_head(self):
        """
        Start indexation loop.  Return a (index, count) tuple.
        *index* is an integer LLVM value representing the index over this
        dimension.
        *count* is either an integer LLVM value representing the current
        iteration count, or None if this dimension should be omitted from
        the indexation result.
        """
        raise NotImplementedError

    def loop_tail(self):
        """
        Finish indexation loop.
        """
        raise NotImplementedError


class EntireIndexer(Indexer):
    """
    Compute indices along an entire array dimension.
    """

    def __init__(self, context, builder, aryty, ary, dim):
        self.context = context
        self.builder = builder
        self.aryty = aryty
        self.ary = ary
        self.dim = dim
        self.ll_intp = self.context.get_value_type(types.intp)

    def prepare(self):
        builder = self.builder
        self.size = builder.extract_value(self.ary.shape, self.dim)
        self.index = cgutils.alloca_once(builder, self.ll_intp)
        self.bb_start = builder.append_basic_block()
        self.bb_end = builder.append_basic_block()

    def get_size(self):
        return self.size

    def get_shape(self):
        return (self.size,)

    def get_index_bounds(self):
        # [0, size)
        return (self.ll_intp(0), self.size)

    def loop_head(self):
        builder = self.builder
        # Initialize loop variable
        self.builder.store(Constant(self.ll_intp, 0), self.index)
        builder.branch(self.bb_start)
        builder.position_at_end(self.bb_start)
        cur_index = builder.load(self.index)
        with builder.if_then(builder.icmp_signed('>=', cur_index, self.size),
                             likely=False):
            builder.branch(self.bb_end)
        return cur_index, cur_index

    def loop_tail(self):
        builder = self.builder
        next_index = cgutils.increment_index(builder, builder.load(self.index))
        builder.store(next_index, self.index)
        builder.branch(self.bb_start)
        builder.position_at_end(self.bb_end)


class IntegerIndexer(Indexer):
    """
    Compute indices from a single integer.
    """

    def __init__(self, context, builder, idx):
        self.context = context
        self.builder = builder
        self.idx = idx
        self.ll_intp = self.context.get_value_type(types.intp)

    def prepare(self):
        pass

    def get_size(self):
        return Constant(self.ll_intp, 1)

    def get_shape(self):
        return ()

    def get_index_bounds(self):
        # [idx, idx+1)
        return (self.idx, self.builder.add(self.idx, self.get_size()))

    def loop_head(self):
        return self.idx, None

    def loop_tail(self):
        pass


class IntegerArrayIndexer(Indexer):
    """
    Compute indices from an array of integer indices.
    """

    def __init__(self, context, builder, idxty, idxary, size):
        self.context = context
        self.builder = builder
        self.idxty = idxty
        self.idxary = idxary
        self.size = size
        assert idxty.ndim == 1
        self.ll_intp = self.context.get_value_type(types.intp)

    def prepare(self):
        builder = self.builder
        self.idx_size = cgutils.unpack_tuple(builder, self.idxary.shape)[0]
        self.idx_index = cgutils.alloca_once(builder, self.ll_intp)
        self.bb_start = builder.append_basic_block()
        self.bb_end = builder.append_basic_block()

    def get_size(self):
        return self.idx_size

    def get_shape(self):
        return (self.idx_size,)

    def get_index_bounds(self):
        # Pessimal heuristic, as we don't want to scan for the min and max
        return (self.ll_intp(0), self.size)

    def loop_head(self):
        builder = self.builder
        # Initialize loop variable
        self.builder.store(Constant(self.ll_intp, 0), self.idx_index)
        builder.branch(self.bb_start)
        builder.position_at_end(self.bb_start)
        cur_index = builder.load(self.idx_index)
        with builder.if_then(
            builder.icmp_signed('>=', cur_index, self.idx_size),
            likely=False
        ):
            builder.branch(self.bb_end)
        # Load the actual index from the array of indices
        index = _getitem_array_single_int(
            self.context, builder, self.idxty.dtype, self.idxty, self.idxary,
            cur_index
        )
        index = fix_integer_index(self.context, builder,
                                  self.idxty.dtype, index, self.size)
        return index, cur_index

    def loop_tail(self):
        builder = self.builder
        next_index = cgutils.increment_index(builder,
                                             builder.load(self.idx_index))
        builder.store(next_index, self.idx_index)
        builder.branch(self.bb_start)
        builder.position_at_end(self.bb_end)


class BooleanArrayIndexer(Indexer):
    """
    Compute indices from an array of boolean predicates.
    """

    def __init__(self, context, builder, idxty, idxary):
        self.context = context
        self.builder = builder
        self.idxty = idxty
        self.idxary = idxary
        assert idxty.ndim == 1
        self.ll_intp = self.context.get_value_type(types.intp)
        self.zero = Constant(self.ll_intp, 0)

    def prepare(self):
        builder = self.builder
        self.size = cgutils.unpack_tuple(builder, self.idxary.shape)[0]
        self.idx_index = cgutils.alloca_once(builder, self.ll_intp)
        self.count = cgutils.alloca_once(builder, self.ll_intp)
        self.bb_start = builder.append_basic_block()
        self.bb_tail = builder.append_basic_block()
        self.bb_end = builder.append_basic_block()

    def get_size(self):
        builder = self.builder
        count = cgutils.alloca_once_value(builder, self.zero)
        # Sum all true values
        with cgutils.for_range(builder, self.size) as loop:
            c = builder.load(count)
            pred = _getitem_array_single_int(
                self.context, builder, self.idxty.dtype,
                self.idxty, self.idxary, loop.index
            )
            c = builder.add(c, builder.zext(pred, c.type))
            builder.store(c, count)

        return builder.load(count)

    def get_shape(self):
        return (self.get_size(),)

    def get_index_bounds(self):
        # Pessimal heuristic, as we don't want to scan for the
        # first and last true items
        return (self.ll_intp(0), self.size)

    def loop_head(self):
        builder = self.builder
        # Initialize loop variable
        self.builder.store(self.zero, self.idx_index)
        self.builder.store(self.zero, self.count)
        builder.branch(self.bb_start)
        builder.position_at_end(self.bb_start)
        cur_index = builder.load(self.idx_index)
        cur_count = builder.load(self.count)
        with builder.if_then(builder.icmp_signed('>=', cur_index, self.size),
                             likely=False):
            builder.branch(self.bb_end)
        # Load the predicate and branch if false
        pred = _getitem_array_single_int(
            self.context, builder, self.idxty.dtype, self.idxty, self.idxary,
            cur_index
        )
        with builder.if_then(builder.not_(pred)):
            builder.branch(self.bb_tail)
        # Increment the count for next iteration
        next_count = cgutils.increment_index(builder, cur_count)
        builder.store(next_count, self.count)
        return cur_index, cur_count

    def loop_tail(self):
        builder = self.builder
        builder.branch(self.bb_tail)
        builder.position_at_end(self.bb_tail)
        next_index = cgutils.increment_index(builder,
                                             builder.load(self.idx_index))
        builder.store(next_index, self.idx_index)
        builder.branch(self.bb_start)
        builder.position_at_end(self.bb_end)


class SliceIndexer(Indexer):
    """
    Compute indices along a slice.
    """

    def __init__(self, context, builder, aryty, ary, dim, idxty, slice):
        self.context = context
        self.builder = builder
        self.aryty = aryty
        self.ary = ary
        self.dim = dim
        self.idxty = idxty
        self.slice = slice
        self.ll_intp = self.context.get_value_type(types.intp)
        self.zero = Constant(self.ll_intp, 0)

    def prepare(self):
        builder = self.builder
        # Fix slice for the dimension's size
        self.dim_size = builder.extract_value(self.ary.shape, self.dim)
        slicing.guard_invalid_slice(self.context, builder, self.idxty,
                                    self.slice)
        slicing.fix_slice(builder, self.slice, self.dim_size)
        self.is_step_negative = cgutils.is_neg_int(builder, self.slice.step)
        # Create loop entities
        self.index = cgutils.alloca_once(builder, self.ll_intp)
        self.count = cgutils.alloca_once(builder, self.ll_intp)
        self.bb_start = builder.append_basic_block()
        self.bb_end = builder.append_basic_block()

    def get_size(self):
        return slicing.get_slice_length(self.builder, self.slice)

    def get_shape(self):
        return (self.get_size(),)

    def get_index_bounds(self):
        lower, upper = slicing.get_slice_bounds(self.builder, self.slice)
        return lower, upper

    def loop_head(self):
        builder = self.builder
        # Initialize loop variable
        self.builder.store(self.slice.start, self.index)
        self.builder.store(self.zero, self.count)
        builder.branch(self.bb_start)
        builder.position_at_end(self.bb_start)
        cur_index = builder.load(self.index)
        cur_count = builder.load(self.count)
        is_finished = builder.select(self.is_step_negative,
                                     builder.icmp_signed('<=', cur_index,
                                                         self.slice.stop),
                                     builder.icmp_signed('>=', cur_index,
                                                         self.slice.stop))
        with builder.if_then(is_finished, likely=False):
            builder.branch(self.bb_end)
        return cur_index, cur_count

    def loop_tail(self):
        builder = self.builder
        next_index = builder.add(builder.load(self.index), self.slice.step,
                                 flags=['nsw'])
        builder.store(next_index, self.index)
        next_count = cgutils.increment_index(builder, builder.load(self.count))
        builder.store(next_count, self.count)
        builder.branch(self.bb_start)
        builder.position_at_end(self.bb_end)


class FancyIndexer(object):
    """
    Perform fancy indexing on the given array.
    """

    def __init__(self, context, builder, aryty, ary, index_types, indices):
        self.context = context
        self.builder = builder
        self.aryty = aryty
        self.shapes = cgutils.unpack_tuple(builder, ary.shape, aryty.ndim)
        self.strides = cgutils.unpack_tuple(builder, ary.strides, aryty.ndim)
        self.ll_intp = self.context.get_value_type(types.intp)
        self.newaxes = []

        indexers = []
        num_newaxes = len([idx for idx in index_types if is_nonelike(idx)])

        ax = 0 # keeps track of position of original axes
        new_ax = 0 # keeps track of position for inserting new axes
        for indexval, idxty in zip(indices, index_types):
            if idxty is types.ellipsis:
                # Fill up missing dimensions at the middle
                n_missing = aryty.ndim - len(indices) + 1 + num_newaxes
                for i in range(n_missing):
                    indexer = EntireIndexer(context, builder, aryty, ary, ax)
                    indexers.append(indexer)
                    ax += 1
                    new_ax += 1
                continue

            # Regular index value
            if isinstance(idxty, types.SliceType):
                slice = context.make_helper(builder, idxty, indexval)
                indexer = SliceIndexer(context, builder, aryty, ary, ax,
                                       idxty, slice)
                indexers.append(indexer)
            elif isinstance(idxty, types.Integer):
                ind = fix_integer_index(context, builder, idxty, indexval,
                                        self.shapes[ax])
                indexer = IntegerIndexer(context, builder, ind)
                indexers.append(indexer)
            elif isinstance(idxty, types.Array):
                idxary = make_array(idxty)(context, builder, indexval)
                if isinstance(idxty.dtype, types.Integer):
                    indexer = IntegerArrayIndexer(context, builder,
                                                  idxty, idxary,
                                                  self.shapes[ax])
                elif isinstance(idxty.dtype, types.Boolean):
                    indexer = BooleanArrayIndexer(context, builder,
                                                  idxty, idxary)
                else:
                    assert 0
                indexers.append(indexer)
            elif is_nonelike(idxty):
                self.newaxes.append(new_ax)
                ax -= 1
            else:
                raise AssertionError("unexpected index type: %s" % (idxty,))
            ax += 1
            new_ax += 1

        # Fill up missing dimensions at the end
        assert ax <= aryty.ndim, (ax, aryty.ndim)
        while ax < aryty.ndim:
            indexer = EntireIndexer(context, builder, aryty, ary, ax)
            indexers.append(indexer)
            ax += 1

        assert len(indexers) == aryty.ndim, (len(indexers), aryty.ndim)
        self.indexers = indexers

    def prepare(self):
        for i in self.indexers:
            i.prepare()

        one = self.context.get_constant(types.intp, 1)

        # Compute the resulting shape given by the indices
        res_shape = [i.get_shape() for i in self.indexers]

        # At every position where newaxis/None is present insert
        # one as a constant shape in the resulting list of shapes.
        for i in self.newaxes:
            res_shape.insert(i, (one,))

        # Store the shape as a tuple, we can't do a simple
        # tuple(res_shape) here since res_shape is a list
        # of tuples which may be differently sized.
        self.indexers_shape = sum(res_shape, ())

    def get_shape(self):
        """
        Get the resulting data shape as Python tuple.
        """
        return self.indexers_shape

    def get_offset_bounds(self, strides, itemsize):
        """
        Get a half-open [lower, upper) range of byte offsets spanned by
        the indexer with the given strides and itemsize.  The indexer is
        guaranteed to not go past those bounds.
        """
        assert len(strides) == self.aryty.ndim
        builder = self.builder
        is_empty = cgutils.false_bit
        zero = self.ll_intp(0)
        one = self.ll_intp(1)
        lower = zero
        upper = zero
        for indexer, shape, stride in zip(self.indexers, self.indexers_shape,
                                          strides):
            is_empty = builder.or_(is_empty,
                                   builder.icmp_unsigned('==', shape, zero))
            # Compute [lower, upper) indices on this dimension
            lower_index, upper_index = indexer.get_index_bounds()
            lower_offset = builder.mul(stride, lower_index)
            upper_offset = builder.mul(stride, builder.sub(upper_index, one))
            # Adjust total interval
            is_downwards = builder.icmp_signed('<', stride, zero)
            lower = builder.add(lower,
                                builder.select(is_downwards,
                                               upper_offset,
                                               lower_offset))
            upper = builder.add(upper,
                                builder.select(is_downwards,
                                               lower_offset,
                                               upper_offset))
        # Make interval half-open
        upper = builder.add(upper, itemsize)
        # Adjust for empty shape
        lower = builder.select(is_empty, zero, lower)
        upper = builder.select(is_empty, zero, upper)
        return lower, upper

    def begin_loops(self):
        indices, counts = zip(*(i.loop_head() for i in self.indexers))
        return indices, counts

    def end_loops(self):
        for i in reversed(self.indexers):
            i.loop_tail()


def fancy_getitem(context, builder, sig, args,
                  aryty, ary, index_types, indices):

    shapes = cgutils.unpack_tuple(builder, ary.shape)
    strides = cgutils.unpack_tuple(builder, ary.strides)
    data = ary.data

    indexer = FancyIndexer(context, builder, aryty, ary,
                           index_types, indices)
    indexer.prepare()

    # Construct output array
    out_ty = sig.return_type
    out_shapes = indexer.get_shape()

    out = _empty_nd_impl(context, builder, out_ty, out_shapes)
    out_data = out.data
    out_idx = cgutils.alloca_once_value(builder,
                                        context.get_constant(types.intp, 0))

    # Loop on source and copy to destination
    indices, _ = indexer.begin_loops()

    # No need to check for wraparound, as the indexers all ensure
    # a positive index is returned.
    ptr = cgutils.get_item_pointer2(context, builder, data, shapes, strides,
                                    aryty.layout, indices, wraparound=False,
                                    boundscheck=context.enable_boundscheck)
    val = load_item(context, builder, aryty, ptr)

    # Since the destination is C-contiguous, no need for multi-dimensional
    # indexing.
    cur = builder.load(out_idx)
    ptr = builder.gep(out_data, [cur])
    store_item(context, builder, out_ty, val, ptr)
    next_idx = cgutils.increment_index(builder, cur)
    builder.store(next_idx, out_idx)

    indexer.end_loops()

    return impl_ret_new_ref(context, builder, out_ty, out._getvalue())


@lower_builtin(operator.getitem, types.Buffer, types.Array)
def fancy_getitem_array(context, builder, sig, args):
    """
    Advanced or basic indexing with an array.
    """
    aryty, idxty = sig.args
    ary, idx = args
    ary = make_array(aryty)(context, builder, ary)
    if idxty.ndim == 0:
        # 0-d array index acts as a basic integer index
        idxty, idx = normalize_index(context, builder, idxty, idx)
        res = _getitem_array_generic(context, builder, sig.return_type,
                                     aryty, ary, (idxty,), (idx,))
        return impl_ret_borrowed(context, builder, sig.return_type, res)
    else:
        # Advanced indexing
        return fancy_getitem(context, builder, sig, args,
                             aryty, ary, (idxty,), (idx,))


def offset_bounds_from_strides(context, builder, arrty, arr, shapes, strides):
    """
    Compute a half-open range [lower, upper) of byte offsets from the
    array's data pointer, that bound the in-memory extent of the array.

    This mimics offset_bounds_from_strides() from
    numpy/core/src/private/mem_overlap.c
    """
    itemsize = arr.itemsize
    zero = itemsize.type(0)
    one = zero.type(1)
    if arrty.layout in 'CF':
        # Array is contiguous: contents are laid out sequentially
        # starting from arr.data and upwards
        lower = zero
        upper = builder.mul(itemsize, arr.nitems)
    else:
        # Non-contiguous array: need to examine strides
        lower = zero
        upper = zero
        for i in range(arrty.ndim):
            # Compute the largest byte offset on this dimension
            #   max_axis_offset = strides[i] * (shapes[i] - 1)
            # (shapes[i] == 0 is catered for by the empty array case below)
            max_axis_offset = builder.mul(strides[i],
                                          builder.sub(shapes[i], one))
            is_upwards = builder.icmp_signed('>=', max_axis_offset, zero)
            # Expand either upwards or downwards depending on stride
            upper = builder.select(is_upwards,
                                   builder.add(upper, max_axis_offset), upper)
            lower = builder.select(is_upwards,
                                   lower, builder.add(lower, max_axis_offset))
        # Return a half-open range
        upper = builder.add(upper, itemsize)
        # Adjust for empty arrays
        is_empty = builder.icmp_signed('==', arr.nitems, zero)
        upper = builder.select(is_empty, zero, upper)
        lower = builder.select(is_empty, zero, lower)

    return lower, upper


def compute_memory_extents(context, builder, lower, upper, data):
    """
    Given [lower, upper) byte offsets and a base data pointer,
    compute the memory pointer bounds as pointer-sized integers.
    """
    data_ptr_as_int = builder.ptrtoint(data, lower.type)
    start = builder.add(data_ptr_as_int, lower)
    end = builder.add(data_ptr_as_int, upper)
    return start, end


def get_array_memory_extents(context, builder, arrty, arr, shapes, strides,
                             data):
    """
    Compute a half-open range [start, end) of pointer-sized integers
    which fully contain the array data.
    """
    lower, upper = offset_bounds_from_strides(context, builder, arrty, arr,
                                              shapes, strides)
    return compute_memory_extents(context, builder, lower, upper, data)


def extents_may_overlap(context, builder, a_start, a_end, b_start, b_end):
    """
    Whether two memory extents [a_start, a_end) and [b_start, b_end)
    may overlap.
    """
    # Comparisons are unsigned, since we are really comparing pointers
    may_overlap = builder.and_(
        builder.icmp_unsigned('<', a_start, b_end),
        builder.icmp_unsigned('<', b_start, a_end),
    )
    return may_overlap


def maybe_copy_source(context, builder, use_copy,
                      srcty, src, src_shapes, src_strides, src_data):
    ptrty = src_data.type

    copy_layout = 'C'
    copy_data = cgutils.alloca_once_value(builder, src_data)
    copy_shapes = src_shapes
    copy_strides = None  # unneeded for contiguous arrays

    with builder.if_then(use_copy, likely=False):
        # Allocate temporary scratchpad
        # XXX: should we use a stack-allocated array for very small
        # data sizes?
        allocsize = builder.mul(src.itemsize, src.nitems)
        data = context.nrt.allocate(builder, allocsize)
        voidptrty = data.type
        data = builder.bitcast(data, ptrty)
        builder.store(data, copy_data)

        # Copy source data into scratchpad
        intp_t = context.get_value_type(types.intp)

        with cgutils.loop_nest(builder, src_shapes, intp_t) as indices:
            src_ptr = cgutils.get_item_pointer2(context, builder, src_data,
                                                src_shapes, src_strides,
                                                srcty.layout, indices)
            dest_ptr = cgutils.get_item_pointer2(context, builder, data,
                                                 copy_shapes, copy_strides,
                                                 copy_layout, indices)
            builder.store(builder.load(src_ptr), dest_ptr)

    def src_getitem(source_indices):
        src_ptr = cgutils.alloca_once(builder, ptrty)
        with builder.if_else(use_copy, likely=False) as (if_copy, otherwise):
            with if_copy:
                builder.store(
                    cgutils.get_item_pointer2(context, builder,
                                              builder.load(copy_data),
                                              copy_shapes, copy_strides,
                                              copy_layout, source_indices,
                                              wraparound=False),
                    src_ptr)
            with otherwise:
                builder.store(
                    cgutils.get_item_pointer2(context, builder, src_data,
                                              src_shapes, src_strides,
                                              srcty.layout, source_indices,
                                              wraparound=False),
                    src_ptr)
        return load_item(context, builder, srcty, builder.load(src_ptr))

    def src_cleanup():
        # Deallocate memory
        with builder.if_then(use_copy, likely=False):
            data = builder.load(copy_data)
            data = builder.bitcast(data, voidptrty)
            context.nrt.free(builder, data)

    return src_getitem, src_cleanup


def _bc_adjust_dimension(context, builder, shapes, strides, target_shape):
    """
    Preprocess dimension for broadcasting.
    Returns (shapes, strides) such that the ndim match *target_shape*.
    When expanding to higher ndim, the returning shapes and strides are
    prepended with ones and zeros, respectively.
    When truncating to lower ndim, the shapes are checked (in runtime).
    All extra dimension must have size of 1.
    """
    zero = context.get_constant(types.uintp, 0)
    one = context.get_constant(types.uintp, 1)

    # Adjust for broadcasting to higher dimension
    if len(target_shape) > len(shapes):
        nd_diff = len(target_shape) - len(shapes)
        # Fill missing shapes with one, strides with zeros
        shapes = [one] * nd_diff + shapes
        strides = [zero] * nd_diff + strides
    # Adjust for broadcasting to lower dimension
    elif len(target_shape) < len(shapes):
        # Accepted if all extra dims has shape 1
        nd_diff = len(shapes) - len(target_shape)
        dim_is_one = [builder.icmp_unsigned('==', sh, one)
                      for sh in shapes[:nd_diff]]
        accepted = functools.reduce(builder.and_, dim_is_one,
                                    cgutils.true_bit)
        # Check error
        with builder.if_then(builder.not_(accepted), likely=False):
            msg = "cannot broadcast source array for assignment"
            context.call_conv.return_user_exc(builder, ValueError, (msg,))
        # Truncate extra shapes, strides
        shapes = shapes[nd_diff:]
        strides = strides[nd_diff:]

    return shapes, strides


def _bc_adjust_shape_strides(context, builder, shapes, strides, target_shape):
    """
    Broadcast shapes and strides to target_shape given that their ndim already
    matches.  For each location where the shape is 1 and does not match the
    dim for target, it is set to the value at the target and the stride is
    set to zero.
    """
    bc_shapes = []
    bc_strides = []
    zero = context.get_constant(types.uintp, 0)
    one = context.get_constant(types.uintp, 1)
    # Adjust all mismatching ones in shape
    mismatch = [builder.icmp_signed('!=', tar, old)
                for tar, old in zip(target_shape, shapes)]
    src_is_one = [builder.icmp_signed('==', old, one) for old in shapes]
    preds = [builder.and_(x, y) for x, y in zip(mismatch, src_is_one)]
    bc_shapes = [builder.select(p, tar, old)
                 for p, tar, old in zip(preds, target_shape, shapes)]
    bc_strides = [builder.select(p, zero, old)
                  for p, old in zip(preds, strides)]
    return bc_shapes, bc_strides


def _broadcast_to_shape(context, builder, arrtype, arr, target_shape):
    """
    Broadcast the given array to the target_shape.
    Returns (array_type, array)
    """
    # Compute broadcasted shape and strides
    shapes = cgutils.unpack_tuple(builder, arr.shape)
    strides = cgutils.unpack_tuple(builder, arr.strides)

    shapes, strides = _bc_adjust_dimension(context, builder, shapes, strides,
                                           target_shape)
    shapes, strides = _bc_adjust_shape_strides(context, builder, shapes,
                                               strides, target_shape)
    new_arrtype = arrtype.copy(ndim=len(target_shape), layout='A')
    # Create new view
    new_arr = make_array(new_arrtype)(context, builder)
    populate_array(new_arr,
                   data=arr.data,
                   shape=cgutils.pack_array(builder, shapes),
                   strides=cgutils.pack_array(builder, strides),
                   itemsize=arr.itemsize,
                   meminfo=arr.meminfo,
                   parent=arr.parent)
    return new_arrtype, new_arr


@intrinsic
def _numpy_broadcast_to(typingctx, array, shape):
    ret = array.copy(ndim=shape.count, layout='A', readonly=True)
    sig = ret(array, shape)

    def codegen(context, builder, sig, args):
        src, shape_ = args
        srcty = sig.args[0]

        src = make_array(srcty)(context, builder, src)
        shape_ = cgutils.unpack_tuple(builder, shape_)
        _, dest = _broadcast_to_shape(context, builder, srcty, src, shape_,)

        # Hack to get np.broadcast_to to return a read-only array
        setattr(dest, 'parent', Constant(
                context.get_value_type(dest._datamodel.get_type('parent')),
                None))

        res = dest._getvalue()
        return impl_ret_borrowed(context, builder, sig.return_type, res)
    return sig, codegen


@intrinsic
def get_readonly_array(typingctx, arr):
    # returns a copy of arr which is readonly
    ret = arr.copy(readonly=True)
    sig = ret(arr)

    def codegen(context, builder, sig, args):
        [src] = args
        srcty = sig.args[0]

        dest = make_array(srcty)(context, builder, src)
        # Hack to return a read-only array
        dest.parent = cgutils.get_null_value(dest.parent.type)
        res = dest._getvalue()
        return impl_ret_borrowed(context, builder, sig.return_type, res)
    return sig, codegen


@register_jitable
def _can_broadcast(array, dest_shape):
    src_shape = array.shape
    src_ndim = len(src_shape)
    dest_ndim = len(dest_shape)
    if src_ndim > dest_ndim:
        raise ValueError('input operand has more dimensions than allowed '
                         'by the axis remapping')
    for size in dest_shape:
        if size < 0:
            raise ValueError('all elements of broadcast shape must be '
                             'non-negative')

    # based on _broadcast_onto function in numba/np/npyimpl.py
    src_index = 0
    dest_index = dest_ndim - src_ndim
    while src_index < src_ndim:
        src_dim = src_shape[src_index]
        dest_dim = dest_shape[dest_index]
        # possible cases for (src_dim, dest_dim):
        #  * (1, 1)   -> Ok
        #  * (>1, 1)  -> Error!
        #  * (>1, >1) -> src_dim == dest_dim else error!
        #  * (1, >1)  -> Ok
        if src_dim == dest_dim or src_dim == 1:
            src_index += 1
            dest_index += 1
        else:
            raise ValueError('operands could not be broadcast together '
                             'with remapped shapes')


def _default_broadcast_to_impl(array, shape):
    array = np.asarray(array)
    _can_broadcast(array, shape)
    return _numpy_broadcast_to(array, shape)


@overload(np.broadcast_to, jit_options={"cache": config.INTERNAL_CACHING})
def numpy_broadcast_to(array, shape):
    if not type_can_asarray(array):
        raise errors.TypingError('The first argument "array" must '
                                 'be array-like')

    if isinstance(shape, types.Integer):
        def impl(array, shape):
            return np.broadcast_to(array, (shape,))
        return impl

    elif isinstance(shape, types.UniTuple):
        if not isinstance(shape.dtype, types.Integer):
            msg = 'The second argument "shape" must be a tuple of integers'
            raise errors.TypingError(msg)
        return _default_broadcast_to_impl

    elif isinstance(shape, types.Tuple) and shape.count > 0:
        # check if all types are integers
        if not all([isinstance(typ, types.IntegerLiteral) for typ in shape]):
            msg = f'"{shape}" object cannot be interpreted as an integer'
            raise errors.TypingError(msg)
        return _default_broadcast_to_impl
    elif isinstance(shape, types.Tuple) and shape.count == 0:
        is_scalar_array = isinstance(array, types.Array) and array.ndim == 0
        if type_is_scalar(array) or is_scalar_array:

            def impl(array, shape):  # broadcast_to(array, ())
                # Array type must be supported by "type_can_asarray"
                # Quick note that unicode types are not supported!
                array = np.asarray(array)
                return get_readonly_array(array)
            return impl

        else:
            msg = 'Cannot broadcast a non-scalar to a scalar array'
            raise errors.TypingError(msg)
    else:
        msg = ('The argument "shape" must be a tuple or an integer. '
               'Got %s' % shape)
        raise errors.TypingError(msg)


@register_jitable
def numpy_broadcast_shapes_list(r, m, shape):
    for i in range(len(shape)):
        k = m - len(shape) + i
        tmp = shape[i]
        if tmp < 0:
            raise ValueError("negative dimensions are not allowed")
        if tmp == 1:
            continue
        if r[k] == 1:
            r[k] = tmp
        elif r[k] != tmp:
            raise ValueError("shape mismatch: objects"
                             " cannot be broadcast"
                             " to a single shape")


@overload(np.broadcast_shapes, jit_options={"cache": config.INTERNAL_CACHING})
def ol_numpy_broadcast_shapes(*args):
    # Based on https://github.com/numpy/numpy/blob/f702b26fff3271ba6a6ba29a021fc19051d1f007/numpy/core/src/multiarray/iterators.c#L1129-L1212  # noqa
    for idx, arg in enumerate(args):
        is_int = isinstance(arg, types.Integer)
        is_int_tuple = isinstance(arg, types.UniTuple) and \
            isinstance(arg.dtype, types.Integer)
        is_empty_tuple = isinstance(arg, types.Tuple) and len(arg.types) == 0
        if not (is_int or is_int_tuple or is_empty_tuple):
            msg = (f'Argument {idx} must be either an int or tuple[int]. '
                   f'Got {arg}')
            raise errors.TypingError(msg)

    # discover the number of dimensions
    m = 0
    for arg in args:
        if isinstance(arg, types.Integer):
            m = max(m, 1)
        elif isinstance(arg, types.BaseTuple):
            m = max(m, len(arg))

    if m == 0:
        return lambda *args: ()
    else:
        tup_init = (1,) * m

        def impl(*args):
            # propagate args
            r = [1] * m
            tup = tup_init
            for arg in literal_unroll(args):
                if isinstance(arg, tuple) and len(arg) > 0:
                    numpy_broadcast_shapes_list(r, m, arg)
                elif isinstance(arg, int):
                    numpy_broadcast_shapes_list(r, m, (arg,))
            for idx, elem in enumerate(r):
                tup = tuple_setitem(tup, idx, elem)
            return tup
        return impl


@overload(np.broadcast_arrays, jit_options={"cache": config.INTERNAL_CACHING})
def numpy_broadcast_arrays(*args):

    for idx, arg in enumerate(args):
        if not type_can_asarray(arg):
            raise errors.TypingError(f'Argument "{idx}" must '
                                     'be array-like')

    unified_dtype = None
    dt = None
    for arg in args:
        if isinstance(arg, (types.Array, types.BaseTuple)):
            dt = arg.dtype
        else:
            dt = arg

        if unified_dtype is None:
            unified_dtype = dt
        elif unified_dtype != dt:
            raise errors.TypingError('Mismatch of argument types. Numba cannot '
                                     'broadcast arrays with different types. '
                                     f'Got {args}')

    # number of dimensions
    m = 0
    for idx, arg in enumerate(args):
        if isinstance(arg, types.ArrayCompatible):
            m = max(m, arg.ndim)
        elif isinstance(arg, (types.Number, types.Boolean, types.BaseTuple)):
            m = max(m, 1)
        else:
            raise errors.TypingError(f'Unhandled type {arg}')

    tup_init = (0,) * m

    def impl(*args):
        # find out the output shape
        # we can't call np.broadcast_shapes here since args may have arrays
        # with different shapes and it is not possible to create a list
        # with those shapes dynamically
        shape = [1] * m
        for array in literal_unroll(args):
            numpy_broadcast_shapes_list(shape, m, np.asarray(array).shape)

        tup = tup_init

        for i in range(m):
            tup = tuple_setitem(tup, i, shape[i])

        # numpy checks if the input arrays have the same shape as `shape`
        outs = []
        for array in literal_unroll(args):
            outs.append(np.broadcast_to(np.asarray(array), tup))
        return outs

    return impl


def fancy_setslice(context, builder, sig, args, index_types, indices):
    """
    Implement slice assignment for arrays.  This implementation works for
    basic as well as fancy indexing, since there's no functional difference
    between the two for indexed assignment.
    """
    aryty, _, srcty = sig.args
    ary, _, src = args

    ary = make_array(aryty)(context, builder, ary)
    dest_shapes = cgutils.unpack_tuple(builder, ary.shape)
    dest_strides = cgutils.unpack_tuple(builder, ary.strides)
    dest_data = ary.data

    indexer = FancyIndexer(context, builder, aryty, ary,
                           index_types, indices)
    indexer.prepare()

    if isinstance(srcty, types.Buffer):
        # Source is an array
        src_dtype = srcty.dtype
        index_shape = indexer.get_shape()
        src = make_array(srcty)(context, builder, src)
        # Broadcast source array to shape
        srcty, src = _broadcast_to_shape(context, builder, srcty, src,
                                         index_shape)
        src_shapes = cgutils.unpack_tuple(builder, src.shape)
        src_strides = cgutils.unpack_tuple(builder, src.strides)
        src_data = src.data

        # Check shapes are equal
        shape_error = cgutils.false_bit
        assert len(index_shape) == len(src_shapes)

        for u, v in zip(src_shapes, index_shape):
            shape_error = builder.or_(shape_error,
                                      builder.icmp_signed('!=', u, v))

        with builder.if_then(shape_error, likely=False):
            def raise_impl(src_shapes, index_shape):
                return ("cannot assign slice of shape " +
                        f"({', '.join([str(x) for x in src_shapes])}) from " +
                        "input of shape " +
                        f"({', '.join([str(x) for x in index_shape])})")

            sig = types.unicode_type(
                types.UniTuple(types.int64, len(src_shapes)),
                types.UniTuple(types.int64, len(index_shape)))
            tup = (context.make_tuple(builder, sig.args[0], src_shapes),
                   context.make_tuple(builder, sig.args[1], index_shape))

            res = context.compile_internal(builder, raise_impl, sig, tup)
            msg = impl_ret_new_ref(context, builder, sig, res)
            context.call_conv.return_dynamic_user_exc(builder, ValueError,
                                                      (msg,),
                                                      (types.unicode_type,))

        # Check for array overlap
        src_start, src_end = get_array_memory_extents(context, builder, srcty,
                                                      src, src_shapes,
                                                      src_strides, src_data)

        dest_lower, dest_upper = indexer.get_offset_bounds(dest_strides,
                                                           ary.itemsize)
        dest_start, dest_end = compute_memory_extents(context, builder,
                                                      dest_lower, dest_upper,
                                                      dest_data)

        use_copy = extents_may_overlap(context, builder, src_start, src_end,
                                       dest_start, dest_end)

        src_getitem, src_cleanup = maybe_copy_source(context, builder, use_copy,
                                                     srcty, src, src_shapes,
                                                     src_strides, src_data)

    elif isinstance(srcty, types.Sequence):
        src_dtype = srcty.dtype

        # Check shape is equal to sequence length
        index_shape = indexer.get_shape()
        assert len(index_shape) == 1
        len_impl = context.get_function(len, signature(types.intp, srcty))
        seq_len = len_impl(builder, (src,))

        shape_error = builder.icmp_signed('!=', index_shape[0], seq_len)

        with builder.if_then(shape_error, likely=False):
            def raise_impl(seq_len, input_shape):
                return (f"cannot assign slice of shape ({seq_len}, )" +
                        f"from input of shape ({input_shape}, )")

            tup = (seq_len, index_shape[0])
            sig = types.unicode_type(types.int64, types.int64)
            res = context.compile_internal(builder, raise_impl, sig, tup)
            msg = impl_ret_new_ref(context, builder, sig, res)
            context.call_conv.return_dynamic_user_exc(builder, ValueError,
                                                      (msg,),
                                                      (types.unicode_type,))

        def src_getitem(source_indices):
            idx, = source_indices
            getitem_impl = context.get_function(
                operator.getitem,
                signature(src_dtype, srcty, types.intp),
            )
            return getitem_impl(builder, (src, idx))

        def src_cleanup():
            pass

    else:
        # Source is a scalar (broadcast or not, depending on destination
        # shape).
        src_dtype = srcty

        def src_getitem(source_indices):
            return src

        def src_cleanup():
            pass

    zero = context.get_constant(types.uintp, 0)
    # Loop on destination and copy from source to destination
    dest_indices, counts = indexer.begin_loops()

    # Source is iterated in natural order

    # Counts represent a counter for the number of times a specified axis
    # is being accessed, during setitem they are used as source
    # indices
    counts = list(counts)

    # We need to artifically introduce the index zero wherever a
    # newaxis is present within the indexer. These always remain
    # zero.
    for i in indexer.newaxes:
        counts.insert(i, zero)

    source_indices = [c for c in counts if c is not None]

    val = src_getitem(source_indices)

    # Cast to the destination dtype (cross-dtype slice assignment is allowed)
    val = context.cast(builder, val, src_dtype, aryty.dtype)

    # No need to check for wraparound, as the indexers all ensure
    # a positive index is returned.
    dest_ptr = cgutils.get_item_pointer2(context, builder, dest_data,
                                         dest_shapes, dest_strides,
                                         aryty.layout, dest_indices,
                                         wraparound=False,
                                         boundscheck=context.enable_boundscheck)
    store_item(context, builder, aryty, val, dest_ptr)

    indexer.end_loops()

    src_cleanup()

    return context.get_dummy_value()


# ------------------------------------------------------------------------------
# Shape / layout altering

def vararg_to_tuple(context, builder, sig, args):
    aryty = sig.args[0]
    dimtys = sig.args[1:]
    # values
    ary = args[0]
    dims = args[1:]
    # coerce all types to intp
    dims = [context.cast(builder, val, ty, types.intp)
            for ty, val in zip(dimtys, dims)]
    # make a tuple
    shape = cgutils.pack_array(builder, dims, dims[0].type)

    shapety = types.UniTuple(dtype=types.intp, count=len(dims))
    new_sig = typing.signature(sig.return_type, aryty, shapety)
    new_args = ary, shape

    return new_sig, new_args


@lower_builtin('array.transpose', types.Array)
def array_transpose(context, builder, sig, args):
    return array_T(context, builder, sig.args[0], args[0])


def permute_arrays(axis, shape, strides):
    if len(axis) != len(set(axis)):
        raise ValueError("repeated axis in transpose")
    dim = len(shape)
    for x in axis:
        if x >= dim or abs(x) > dim:
            raise ValueError("axis is out of bounds for array of "
                             "given dimension")

    shape[:] = shape[axis]
    strides[:] = strides[axis]


# Transposing an array involves permuting the shape and strides of the array
# based on the given axes.
@lower_builtin('array.transpose', types.Array, types.BaseTuple)
def array_transpose_tuple(context, builder, sig, args):
    aryty = sig.args[0]
    ary = make_array(aryty)(context, builder, args[0])

    axisty, axis = sig.args[1], args[1]
    num_axis, dtype = axisty.count, axisty.dtype

    ll_intp = context.get_value_type(types.intp)
    ll_ary_size = ir.ArrayType(ll_intp, num_axis)

    # Allocate memory for axes, shapes, and strides arrays.
    arys = [axis, ary.shape, ary.strides]
    ll_arys = [cgutils.alloca_once(builder, ll_ary_size) for _ in arys]

    # Store axes, shapes, and strides arrays to the allocated memory.
    for src, dst in zip(arys, ll_arys):
        builder.store(src, dst)

    np_ary_ty = types.Array(dtype=dtype, ndim=1, layout='C')
    np_itemsize = context.get_constant(types.intp,
                                       context.get_abi_sizeof(ll_intp))

    # Form NumPy arrays for axes, shapes, and strides arrays.
    np_arys = [make_array(np_ary_ty)(context, builder) for _ in arys]

    # Roughly, `np_ary = np.array(ll_ary)` for each of axes, shapes, and strides
    for np_ary, ll_ary in zip(np_arys, ll_arys):
        populate_array(np_ary,
                       data=builder.bitcast(ll_ary, ll_intp.as_pointer()),
                       shape=[context.get_constant(types.intp, num_axis)],
                       strides=[np_itemsize],
                       itemsize=np_itemsize,
                       meminfo=None)

    # Pass NumPy arrays formed above to permute_arrays function that permutes
    # shapes and strides based on axis contents.
    context.compile_internal(builder, permute_arrays,
                             typing.signature(types.void,
                                              np_ary_ty, np_ary_ty, np_ary_ty),
                             [a._getvalue() for a in np_arys])

    # Make a new array based on permuted shape and strides and return it.
    ret = make_array(sig.return_type)(context, builder)
    populate_array(ret,
                   data=ary.data,
                   shape=builder.load(ll_arys[1]),
                   strides=builder.load(ll_arys[2]),
                   itemsize=ary.itemsize,
                   meminfo=ary.meminfo,
                   parent=ary.parent)
    res = ret._getvalue()
    return impl_ret_borrowed(context, builder, sig.return_type, res)


@lower_builtin('array.transpose', types.Array, types.VarArg(types.Any))
def array_transpose_vararg(context, builder, sig, args):
    new_sig, new_args = vararg_to_tuple(context, builder, sig, args)
    return array_transpose_tuple(context, builder, new_sig, new_args)


@overload(np.transpose, jit_options={"cache": config.INTERNAL_CACHING})
def numpy_transpose(a, axes=None):
    if isinstance(a, types.BaseTuple):
        raise errors.TypingError("np.transpose does not accept tuples")

    if axes is None:
        def np_transpose_impl(a, axes=None):
            return a.transpose()
    else:
        def np_transpose_impl(a, axes=None):
            return a.transpose(axes)

    return np_transpose_impl


@lower_getattr(types.Array, 'T')
def array_T(context, builder, typ, value):
    if typ.ndim <= 1:
        res = value
    else:
        ary = make_array(typ)(context, builder, value)
        ret = make_array(typ)(context, builder)
        shapes = cgutils.unpack_tuple(builder, ary.shape, typ.ndim)
        strides = cgutils.unpack_tuple(builder, ary.strides, typ.ndim)
        populate_array(ret,
                       data=ary.data,
                       shape=cgutils.pack_array(builder, shapes[::-1]),
                       strides=cgutils.pack_array(builder, strides[::-1]),
                       itemsize=ary.itemsize,
                       meminfo=ary.meminfo,
                       parent=ary.parent)
        res = ret._getvalue()
    return impl_ret_borrowed(context, builder, typ, res)


@overload(np.logspace, jit_options={"cache": config.INTERNAL_CACHING})
def numpy_logspace(start, stop, num=50):
    if not isinstance(start, types.Number):
        raise errors.TypingError('The first argument "start" must be a number')
    if not isinstance(stop, types.Number):
        raise errors.TypingError('The second argument "stop" must be a number')
    if not isinstance(num, (int, types.Integer)):
        raise errors.TypingError('The third argument "num" must be an integer')

    def impl(start, stop, num=50):
        y = np.linspace(start, stop, num)
        return np.power(10.0, y)

    return impl


@overload(np.geomspace)
def numpy_geomspace(start, stop, num=50):
    if not isinstance(start, types.Number):
        msg = 'The argument "start" must be a number'
        raise errors.TypingError(msg)

    if not isinstance(stop, types.Number):
        msg = 'The argument "stop" must be a number'
        raise errors.TypingError(msg)

    if not isinstance(num, (int, types.Integer)):
        msg = 'The argument "num" must be an integer'
        raise errors.TypingError(msg)

    if any(isinstance(arg, types.Complex) for arg in [start, stop]):
        result_dtype = from_dtype(np.result_type(as_dtype(start),
                                                 as_dtype(stop), None))

        def impl(start, stop, num=50):
            if start == 0 or stop == 0:
                raise ValueError('Geometric sequence cannot include zero')
            start = result_dtype(start)
            stop = result_dtype(stop)
            if numpy_version < (2, 0):
                both_imaginary = (start.real == 0) & (stop.real == 0)
                both_negative = (np.sign(start) == -1) & (np.sign(stop) == -1)
                out_sign = 1
                if both_imaginary:
                    start = start.imag
                    stop = stop.imag
                    out_sign = 1j
                if both_negative:
                    start = -start
                    stop = -stop
                    out_sign = -out_sign
            else:
                out_sign = np.sign(start)
                start /= out_sign
                stop /= out_sign

            logstart = np.log10(start)
            logstop = np.log10(stop)
            result = np.logspace(logstart, logstop, num)
            # Make sure the endpoints match the start and stop arguments.
            # This is necessary because np.exp(np.log(x)) is not necessarily
            # equal to x.
            if num > 0:
                result[0] = start
                if num > 1:
                    result[-1] = stop
            return out_sign * result

    else:
        def impl(start, stop, num=50):
            if start == 0 or stop == 0:
                raise ValueError('Geometric sequence cannot include zero')
            both_negative = (np.sign(start) == -1) & (np.sign(stop) == -1)
            out_sign = 1
            if both_negative:
                start = -start
                stop = -stop
                out_sign = -out_sign
            logstart = np.log10(start)
            logstop = np.log10(stop)
            result = np.logspace(logstart, logstop, num)
            # Make sure the endpoints match the start and stop arguments.
            # This is necessary because np.exp(np.log(x)) is not necessarily
            # equal to x.
            if num > 0:
                result[0] = start
                if num > 1:
                    result[-1] = stop
            return out_sign * result

    return impl


@overload(np.rot90, jit_options={"cache": config.INTERNAL_CACHING})
def numpy_rot90(m, k=1):
    # supporting axes argument it needs to be included in np.flip
    if not isinstance(k, (int, types.Integer)):
        raise errors.TypingError('The second argument "k" must be an integer')
    if not isinstance(m, types.Array):
        raise errors.TypingError('The first argument "m" must be an array')

    if m.ndim < 2:
        raise errors.NumbaValueError('Input must be >= 2-d.')

    def impl(m, k=1):
        k = k % 4
        if k == 0:
            return m[:]
        elif k == 1:
            return np.swapaxes(np.fliplr(m), 0, 1)
        elif k == 2:
            return np.flipud(np.fliplr(m))
        elif k == 3:
            return np.fliplr(np.swapaxes(m, 0, 1))
        else:
            raise AssertionError  # unreachable

    return impl


def _attempt_nocopy_reshape(context, builder, aryty, ary,
                            newnd, newshape, newstrides):
    """
    Call into Numba_attempt_nocopy_reshape() for the given array type
    and instance, and the specified new shape.

    Return value is non-zero if successful, and the array pointed to
    by *newstrides* will be filled up with the computed results.
    """
    ll_intp = context.get_value_type(types.intp)
    ll_intp_star = ll_intp.as_pointer()
    ll_intc = context.get_value_type(types.intc)
    fnty = ir.FunctionType(ll_intc, [
        # nd, *dims, *strides
        ll_intp, ll_intp_star, ll_intp_star,
        # newnd, *newdims, *newstrides
        ll_intp, ll_intp_star, ll_intp_star,
        # itemsize, is_f_order
        ll_intp, ll_intc])
    fn = cgutils.get_or_insert_function(builder.module, fnty,
                                        "numba_attempt_nocopy_reshape")

    nd = ll_intp(aryty.ndim)
    shape = cgutils.gep_inbounds(builder, ary._get_ptr_by_name('shape'), 0, 0)
    strides = cgutils.gep_inbounds(builder, ary._get_ptr_by_name('strides'),
                                   0, 0)
    newnd = ll_intp(newnd)
    newshape = cgutils.gep_inbounds(builder, newshape, 0, 0)
    newstrides = cgutils.gep_inbounds(builder, newstrides, 0, 0)
    is_f_order = ll_intc(0)
    res = builder.call(fn, [nd, shape, strides,
                            newnd, newshape, newstrides,
                            ary.itemsize, is_f_order])
    return res


def normalize_reshape_value(origsize, shape):
    num_neg_value = 0
    known_size = 1
    for ax, s in enumerate(shape):
        if s < 0:
            num_neg_value += 1
            neg_ax = ax
        else:
            known_size *= s

    if num_neg_value == 0:
        if origsize != known_size:
            raise ValueError("total size of new array must be unchanged")

    elif num_neg_value == 1:
        # Infer negative dimension
        if known_size == 0:
            inferred = 0
            ok = origsize == 0
        else:
            inferred = origsize // known_size
            ok = origsize % known_size == 0
        if not ok:
            raise ValueError("total size of new array must be unchanged")
        shape[neg_ax] = inferred

    else:
        raise ValueError("multiple negative shape values")


@lower_builtin('array.reshape', types.Array, types.BaseTuple)
def array_reshape(context, builder, sig, args):
    aryty = sig.args[0]
    retty = sig.return_type

    shapety = sig.args[1]
    shape = args[1]

    ll_intp = context.get_value_type(types.intp)
    ll_shape = ir.ArrayType(ll_intp, shapety.count)

    ary = make_array(aryty)(context, builder, args[0])

    # We will change the target shape in this slot
    # (see normalize_reshape_value() below)
    newshape = cgutils.alloca_once(builder, ll_shape)
    builder.store(shape, newshape)

    # Create a shape array pointing to the value of newshape.
    # (roughly, `shape_ary = np.array(ary.shape)`)
    shape_ary_ty = types.Array(dtype=shapety.dtype, ndim=1, layout='C')
    shape_ary = make_array(shape_ary_ty)(context, builder)
    shape_itemsize = context.get_constant(types.intp,
                                          context.get_abi_sizeof(ll_intp))
    populate_array(shape_ary,
                   data=builder.bitcast(newshape, ll_intp.as_pointer()),
                   shape=[context.get_constant(types.intp, shapety.count)],
                   strides=[shape_itemsize],
                   itemsize=shape_itemsize,
                   meminfo=None)

    # Compute the original array size
    size = ary.nitems

    # Call our normalizer which will fix the shape array in case of negative
    # shape value
    context.compile_internal(builder, normalize_reshape_value,
                             typing.signature(types.void,
                                              types.uintp, shape_ary_ty),
                             [size, shape_ary._getvalue()])

    # Perform reshape (nocopy)
    newnd = shapety.count
    newstrides = cgutils.alloca_once(builder, ll_shape)

    ok = _attempt_nocopy_reshape(context, builder, aryty, ary, newnd,
                                 newshape, newstrides)
    fail = builder.icmp_unsigned('==', ok, ok.type(0))

    with builder.if_then(fail):
        msg = "incompatible shape for array"
        context.call_conv.return_user_exc(builder, NotImplementedError, (msg,))

    ret = make_array(retty)(context, builder)
    populate_array(ret,
                   data=ary.data,
                   shape=builder.load(newshape),
                   strides=builder.load(newstrides),
                   itemsize=ary.itemsize,
                   meminfo=ary.meminfo,
                   parent=ary.parent)
    res = ret._getvalue()
    return impl_ret_borrowed(context, builder, sig.return_type, res)


@lower_builtin('array.reshape', types.Array, types.VarArg(types.Any))
def array_reshape_vararg(context, builder, sig, args):
    new_sig, new_args = vararg_to_tuple(context, builder, sig, args)
    return array_reshape(context, builder, new_sig, new_args)


<<<<<<< HEAD
@overload(np.reshape, jit_options={"cache": config.INTERNAL_CACHING})
def np_reshape(a, newshape):
    def np_reshape_impl(a, newshape):
        return a.reshape(newshape)
    return np_reshape_impl
=======
if numpy_version < (2, 1):
    @overload(np.reshape)
    def np_reshape(a, newshape):
        def np_reshape_impl(a, newshape):
            return a.reshape(newshape)
        return np_reshape_impl
else:
    @overload(np.reshape)
    def np_reshape(a, shape):
        def np_reshape_impl(a, shape):
            return a.reshape(shape)
        return np_reshape_impl
>>>>>>> 7bbea6bf


@overload(np.resize, jit_options={"cache": config.INTERNAL_CACHING})
def numpy_resize(a, new_shape):

    if not type_can_asarray(a):
        msg = 'The argument "a" must be array-like'
        raise errors.TypingError(msg)

    if not ((isinstance(new_shape, types.UniTuple)
             and
             isinstance(new_shape.dtype, types.Integer))
            or
            isinstance(new_shape, types.Integer)):
        msg = ('The argument "new_shape" must be an integer or '
               'a tuple of integers')
        raise errors.TypingError(msg)

    def impl(a, new_shape):
        a = np.asarray(a)
        a = np.ravel(a)

        if isinstance(new_shape, tuple):
            new_size = 1
            for dim_length in np.asarray(new_shape):
                new_size *= dim_length
                if dim_length < 0:
                    msg = 'All elements of `new_shape` must be non-negative'
                    raise ValueError(msg)
        else:
            if new_shape < 0:
                msg2 = 'All elements of `new_shape` must be non-negative'
                raise ValueError(msg2)
            new_size = new_shape

        if a.size == 0:
            return np.zeros(new_shape).astype(a.dtype)

        repeats = -(-new_size // a.size)  # ceil division
        res = a
        for i in range(repeats - 1):
            res = np.concatenate((res, a))
        res = res[:new_size]

        return np.reshape(res, new_shape)

    return impl


@overload(np.append, jit_options={"cache": config.INTERNAL_CACHING})
def np_append(arr, values, axis=None):

    if not type_can_asarray(arr):
        raise errors.TypingError('The first argument "arr" must be array-like')

    if not type_can_asarray(values):
        raise errors.TypingError('The second argument "values" must be '
                                 'array-like')

    if is_nonelike(axis):
        def impl(arr, values, axis=None):
            arr = np.ravel(np.asarray(arr))
            values = np.ravel(np.asarray(values))
            return np.concatenate((arr, values))
    else:

        if not isinstance(axis, types.Integer):
            raise errors.TypingError('The third argument "axis" must be an '
                                     'integer')

        def impl(arr, values, axis=None):
            return np.concatenate((arr, values), axis=axis)
    return impl


@lower_builtin('array.ravel', types.Array)
def array_ravel(context, builder, sig, args):
    # Only support no argument version (default order='C')
    def imp_nocopy(ary):
        """No copy version"""
        return ary.reshape(ary.size)

    def imp_copy(ary):
        """Copy version"""
        return ary.flatten()

    # If the input array is C layout already, use the nocopy version
    if sig.args[0].layout == 'C':
        imp = imp_nocopy
    # otherwise, use flatten under-the-hood
    else:
        imp = imp_copy

    res = context.compile_internal(builder, imp, sig, args)
    res = impl_ret_new_ref(context, builder, sig.return_type, res)
    return res


@lower_builtin(np.ravel, types.Array)
def np_ravel(context, builder, sig, args):
    def np_ravel_impl(a):
        return a.ravel()

    return context.compile_internal(builder, np_ravel_impl, sig, args)


@lower_builtin('array.flatten', types.Array)
def array_flatten(context, builder, sig, args):
    # Only support flattening to C layout currently.
    def imp(ary):
        return ary.copy().reshape(ary.size)

    res = context.compile_internal(builder, imp, sig, args)
    res = impl_ret_new_ref(context, builder, sig.return_type, res)
    return res


@register_jitable
def _np_clip_impl(a, a_min, a_max, out):
    # Both a_min and a_max are numpy arrays
    ret = np.empty_like(a) if out is None else out
    a_b, a_min_b, a_max_b = np.broadcast_arrays(a, a_min, a_max)
    for index in np.ndindex(a_b.shape):
        val_a = a_b[index]
        val_a_min = a_min_b[index]
        val_a_max = a_max_b[index]
        ret[index] = min(max(val_a, val_a_min), val_a_max)

    return ret


@register_jitable
def _np_clip_impl_none(a, b, use_min, out):
    for index in np.ndindex(a.shape):
        val_a = a[index]
        val_b = b[index]
        if use_min:
            out[index] = min(val_a, val_b)
        else:
            out[index] = max(val_a, val_b)
    return out


@overload(np.clip, jit_options={"cache": config.INTERNAL_CACHING})
def np_clip(a, a_min, a_max, out=None):
    if not type_can_asarray(a):
        raise errors.TypingError('The argument "a" must be array-like')

    if (not isinstance(a_min, types.NoneType) and
            not type_can_asarray(a_min)):
        raise errors.TypingError(('The argument "a_min" must be a number '
                                 'or an array-like'))

    if (not isinstance(a_max, types.NoneType) and
            not type_can_asarray(a_max)):
        raise errors.TypingError('The argument "a_max" must be a number '
                                 'or an array-like')

    if not (isinstance(out, types.Array) or is_nonelike(out)):
        msg = 'The argument "out" must be an array if it is provided'
        raise errors.TypingError(msg)

    # TODO: support scalar a (issue #3469)
    a_min_is_none = a_min is None or isinstance(a_min, types.NoneType)
    a_max_is_none = a_max is None or isinstance(a_max, types.NoneType)

    if a_min_is_none and a_max_is_none:
        # Raises value error when both a_min and a_max are None
        def np_clip_nn(a, a_min, a_max, out=None):
            raise ValueError("array_clip: must set either max or min")

        return np_clip_nn

    a_min_is_scalar = isinstance(a_min, types.Number)
    a_max_is_scalar = isinstance(a_max, types.Number)

    if a_min_is_scalar and a_max_is_scalar:
        def np_clip_ss(a, a_min, a_max, out=None):
            # a_min and a_max are scalars
            # since their shape will be empty
            # so broadcasting is not needed at all
            ret = np.empty_like(a) if out is None else out
            for index in np.ndindex(a.shape):
                val_a = a[index]
                ret[index] = min(max(val_a, a_min), a_max)

            return ret

        return np_clip_ss
    elif a_min_is_scalar and not a_max_is_scalar:
        if a_max_is_none:
            def np_clip_sn(a, a_min, a_max, out=None):
                # a_min is a scalar
                # since its shape will be empty
                # so broadcasting is not needed at all
                ret = np.empty_like(a) if out is None else out
                for index in np.ndindex(a.shape):
                    val_a = a[index]
                    ret[index] = max(val_a, a_min)

                return ret

            return np_clip_sn
        else:
            def np_clip_sa(a, a_min, a_max, out=None):
                # a_min is a scalar
                # since its shape will be empty
                # broadcast it to shape of a
                # by using np.full_like
                a_min_full = np.full_like(a, a_min)
                return _np_clip_impl(a, a_min_full, a_max, out)

            return np_clip_sa
    elif not a_min_is_scalar and a_max_is_scalar:
        if a_min_is_none:
            def np_clip_ns(a, a_min, a_max, out=None):
                # a_max is a scalar
                # since its shape will be empty
                # so broadcasting is not needed at all
                ret = np.empty_like(a) if out is None else out
                for index in np.ndindex(a.shape):
                    val_a = a[index]
                    ret[index] = min(val_a, a_max)

                return ret

            return np_clip_ns
        else:
            def np_clip_as(a, a_min, a_max, out=None):
                # a_max is a scalar
                # since its shape will be empty
                # broadcast it to shape of a
                # by using np.full_like
                a_max_full = np.full_like(a, a_max)
                return _np_clip_impl(a, a_min, a_max_full, out)

            return np_clip_as
    else:
        # Case where exactly one of a_min or a_max is None
        if a_min_is_none:
            def np_clip_na(a, a_min, a_max, out=None):
                # a_max is a numpy array but a_min is None
                ret = np.empty_like(a) if out is None else out
                a_b, a_max_b = np.broadcast_arrays(a, a_max)
                return _np_clip_impl_none(a_b, a_max_b, True, ret)

            return np_clip_na
        elif a_max_is_none:
            def np_clip_an(a, a_min, a_max, out=None):
                # a_min is a numpy array but a_max is None
                ret = np.empty_like(a) if out is None else out
                a_b, a_min_b = np.broadcast_arrays(a, a_min)
                return _np_clip_impl_none(a_b, a_min_b, False, ret)

            return np_clip_an
        else:
            def np_clip_aa(a, a_min, a_max, out=None):
                # Both a_min and a_max are clearly arrays
                # because none of the above branches
                # returned
                return _np_clip_impl(a, a_min, a_max, out)

            return np_clip_aa


@overload_method(types.Array, 'clip')
def array_clip(a, a_min=None, a_max=None, out=None):
    def impl(a, a_min=None, a_max=None, out=None):
        return np.clip(a, a_min, a_max, out)
    return impl


def _change_dtype(context, builder, oldty, newty, ary):
    """
    Attempt to fix up *ary* for switching from *oldty* to *newty*.

    See Numpy's array_descr_set()
    (np/core/src/multiarray/getset.c).
    Attempt to fix the array's shape and strides for a new dtype.
    False is returned on failure, True on success.
    """
    assert oldty.ndim == newty.ndim
    assert oldty.layout == newty.layout

    new_layout = ord(newty.layout)
    any_layout = ord('A')
    c_layout = ord('C')
    f_layout = ord('F')

    int8 = types.int8

    def imp(nd, dims, strides, old_itemsize, new_itemsize, layout):
        # Attempt to update the layout due to limitation of the numba
        # type system.
        if layout == any_layout:
            # Test rightmost stride to be contiguous
            if strides[-1] == old_itemsize:
                # Process this as if it is C contiguous
                layout = int8(c_layout)
            # Test leftmost stride to be F contiguous
            elif strides[0] == old_itemsize:
                # Process this as if it is F contiguous
                layout = int8(f_layout)

        if old_itemsize != new_itemsize and (layout == any_layout or nd == 0):
            return False

        if layout == c_layout:
            i = nd - 1
        else:
            i = 0

        if new_itemsize < old_itemsize:
            # If it is compatible, increase the size of the dimension
            # at the end (or at the front if F-contiguous)
            if (old_itemsize % new_itemsize) != 0:
                return False

            newdim = old_itemsize // new_itemsize
            dims[i] *= newdim
            strides[i] = new_itemsize

        elif new_itemsize > old_itemsize:
            # Determine if last (or first if F-contiguous) dimension
            # is compatible
            bytelength = dims[i] * old_itemsize
            if (bytelength % new_itemsize) != 0:
                return False

            dims[i] = bytelength // new_itemsize
            strides[i] = new_itemsize

        else:
            # Same item size: nothing to do (this also works for
            # non-contiguous arrays).
            pass

        return True

    old_itemsize = context.get_constant(types.intp,
                                        get_itemsize(context, oldty))
    new_itemsize = context.get_constant(types.intp,
                                        get_itemsize(context, newty))

    nd = context.get_constant(types.intp, newty.ndim)
    shape_data = cgutils.gep_inbounds(builder, ary._get_ptr_by_name('shape'),
                                      0, 0)
    strides_data = cgutils.gep_inbounds(builder,
                                        ary._get_ptr_by_name('strides'), 0, 0)

    shape_strides_array_type = types.Array(dtype=types.intp, ndim=1, layout='C')
    arycls = context.make_array(shape_strides_array_type)

    shape_constant = cgutils.pack_array(builder,
                                        [context.get_constant(types.intp,
                                                              newty.ndim)])

    sizeof_intp = context.get_abi_sizeof(context.get_data_type(types.intp))
    sizeof_intp = context.get_constant(types.intp, sizeof_intp)
    strides_constant = cgutils.pack_array(builder, [sizeof_intp])

    shape_ary = arycls(context, builder)

    populate_array(shape_ary,
                   data=shape_data,
                   shape=shape_constant,
                   strides=strides_constant,
                   itemsize=sizeof_intp,
                   meminfo=None)

    strides_ary = arycls(context, builder)
    populate_array(strides_ary,
                   data=strides_data,
                   shape=shape_constant,
                   strides=strides_constant,
                   itemsize=sizeof_intp,
                   meminfo=None)

    shape = shape_ary._getvalue()
    strides = strides_ary._getvalue()
    args = [nd, shape, strides, old_itemsize, new_itemsize,
            context.get_constant(types.int8, new_layout)]

    sig = signature(types.boolean,
                    types.intp,  # nd
                    shape_strides_array_type,  # dims
                    shape_strides_array_type,  # strides
                    types.intp,  # old_itemsize
                    types.intp,  # new_itemsize
                    types.int8,  # layout
                    )

    res = context.compile_internal(builder, imp, sig, args)
    update_array_info(newty, ary)
    res = impl_ret_borrowed(context, builder, sig.return_type, res)
    return res


@overload(np.shape, jit_options={"cache": config.INTERNAL_CACHING})
def np_shape(a):
    if not type_can_asarray(a):
        raise errors.TypingError("The argument to np.shape must be array-like")

    def impl(a):
        return np.asarray(a).shape
    return impl


@overload(np.size, jit_options={"cache": config.INTERNAL_CACHING})
def np_size(a):
    if not type_can_asarray(a):
        raise errors.TypingError("The argument to np.size must be array-like")

    def impl(a):
        return np.asarray(a).size
    return impl

# ------------------------------------------------------------------------------


@overload(np.unique, jit_options={"cache": config.INTERNAL_CACHING})
def np_unique(ar):
    def np_unique_impl(ar):
        b = np.sort(ar.ravel())
        head = list(b[:1])
        tail = [x for i, x in enumerate(b[1:]) if b[i] != x]
        return np.array(head + tail)
    return np_unique_impl


@overload(np.repeat, jit_options={"cache": config.INTERNAL_CACHING})
def np_repeat(a, repeats):
    # Implementation for repeats being a scalar is a module global function
    # (see below) because it might be called from the implementation below.

    def np_repeat_impl_repeats_array_like(a, repeats):
        # implementation if repeats is an array like
        repeats_array = np.asarray(repeats, dtype=np.int64)
        # if it is a singleton array, invoke the scalar implementation
        if repeats_array.shape[0] == 1:
            return np_repeat_impl_repeats_scaler(a, repeats_array[0])
        if np.any(repeats_array < 0):
            raise ValueError("negative dimensions are not allowed")
        asa = np.asarray(a)
        aravel = asa.ravel()
        n = aravel.shape[0]
        if aravel.shape != repeats_array.shape:
            raise ValueError(
                "operands could not be broadcast together")
        to_return = np.empty(np.sum(repeats_array), dtype=asa.dtype)
        pos = 0
        for i in range(n):
            to_return[pos : pos + repeats_array[i]] = aravel[i]
            pos += repeats_array[i]
        return to_return

    # type checking
    if isinstance(a, (types.Array,
                      types.List,
                      types.BaseTuple,
                      types.Number,
                      types.Boolean,
                      )
                  ):
        if isinstance(repeats, types.Integer):
            return np_repeat_impl_repeats_scaler
        elif isinstance(repeats, (types.Array, types.List)):
            if isinstance(repeats.dtype, types.Integer):
                return np_repeat_impl_repeats_array_like

        raise errors.TypingError(
            "The repeats argument must be an integer "
            "or an array-like of integer dtype")


@register_jitable
def np_repeat_impl_repeats_scaler(a, repeats):
    if repeats < 0:
        raise ValueError("negative dimensions are not allowed")
    asa = np.asarray(a)
    aravel = asa.ravel()
    n = aravel.shape[0]
    if repeats == 0:
        return np.empty(0, dtype=asa.dtype)
    elif repeats == 1:
        return np.copy(aravel)
    else:
        to_return = np.empty(n * repeats, dtype=asa.dtype)
        for i in range(n):
            to_return[i * repeats : (i + 1) * repeats] = aravel[i]
        return to_return


@extending.overload_method(types.Array, 'repeat')
def array_repeat(a, repeats):
    def array_repeat_impl(a, repeats):
        return np.repeat(a, repeats)

    return array_repeat_impl


@intrinsic
def _intrin_get_itemsize(tyctx, dtype):
    """Computes the itemsize of the dtype"""
    sig = types.intp(dtype)

    def codegen(cgctx, builder, sig, llargs):
        llty = cgctx.get_data_type(sig.args[0].dtype)
        llintp = cgctx.get_data_type(sig.return_type)
        return llintp(cgctx.get_abi_sizeof(llty))
    return sig, codegen


def _compatible_view(a, dtype):
    pass


@overload(_compatible_view, target='generic')
def ol_compatible_view(a, dtype):
    """Determines if the array and dtype are compatible for forming a view."""
    # NOTE: NumPy 1.23+ uses this check.
    # Code based on:
    # https://github.com/numpy/numpy/blob/750ad21258cfc00663586d5a466e24f91b48edc7/numpy/core/src/multiarray/getset.c#L500-L555  # noqa: E501
    def impl(a, dtype):
        dtype_size = _intrin_get_itemsize(dtype)
        if dtype_size != a.itemsize:
            # catch forbidden cases
            if a.ndim == 0:
                msg1 = ("Changing the dtype of a 0d array is only supported "
                        "if the itemsize is unchanged")
                raise ValueError(msg1)
            else:
                # NumPy has a check here for subarray type conversion which
                # Numba doesn't support
                pass

            # Resize on last axis only
            axis = a.ndim - 1
            p1 = a.shape[axis] != 1
            p2 = a.size != 0
            p3 = a.strides[axis] != a.itemsize
            if (p1 and p2 and p3):
                msg2 = ("To change to a dtype of a different size, the last "
                        "axis must be contiguous")
                raise ValueError(msg2)

            if dtype_size < a.itemsize:
                if dtype_size == 0 or a.itemsize % dtype_size != 0:
                    msg3 = ("When changing to a smaller dtype, its size must "
                            "be a divisor of the size of original dtype")
                    raise ValueError(msg3)
            else:
                newdim = a.shape[axis] * a.itemsize
                if newdim % dtype_size != 0:
                    msg4 = ("When changing to a larger dtype, its size must be "
                            "a divisor of the total size in bytes of the last "
                            "axis of the array.")
                    raise ValueError(msg4)
    return impl


@lower_builtin('array.view', types.Array, types.DTypeSpec)
def array_view(context, builder, sig, args):
    aryty = sig.args[0]
    retty = sig.return_type

    ary = make_array(aryty)(context, builder, args[0])
    ret = make_array(retty)(context, builder)
    # Copy all fields, casting the "data" pointer appropriately
    fields = set(ret._datamodel._fields)
    for k in sorted(fields):
        val = getattr(ary, k)
        if k == 'data':
            ptrty = ret.data.type
            ret.data = builder.bitcast(val, ptrty)
        else:
            setattr(ret, k, val)

    tyctx = context.typing_context
    fnty = tyctx.resolve_value_type(_compatible_view)
    _compatible_view_sig = fnty.get_call_type(tyctx, (*sig.args,), {})
    impl = context.get_function(fnty, _compatible_view_sig)
    impl(builder, args)

    ok = _change_dtype(context, builder, aryty, retty, ret)
    fail = builder.icmp_unsigned('==', ok, Constant(ok.type, 0))

    with builder.if_then(fail):
        msg = "new type not compatible with array"
        context.call_conv.return_user_exc(builder, ValueError, (msg,))

    res = ret._getvalue()
    return impl_ret_borrowed(context, builder, sig.return_type, res)


# ------------------------------------------------------------------------------
# Array attributes

@lower_getattr(types.Array, "dtype")
def array_dtype(context, builder, typ, value):
    res = context.get_dummy_value()
    return impl_ret_untracked(context, builder, typ, res)


@lower_getattr(types.Array, "shape")
@lower_getattr(types.MemoryView, "shape")
def array_shape(context, builder, typ, value):
    arrayty = make_array(typ)
    array = arrayty(context, builder, value)
    res = array.shape
    return impl_ret_untracked(context, builder, typ, res)


@lower_getattr(types.Array, "strides")
@lower_getattr(types.MemoryView, "strides")
def array_strides(context, builder, typ, value):
    arrayty = make_array(typ)
    array = arrayty(context, builder, value)
    res = array.strides
    return impl_ret_untracked(context, builder, typ, res)


@lower_getattr(types.Array, "ndim")
@lower_getattr(types.MemoryView, "ndim")
def array_ndim(context, builder, typ, value):
    res = context.get_constant(types.intp, typ.ndim)
    return impl_ret_untracked(context, builder, typ, res)


@lower_getattr(types.Array, "size")
def array_size(context, builder, typ, value):
    arrayty = make_array(typ)
    array = arrayty(context, builder, value)
    res = array.nitems
    return impl_ret_untracked(context, builder, typ, res)


@lower_getattr(types.Array, "itemsize")
@lower_getattr(types.MemoryView, "itemsize")
def array_itemsize(context, builder, typ, value):
    arrayty = make_array(typ)
    array = arrayty(context, builder, value)
    res = array.itemsize
    return impl_ret_untracked(context, builder, typ, res)


@lower_getattr(types.Array, "nbytes")
@lower_getattr(types.MemoryView, "nbytes")
def array_nbytes(context, builder, typ, value):
    """
    nbytes = size * itemsize
    """
    arrayty = make_array(typ)
    array = arrayty(context, builder, value)
    res = builder.mul(array.nitems, array.itemsize)
    return impl_ret_untracked(context, builder, typ, res)


@lower_getattr(types.MemoryView, "contiguous")
def array_contiguous(context, builder, typ, value):
    res = context.get_constant(types.boolean, typ.is_contig)
    return impl_ret_untracked(context, builder, typ, res)


@lower_getattr(types.MemoryView, "c_contiguous")
def array_c_contiguous(context, builder, typ, value):
    res = context.get_constant(types.boolean, typ.is_c_contig)
    return impl_ret_untracked(context, builder, typ, res)


@lower_getattr(types.MemoryView, "f_contiguous")
def array_f_contiguous(context, builder, typ, value):
    res = context.get_constant(types.boolean, typ.is_f_contig)
    return impl_ret_untracked(context, builder, typ, res)


@lower_getattr(types.MemoryView, "readonly")
def array_readonly(context, builder, typ, value):
    res = context.get_constant(types.boolean, not typ.mutable)
    return impl_ret_untracked(context, builder, typ, res)


# array.ctypes

@lower_getattr(types.Array, "ctypes")
def array_ctypes(context, builder, typ, value):
    arrayty = make_array(typ)
    array = arrayty(context, builder, value)
    # Create new ArrayCType structure
    act = types.ArrayCTypes(typ)
    ctinfo = context.make_helper(builder, act)
    ctinfo.data = array.data
    ctinfo.meminfo = array.meminfo
    res = ctinfo._getvalue()
    return impl_ret_borrowed(context, builder, act, res)


@lower_getattr(types.ArrayCTypes, "data")
def array_ctypes_data(context, builder, typ, value):
    ctinfo = context.make_helper(builder, typ, value=value)
    res = ctinfo.data
    # Convert it to an integer
    res = builder.ptrtoint(res, context.get_value_type(types.intp))
    return impl_ret_untracked(context, builder, typ, res)


@lower_cast(types.ArrayCTypes, types.CPointer)
@lower_cast(types.ArrayCTypes, types.voidptr)
def array_ctypes_to_pointer(context, builder, fromty, toty, val):
    ctinfo = context.make_helper(builder, fromty, value=val)
    res = ctinfo.data
    res = builder.bitcast(res, context.get_value_type(toty))
    return impl_ret_untracked(context, builder, toty, res)


def _call_contiguous_check(checker, context, builder, aryty, ary):
    """Helper to invoke the contiguous checker function on an array

    Args
    ----
    checker :
        ``numba.numpy_supports.is_contiguous``, or
        ``numba.numpy_supports.is_fortran``.
    context : target context
    builder : llvm ir builder
    aryty : numba type
    ary : llvm value
    """
    ary = make_array(aryty)(context, builder, value=ary)
    tup_intp = types.UniTuple(types.intp, aryty.ndim)
    itemsize = context.get_abi_sizeof(context.get_value_type(aryty.dtype))
    check_sig = signature(types.bool_, tup_intp, tup_intp, types.intp)
    check_args = [ary.shape, ary.strides,
                  context.get_constant(types.intp, itemsize)]
    is_contig = context.compile_internal(builder, checker, check_sig,
                                         check_args)
    return is_contig


# array.flags

@lower_getattr(types.Array, "flags")
def array_flags(context, builder, typ, value):
    flagsobj = context.make_helper(builder, types.ArrayFlags(typ))
    flagsobj.parent = value
    res = flagsobj._getvalue()
    context.nrt.incref(builder, typ, value)
    return impl_ret_new_ref(context, builder, typ, res)


@lower_getattr(types.ArrayFlags, "contiguous")
@lower_getattr(types.ArrayFlags, "c_contiguous")
def array_flags_c_contiguous(context, builder, typ, value):
    if typ.array_type.layout != 'C':
        # any layout can still be contiguous
        flagsobj = context.make_helper(builder, typ, value=value)
        res = _call_contiguous_check(is_contiguous, context, builder,
                                     typ.array_type, flagsobj.parent)
    else:
        val = typ.array_type.layout == 'C'
        res = context.get_constant(types.boolean, val)
    return impl_ret_untracked(context, builder, typ, res)


@lower_getattr(types.ArrayFlags, "f_contiguous")
def array_flags_f_contiguous(context, builder, typ, value):
    if typ.array_type.layout != 'F':
        # any layout can still be contiguous
        flagsobj = context.make_helper(builder, typ, value=value)
        res = _call_contiguous_check(is_fortran, context, builder,
                                     typ.array_type, flagsobj.parent)
    else:
        layout = typ.array_type.layout
        val = layout == 'F' if typ.array_type.ndim > 1 else layout in 'CF'
        res = context.get_constant(types.boolean, val)
    return impl_ret_untracked(context, builder, typ, res)


# ------------------------------------------------------------------------------
# .real / .imag

@lower_getattr(types.Array, "real")
def array_real_part(context, builder, typ, value):
    if typ.dtype in types.complex_domain:
        return array_complex_attr(context, builder, typ, value, attr='real')
    elif typ.dtype in types.number_domain:
        # as an identity function
        return impl_ret_borrowed(context, builder, typ, value)
    else:
        raise NotImplementedError('unsupported .real for {}'.format(type.dtype))


@lower_getattr(types.Array, "imag")
def array_imag_part(context, builder, typ, value):
    if typ.dtype in types.complex_domain:
        return array_complex_attr(context, builder, typ, value, attr='imag')
    elif typ.dtype in types.number_domain:
        # return a readonly zero array
        sig = signature(typ.copy(readonly=True), typ)
        arrtype, shapes = _parse_empty_like_args(context, builder, sig, [value])
        ary = _empty_nd_impl(context, builder, arrtype, shapes)
        cgutils.memset(builder, ary.data, builder.mul(ary.itemsize,
                                                      ary.nitems), 0)
        return impl_ret_new_ref(context, builder, sig.return_type,
                                ary._getvalue())
    else:
        raise NotImplementedError('unsupported .imag for {}'.format(type.dtype))


def array_complex_attr(context, builder, typ, value, attr):
    """
    Given a complex array, it's memory layout is:

        R C R C R C
        ^   ^   ^

    (`R` indicates a float for the real part;
     `C` indicates a float for the imaginary part;
     the `^` indicates the start of each element)

    To get the real part, we can simply change the dtype and itemsize to that
    of the underlying float type.  The new layout is:

        R x R x R x
        ^   ^   ^

    (`x` indicates unused)

    A load operation will use the dtype to determine the number of bytes to
    load.

    To get the imaginary part, we shift the pointer by 1 float offset and
    change the dtype and itemsize.  The new layout is:

        x C x C x C
          ^   ^   ^
    """
    if attr not in ['real', 'imag'] or typ.dtype not in types.complex_domain:
        raise NotImplementedError("cannot get attribute `{}`".format(attr))

    arrayty = make_array(typ)
    array = arrayty(context, builder, value)

    # sizeof underlying float type
    flty = typ.dtype.underlying_float
    sizeof_flty = context.get_abi_sizeof(context.get_data_type(flty))
    itemsize = array.itemsize.type(sizeof_flty)

    # cast data pointer to float type
    llfltptrty = context.get_value_type(flty).as_pointer()
    dataptr = builder.bitcast(array.data, llfltptrty)

    # add offset
    if attr == 'imag':
        dataptr = builder.gep(dataptr, [ir.IntType(32)(1)])

    # make result
    resultty = typ.copy(dtype=flty, layout='A')
    result = make_array(resultty)(context, builder)
    repl = dict(data=dataptr, itemsize=itemsize)
    cgutils.copy_struct(result, array, repl)
    return impl_ret_borrowed(context, builder, resultty, result._getvalue())


@overload_method(types.Array, 'conj', jit_options={"cache": config.INTERNAL_CACHING})
@overload_method(types.Array, 'conjugate', jit_options={"cache": config.INTERNAL_CACHING})
def array_conj(arr):
    def impl(arr):
        return np.conj(arr)
    return impl

# ------------------------------------------------------------------------------
# DType attribute


def dtype_type(context, builder, dtypety, dtypeval):
    # Just return a dummy opaque value
    return context.get_dummy_value()


lower_getattr(types.DType, 'type')(dtype_type)
lower_getattr(types.DType, 'kind')(dtype_type)


# ------------------------------------------------------------------------------
# static_getitem on Numba numerical types to create "array" types


@lower_builtin('static_getitem', types.NumberClass, types.Any)
def static_getitem_number_clazz(context, builder, sig, args):
    """This handles the "static_getitem" when a Numba type is subscripted e.g:
    var = typed.List.empty_list(float64[::1, :])
    It only allows this on simple numerical types. Compound types, like
    records, are not supported.
    """
    retty = sig.return_type
    if isinstance(retty, types.Array):
        # This isn't used or practically accessible, but has to exist, so just
        # put in a NULL of the right type.
        res = context.get_value_type(retty)(None)
        return impl_ret_untracked(context, builder, retty, res)
    else:
        # This should be unreachable unless the implementation on the Type
        # metaclass is changed.
        msg = ("Unreachable; the definition of __getitem__ on the "
               "numba.types.abstract.Type metaclass should prevent access.")
        raise errors.LoweringError(msg)


# ------------------------------------------------------------------------------
# Structured / record lookup

@lower_getattr_generic(types.Array)
def array_record_getattr(context, builder, typ, value, attr):
    """
    Generic getattr() implementation for record arrays: fetch the given
    record member, i.e. a subarray.
    """
    arrayty = make_array(typ)
    array = arrayty(context, builder, value)

    rectype = typ.dtype
    if not isinstance(rectype, types.Record):
        raise NotImplementedError("attribute %r of %s not defined"
                                  % (attr, typ))
    dtype = rectype.typeof(attr)
    offset = rectype.offset(attr)

    if isinstance(dtype, types.NestedArray):
        resty = typ.copy(
            dtype=dtype.dtype, ndim=typ.ndim + dtype.ndim, layout='A')
    else:
        resty = typ.copy(dtype=dtype, layout='A')

    raryty = make_array(resty)

    rary = raryty(context, builder)

    constoffset = context.get_constant(types.intp, offset)

    newdataptr = cgutils.pointer_add(
        builder, array.data, constoffset,  return_type=rary.data.type,
    )
    if isinstance(dtype, types.NestedArray):
        # new shape = recarray shape + inner dimension from nestedarray
        shape = cgutils.unpack_tuple(builder, array.shape, typ.ndim)
        shape += [context.get_constant(types.intp, i) for i in dtype.shape]
        # new strides = recarray strides + strides of the inner nestedarray
        strides = cgutils.unpack_tuple(builder, array.strides, typ.ndim)
        strides += [context.get_constant(types.intp, i) for i in dtype.strides]
        # New datasize = size of elements of the nestedarray
        datasize = context.get_abi_sizeof(context.get_data_type(dtype.dtype))
    else:
        # New shape, strides, and datasize match the underlying array
        shape = array.shape
        strides = array.strides
        datasize = context.get_abi_sizeof(context.get_data_type(dtype))
    populate_array(rary,
                   data=newdataptr,
                   shape=shape,
                   strides=strides,
                   itemsize=context.get_constant(types.intp, datasize),
                   meminfo=array.meminfo,
                   parent=array.parent)
    res = rary._getvalue()
    return impl_ret_borrowed(context, builder, resty, res)


@lower_builtin('static_getitem', types.Array, types.StringLiteral)
def array_record_getitem(context, builder, sig, args):
    index = args[1]
    if not isinstance(index, str):
        # This will fallback to normal getitem
        raise NotImplementedError
    return array_record_getattr(context, builder, sig.args[0], args[0], index)


@lower_getattr_generic(types.Record)
def record_getattr(context, builder, typ, value, attr):
    """
    Generic getattr() implementation for records: get the given record member.
    """
    context.sentry_record_alignment(typ, attr)
    offset = typ.offset(attr)
    elemty = typ.typeof(attr)

    if isinstance(elemty, types.NestedArray):
        # Only a nested array's *data* is stored in a structured array,
        # so we create an array structure to point to that data.
        aryty = make_array(elemty)
        ary = aryty(context, builder)
        dtype = elemty.dtype
        newshape = [context.get_constant(types.intp, s) for s in
                    elemty.shape]
        newstrides = [context.get_constant(types.intp, s) for s in
                      elemty.strides]
        newdata = cgutils.get_record_member(builder, value, offset,
                                            context.get_data_type(dtype))
        populate_array(
            ary,
            data=newdata,
            shape=cgutils.pack_array(builder, newshape),
            strides=cgutils.pack_array(builder, newstrides),
            itemsize=context.get_constant(types.intp, elemty.size),
            meminfo=None,
            parent=None,
        )
        res = ary._getvalue()
        return impl_ret_borrowed(context, builder, typ, res)
    else:
        dptr = cgutils.get_record_member(builder, value, offset,
                                         context.get_data_type(elemty))
        align = None if typ.aligned else 1
        res = context.unpack_value(builder, elemty, dptr, align)
        return impl_ret_borrowed(context, builder, typ, res)


@lower_setattr_generic(types.Record)
def record_setattr(context, builder, sig, args, attr):
    """
    Generic setattr() implementation for records: set the given record member.
    """
    typ, valty = sig.args
    target, val = args

    context.sentry_record_alignment(typ, attr)
    offset = typ.offset(attr)
    elemty = typ.typeof(attr)

    if isinstance(elemty, types.NestedArray):
        # Copy the data from the RHS into the nested array
        val_struct = cgutils.create_struct_proxy(valty)(context, builder,
                                                        value=args[1])
        src = val_struct.data
        dest = cgutils.get_record_member(builder, target, offset,
                                         src.type.pointee)
        cgutils.memcpy(builder, dest, src,
                       context.get_constant(types.intp, elemty.nitems))
    else:
        # Set the given scalar record member
        dptr = cgutils.get_record_member(builder, target, offset,
                                         context.get_data_type(elemty))
        val = context.cast(builder, val, valty, elemty)
        align = None if typ.aligned else 1
        context.pack_value(builder, elemty, val, dptr, align=align)


@lower_builtin('static_getitem', types.Record, types.StringLiteral)
def record_static_getitem_str(context, builder, sig, args):
    """
    Record.__getitem__ redirects to getattr()
    """
    impl = context.get_getattr(sig.args[0], args[1])
    return impl(context, builder, sig.args[0], args[0], args[1])


@lower_builtin('static_getitem', types.Record, types.IntegerLiteral)
def record_static_getitem_int(context, builder, sig, args):
    """
    Record.__getitem__ redirects to getattr()
    """
    idx = sig.args[1].literal_value
    fields = list(sig.args[0].fields)
    ll_field = context.insert_const_string(builder.module, fields[idx])
    impl = context.get_getattr(sig.args[0], ll_field)
    return impl(context, builder, sig.args[0], args[0], fields[idx])


@lower_builtin('static_setitem', types.Record, types.StringLiteral, types.Any)
def record_static_setitem_str(context, builder, sig, args):
    """
    Record.__setitem__ redirects to setattr()
    """
    recty, _, valty = sig.args
    rec, idx, val = args
    getattr_sig = signature(sig.return_type, recty, valty)
    impl = context.get_setattr(idx, getattr_sig)
    assert impl is not None
    return impl(builder, (rec, val))


@lower_builtin('static_setitem', types.Record, types.IntegerLiteral, types.Any)
def record_static_setitem_int(context, builder, sig, args):
    """
    Record.__setitem__ redirects to setattr()
    """
    recty, _, valty = sig.args
    rec, idx, val = args
    getattr_sig = signature(sig.return_type, recty, valty)
    fields = list(sig.args[0].fields)
    impl = context.get_setattr(fields[idx], getattr_sig)
    assert impl is not None
    return impl(builder, (rec, val))


# ------------------------------------------------------------------------------
# Constant arrays and records


@lower_constant(types.Array)
def constant_array(context, builder, ty, pyval):
    """
    Create a constant array (mechanism is target-dependent).
    """
    return context.make_constant_array(builder, ty, pyval)


@lower_constant(types.Record)
def constant_record(context, builder, ty, pyval):
    """
    Create a record constant as a stack-allocated array of bytes.
    """
    lty = ir.ArrayType(ir.IntType(8), pyval.nbytes)
    val = lty(bytearray(pyval.tostring()))
    return cgutils.alloca_once_value(builder, val)


@lower_constant(types.Bytes)
def constant_bytes(context, builder, ty, pyval):
    """
    Create a constant array from bytes (mechanism is target-dependent).
    """
    buf = np.array(bytearray(pyval), dtype=np.uint8)
    return context.make_constant_array(builder, ty, buf)

# ------------------------------------------------------------------------------
# Comparisons


@lower_builtin(operator.is_, types.Array, types.Array)
def array_is(context, builder, sig, args):
    aty, bty = sig.args
    if aty != bty:
        return cgutils.false_bit

    def array_is_impl(a, b):
        return (a.shape == b.shape and
                a.strides == b.strides and
                a.ctypes.data == b.ctypes.data)

    return context.compile_internal(builder, array_is_impl, sig, args)

# ------------------------------------------------------------------------------
# Hash


@overload_attribute(types.Array, "__hash__")
def ol_array_hash(arr):
    return lambda arr: None


# ------------------------------------------------------------------------------
# builtin `np.flat` implementation

def make_array_flat_cls(flatiterty):
    """
    Return the Structure representation of the given *flatiterty* (an
    instance of types.NumpyFlatType).
    """
    return _make_flattening_iter_cls(flatiterty, 'flat')


def make_array_ndenumerate_cls(nditerty):
    """
    Return the Structure representation of the given *nditerty* (an
    instance of types.NumpyNdEnumerateType).
    """
    return _make_flattening_iter_cls(nditerty, 'ndenumerate')


def _increment_indices(context, builder, ndim, shape, indices, end_flag=None,
                       loop_continue=None, loop_break=None):
    zero = context.get_constant(types.intp, 0)

    bbend = builder.append_basic_block('end_increment')

    if end_flag is not None:
        builder.store(cgutils.false_byte, end_flag)

    for dim in reversed(range(ndim)):
        idxptr = cgutils.gep_inbounds(builder, indices, dim)
        idx = cgutils.increment_index(builder, builder.load(idxptr))

        count = shape[dim]
        in_bounds = builder.icmp_signed('<', idx, count)
        with cgutils.if_likely(builder, in_bounds):
            # New index is still in bounds
            builder.store(idx, idxptr)
            if loop_continue is not None:
                loop_continue(dim)
            builder.branch(bbend)
        # Index out of bounds => reset it and proceed it to outer index
        builder.store(zero, idxptr)
        if loop_break is not None:
            loop_break(dim)

    if end_flag is not None:
        builder.store(cgutils.true_byte, end_flag)
    builder.branch(bbend)

    builder.position_at_end(bbend)


def _increment_indices_array(context, builder, arrty, arr, indices,
                             end_flag=None):
    shape = cgutils.unpack_tuple(builder, arr.shape, arrty.ndim)
    _increment_indices(context, builder, arrty.ndim, shape, indices, end_flag)


def make_nditer_cls(nditerty):
    """
    Return the Structure representation of the given *nditerty* (an
    instance of types.NumpyNdIterType).
    """
    ndim = nditerty.ndim
    layout = nditerty.layout
    narrays = len(nditerty.arrays)
    nshapes = ndim if nditerty.need_shaped_indexing else 1

    class BaseSubIter(object):
        """
        Base class for sub-iterators of a nditer() instance.
        """

        def __init__(self, nditer, member_name, start_dim, end_dim):
            self.nditer = nditer
            self.member_name = member_name
            self.start_dim = start_dim
            self.end_dim = end_dim
            self.ndim = end_dim - start_dim

        def set_member_ptr(self, ptr):
            setattr(self.nditer, self.member_name, ptr)

        @functools.cached_property
        def member_ptr(self):
            return getattr(self.nditer, self.member_name)

        def init_specific(self, context, builder):
            pass

        def loop_continue(self, context, builder, logical_dim):
            pass

        def loop_break(self, context, builder, logical_dim):
            pass

    class FlatSubIter(BaseSubIter):
        """
        Sub-iterator walking a contiguous array in physical order, with
        support for broadcasting (the index is reset on the outer dimension).
        """

        def init_specific(self, context, builder):
            zero = context.get_constant(types.intp, 0)
            self.set_member_ptr(cgutils.alloca_once_value(builder, zero))

        def compute_pointer(self, context, builder, indices, arrty, arr):
            index = builder.load(self.member_ptr)
            return builder.gep(arr.data, [index])

        def loop_continue(self, context, builder, logical_dim):
            if logical_dim == self.ndim - 1:
                # Only increment index inside innermost logical dimension
                index = builder.load(self.member_ptr)
                index = cgutils.increment_index(builder, index)
                builder.store(index, self.member_ptr)

        def loop_break(self, context, builder, logical_dim):
            if logical_dim == 0:
                # At the exit of outermost logical dimension, reset index
                zero = context.get_constant(types.intp, 0)
                builder.store(zero, self.member_ptr)
            elif logical_dim == self.ndim - 1:
                # Inside innermost logical dimension, increment index
                index = builder.load(self.member_ptr)
                index = cgutils.increment_index(builder, index)
                builder.store(index, self.member_ptr)

    class TrivialFlatSubIter(BaseSubIter):
        """
        Sub-iterator walking a contiguous array in physical order,
        *without* support for broadcasting.
        """

        def init_specific(self, context, builder):
            assert not nditerty.need_shaped_indexing

        def compute_pointer(self, context, builder, indices, arrty, arr):
            assert len(indices) <= 1, len(indices)
            return builder.gep(arr.data, indices)

    class IndexedSubIter(BaseSubIter):
        """
        Sub-iterator walking an array in logical order.
        """

        def compute_pointer(self, context, builder, indices, arrty, arr):
            assert len(indices) == self.ndim
            return cgutils.get_item_pointer(context, builder, arrty, arr,
                                            indices, wraparound=False)

    class ZeroDimSubIter(BaseSubIter):
        """
        Sub-iterator "walking" a 0-d array.
        """

        def compute_pointer(self, context, builder, indices, arrty, arr):
            return arr.data

    class ScalarSubIter(BaseSubIter):
        """
        Sub-iterator "walking" a scalar value.
        """

        def compute_pointer(self, context, builder, indices, arrty, arr):
            return arr

    class NdIter(cgutils.create_struct_proxy(nditerty)):
        """
        .nditer() implementation.

        Note: 'F' layout means the shape is iterated in reverse logical order,
        so indices and shapes arrays have to be reversed as well.
        """

        @functools.cached_property
        def subiters(self):
            l = []
            factories = {'flat': FlatSubIter if nditerty.need_shaped_indexing
                         else TrivialFlatSubIter,
                         'indexed': IndexedSubIter,
                         '0d': ZeroDimSubIter,
                         'scalar': ScalarSubIter,
                         }
            for i, sub in enumerate(nditerty.indexers):
                kind, start_dim, end_dim, _ = sub
                member_name = 'index%d' % i
                factory = factories[kind]
                l.append(factory(self, member_name, start_dim, end_dim))
            return l

        def init_specific(self, context, builder, arrtys, arrays):
            """
            Initialize the nditer() instance for the specific array inputs.
            """
            zero = context.get_constant(types.intp, 0)

            # Store inputs
            self.arrays = context.make_tuple(builder, types.Tuple(arrtys),
                                             arrays)
            # Create slots for scalars
            for i, ty in enumerate(arrtys):
                if not isinstance(ty, types.Array):
                    member_name = 'scalar%d' % i
                    # XXX as_data()?
                    slot = cgutils.alloca_once_value(builder, arrays[i])
                    setattr(self, member_name, slot)

            arrays = self._arrays_or_scalars(context, builder, arrtys, arrays)

            # Extract iterator shape (the shape of the most-dimensional input)
            main_shape_ty = types.UniTuple(types.intp, ndim)
            main_shape = None
            main_nitems = None
            for i, arrty in enumerate(arrtys):
                if isinstance(arrty, types.Array) and arrty.ndim == ndim:
                    main_shape = arrays[i].shape
                    main_nitems = arrays[i].nitems
                    break
            else:
                # Only scalar inputs => synthesize a dummy shape
                assert ndim == 0
                main_shape = context.make_tuple(builder, main_shape_ty, ())
                main_nitems = context.get_constant(types.intp, 1)

            # Validate shapes of array inputs
            def check_shape(shape, main_shape):
                n = len(shape)
                for i in range(n):
                    if shape[i] != main_shape[len(main_shape) - n + i]:
                        raise ValueError("nditer(): operands could not be "
                                         "broadcast together")

            for arrty, arr in zip(arrtys, arrays):
                if isinstance(arrty, types.Array) and arrty.ndim > 0:
                    sig = signature(types.none,
                                    types.UniTuple(types.intp, arrty.ndim),
                                    main_shape_ty)
                    context.compile_internal(builder, check_shape,
                                             sig, (arr.shape, main_shape))

            # Compute shape and size
            shapes = cgutils.unpack_tuple(builder, main_shape)
            if layout == 'F':
                shapes = shapes[::-1]

            # If shape is empty, mark iterator exhausted
            shape_is_empty = builder.icmp_signed('==', main_nitems, zero)
            exhausted = builder.select(shape_is_empty, cgutils.true_byte,
                                       cgutils.false_byte)

            if not nditerty.need_shaped_indexing:
                # Flatten shape to make iteration faster on small innermost
                # dimensions (e.g. a (100000, 3) shape)
                shapes = (main_nitems,)
            assert len(shapes) == nshapes

            indices = cgutils.alloca_once(builder, zero.type, size=nshapes)
            for dim in range(nshapes):
                idxptr = cgutils.gep_inbounds(builder, indices, dim)
                builder.store(zero, idxptr)

            self.indices = indices
            self.shape = cgutils.pack_array(builder, shapes, zero.type)
            self.exhausted = cgutils.alloca_once_value(builder, exhausted)

            # Initialize subiterators
            for subiter in self.subiters:
                subiter.init_specific(context, builder)

        def iternext_specific(self, context, builder, result):
            """
            Compute next iteration of the nditer() instance.
            """
            bbend = builder.append_basic_block('end')

            # Branch early if exhausted
            exhausted = cgutils.as_bool_bit(builder,
                                            builder.load(self.exhausted))
            with cgutils.if_unlikely(builder, exhausted):
                result.set_valid(False)
                builder.branch(bbend)

            arrtys = nditerty.arrays
            arrays = cgutils.unpack_tuple(builder, self.arrays)
            arrays = self._arrays_or_scalars(context, builder, arrtys, arrays)
            indices = self.indices

            # Compute iterated results
            result.set_valid(True)
            views = self._make_views(context, builder, indices, arrtys, arrays)
            views = [v._getvalue() for v in views]
            if len(views) == 1:
                result.yield_(views[0])
            else:
                result.yield_(context.make_tuple(builder, nditerty.yield_type,
                                                 views))

            shape = cgutils.unpack_tuple(builder, self.shape)
            _increment_indices(context, builder, len(shape), shape,
                               indices, self.exhausted,
                               functools.partial(self._loop_continue,
                                                 context,
                                                 builder),
                               functools.partial(self._loop_break,
                                                 context,
                                                 builder),
                               )

            builder.branch(bbend)
            builder.position_at_end(bbend)

        def _loop_continue(self, context, builder, dim):
            for sub in self.subiters:
                if sub.start_dim <= dim < sub.end_dim:
                    sub.loop_continue(context, builder, dim - sub.start_dim)

        def _loop_break(self, context, builder, dim):
            for sub in self.subiters:
                if sub.start_dim <= dim < sub.end_dim:
                    sub.loop_break(context, builder, dim - sub.start_dim)

        def _make_views(self, context, builder, indices, arrtys, arrays):
            """
            Compute the views to be yielded.
            """
            views = [None] * narrays
            indexers = nditerty.indexers
            subiters = self.subiters
            rettys = nditerty.yield_type
            if isinstance(rettys, types.BaseTuple):
                rettys = list(rettys)
            else:
                rettys = [rettys]
            indices = [builder.load(cgutils.gep_inbounds(builder, indices, i))
                       for i in range(nshapes)]

            for sub, subiter in zip(indexers, subiters):
                _, _, _, array_indices = sub
                sub_indices = indices[subiter.start_dim:subiter.end_dim]
                if layout == 'F':
                    sub_indices = sub_indices[::-1]
                for i in array_indices:
                    assert views[i] is None
                    views[i] = self._make_view(context, builder, sub_indices,
                                               rettys[i],
                                               arrtys[i], arrays[i], subiter)
            assert all(v for v in views)
            return views

        def _make_view(self, context, builder, indices, retty, arrty, arr,
                       subiter):
            """
            Compute a 0d view for a given input array.
            """
            assert isinstance(retty, types.Array) and retty.ndim == 0

            ptr = subiter.compute_pointer(context, builder, indices, arrty, arr)
            view = context.make_array(retty)(context, builder)

            itemsize = get_itemsize(context, retty)
            shape = context.make_tuple(builder, types.UniTuple(types.intp, 0),
                                       ())
            strides = context.make_tuple(builder, types.UniTuple(types.intp, 0),
                                         ())
            # HACK: meminfo=None avoids expensive refcounting operations
            # on ephemeral views
            populate_array(view, ptr, shape, strides, itemsize, meminfo=None)
            return view

        def _arrays_or_scalars(self, context, builder, arrtys, arrays):
            # Return a list of either array structures or pointers to
            # scalar slots
            l = []
            for i, (arrty, arr) in enumerate(zip(arrtys, arrays)):
                if isinstance(arrty, types.Array):
                    l.append(context.make_array(arrty)(context,
                                                       builder,
                                                       value=arr))
                else:
                    l.append(getattr(self, "scalar%d" % i))
            return l

    return NdIter


def make_ndindex_cls(nditerty):
    """
    Return the Structure representation of the given *nditerty* (an
    instance of types.NumpyNdIndexType).
    """
    ndim = nditerty.ndim

    class NdIndexIter(cgutils.create_struct_proxy(nditerty)):
        """
        .ndindex() implementation.
        """

        def init_specific(self, context, builder, shapes):
            zero = context.get_constant(types.intp, 0)
            indices = cgutils.alloca_once(builder, zero.type,
                                          size=context.get_constant(types.intp,
                                                                    ndim))
            exhausted = cgutils.alloca_once_value(builder, cgutils.false_byte)

            for dim in range(ndim):
                idxptr = cgutils.gep_inbounds(builder, indices, dim)
                builder.store(zero, idxptr)
                # 0-sized dimensions really indicate an empty array,
                # but we have to catch that condition early to avoid
                # a bug inside the iteration logic.
                dim_size = shapes[dim]
                dim_is_empty = builder.icmp_unsigned('==', dim_size, zero)
                with cgutils.if_unlikely(builder, dim_is_empty):
                    builder.store(cgutils.true_byte, exhausted)

            self.indices = indices
            self.exhausted = exhausted
            self.shape = cgutils.pack_array(builder, shapes, zero.type)

        def iternext_specific(self, context, builder, result):
            zero = context.get_constant(types.intp, 0)

            bbend = builder.append_basic_block('end')

            exhausted = cgutils.as_bool_bit(builder,
                                            builder.load(self.exhausted))
            with cgutils.if_unlikely(builder, exhausted):
                result.set_valid(False)
                builder.branch(bbend)

            indices = [builder.load(cgutils.gep_inbounds(builder,
                                                         self.indices,
                                                         dim))
                       for dim in range(ndim)]
            for load in indices:
                mark_positive(builder, load)

            result.yield_(cgutils.pack_array(builder, indices, zero.type))
            result.set_valid(True)

            shape = cgutils.unpack_tuple(builder, self.shape, ndim)
            _increment_indices(context, builder, ndim, shape,
                               self.indices, self.exhausted)

            builder.branch(bbend)
            builder.position_at_end(bbend)

    return NdIndexIter


def _make_flattening_iter_cls(flatiterty, kind):
    assert kind in ('flat', 'ndenumerate')

    array_type = flatiterty.array_type

    if array_type.layout == 'C':
        class CContiguousFlatIter(cgutils.create_struct_proxy(flatiterty)):
            """
            .flat() / .ndenumerate() implementation for C-contiguous arrays.
            """

            def init_specific(self, context, builder, arrty, arr):
                zero = context.get_constant(types.intp, 0)
                self.index = cgutils.alloca_once_value(builder, zero)
                # We can't trust strides[-1] to always contain the right
                # step value, see
                # http://docs.scipy.org/doc/numpy-dev/release.html#npy-relaxed-strides-checking    # noqa: E501
                self.stride = arr.itemsize

                if kind == 'ndenumerate':
                    # Zero-initialize the indices array.
                    indices = cgutils.alloca_once(
                        builder, zero.type,
                        size=context.get_constant(types.intp, arrty.ndim))

                    for dim in range(arrty.ndim):
                        idxptr = cgutils.gep_inbounds(builder, indices, dim)
                        builder.store(zero, idxptr)

                    self.indices = indices

            # NOTE: Using gep() instead of explicit pointer addition helps
            # LLVM vectorize the loop (since the stride is known and
            # constant).  This is not possible in the non-contiguous case,
            # where the strides are unknown at compile-time.

            def iternext_specific(self, context, builder, arrty, arr, result):
                ndim = arrty.ndim
                nitems = arr.nitems

                index = builder.load(self.index)
                is_valid = builder.icmp_signed('<', index, nitems)
                result.set_valid(is_valid)

                with cgutils.if_likely(builder, is_valid):
                    ptr = builder.gep(arr.data, [index])
                    value = load_item(context, builder, arrty, ptr)
                    if kind == 'flat':
                        result.yield_(value)
                    else:
                        # ndenumerate(): fetch and increment indices
                        indices = self.indices
                        idxvals = [builder.load(cgutils.gep_inbounds(builder,
                                                                     indices,
                                                                     dim))
                                   for dim in range(ndim)]
                        idxtuple = cgutils.pack_array(builder, idxvals)
                        result.yield_(
                            cgutils.make_anonymous_struct(builder,
                                                          [idxtuple, value]))
                        _increment_indices_array(context, builder, arrty,
                                                 arr, indices)

                    index = cgutils.increment_index(builder, index)
                    builder.store(index, self.index)

            def getitem(self, context, builder, arrty, arr, index):
                ptr = builder.gep(arr.data, [index])
                return load_item(context, builder, arrty, ptr)

            def setitem(self, context, builder, arrty, arr, index, value):
                ptr = builder.gep(arr.data, [index])
                store_item(context, builder, arrty, value, ptr)

        return CContiguousFlatIter

    else:
        class FlatIter(cgutils.create_struct_proxy(flatiterty)):
            """
            Generic .flat() / .ndenumerate() implementation for
            non-contiguous arrays.
            It keeps track of pointers along each dimension in order to
            minimize computations.
            """

            def init_specific(self, context, builder, arrty, arr):
                zero = context.get_constant(types.intp, 0)
                data = arr.data
                ndim = arrty.ndim
                shapes = cgutils.unpack_tuple(builder, arr.shape, ndim)

                indices = cgutils.alloca_once(
                    builder, zero.type, size=context.get_constant(types.intp,
                                                                  arrty.ndim))
                pointers = cgutils.alloca_once(
                    builder, data.type, size=context.get_constant(types.intp,
                                                                  arrty.ndim))
                exhausted = cgutils.alloca_once_value(builder,
                                                      cgutils.false_byte)

                # Initialize indices and pointers with their start values.
                for dim in range(ndim):
                    idxptr = cgutils.gep_inbounds(builder, indices, dim)
                    ptrptr = cgutils.gep_inbounds(builder, pointers, dim)
                    builder.store(data, ptrptr)
                    builder.store(zero, idxptr)
                    # 0-sized dimensions really indicate an empty array,
                    # but we have to catch that condition early to avoid
                    # a bug inside the iteration logic (see issue #846).
                    dim_size = shapes[dim]
                    dim_is_empty = builder.icmp_unsigned('==', dim_size, zero)
                    with cgutils.if_unlikely(builder, dim_is_empty):
                        builder.store(cgutils.true_byte, exhausted)

                self.indices = indices
                self.pointers = pointers
                self.exhausted = exhausted

            def iternext_specific(self, context, builder, arrty, arr, result):
                ndim = arrty.ndim
                shapes = cgutils.unpack_tuple(builder, arr.shape, ndim)
                strides = cgutils.unpack_tuple(builder, arr.strides, ndim)
                indices = self.indices
                pointers = self.pointers

                zero = context.get_constant(types.intp, 0)

                bbend = builder.append_basic_block('end')

                # Catch already computed iterator exhaustion
                is_exhausted = cgutils.as_bool_bit(
                    builder, builder.load(self.exhausted))
                with cgutils.if_unlikely(builder, is_exhausted):
                    result.set_valid(False)
                    builder.branch(bbend)
                result.set_valid(True)

                # Current pointer inside last dimension
                last_ptr = cgutils.gep_inbounds(builder, pointers, ndim - 1)
                ptr = builder.load(last_ptr)
                value = load_item(context, builder, arrty, ptr)
                if kind == 'flat':
                    result.yield_(value)
                else:
                    # ndenumerate() => yield (indices, value)
                    idxvals = [builder.load(cgutils.gep_inbounds(builder,
                                                                 indices,
                                                                 dim))
                               for dim in range(ndim)]
                    idxtuple = cgutils.pack_array(builder, idxvals)
                    result.yield_(
                        cgutils.make_anonymous_struct(builder,
                                                      [idxtuple, value]))

                # Update indices and pointers by walking from inner
                # dimension to outer.
                for dim in reversed(range(ndim)):
                    idxptr = cgutils.gep_inbounds(builder, indices, dim)
                    idx = cgutils.increment_index(builder,
                                                  builder.load(idxptr))

                    count = shapes[dim]
                    stride = strides[dim]
                    in_bounds = builder.icmp_signed('<', idx, count)
                    with cgutils.if_likely(builder, in_bounds):
                        # Index is valid => pointer can simply be incremented.
                        builder.store(idx, idxptr)
                        ptrptr = cgutils.gep_inbounds(builder, pointers, dim)
                        ptr = builder.load(ptrptr)
                        ptr = cgutils.pointer_add(builder, ptr, stride)
                        builder.store(ptr, ptrptr)
                        # Reset pointers in inner dimensions
                        for inner_dim in range(dim + 1, ndim):
                            ptrptr = cgutils.gep_inbounds(builder,
                                                          pointers,
                                                          inner_dim)
                            builder.store(ptr, ptrptr)
                        builder.branch(bbend)
                    # Reset index and continue with next dimension
                    builder.store(zero, idxptr)

                # End of array
                builder.store(cgutils.true_byte, self.exhausted)
                builder.branch(bbend)

                builder.position_at_end(bbend)

            def _ptr_for_index(self, context, builder, arrty, arr, index):
                ndim = arrty.ndim
                shapes = cgutils.unpack_tuple(builder, arr.shape, count=ndim)
                strides = cgutils.unpack_tuple(builder, arr.strides, count=ndim)

                # First convert the flattened index into a regular n-dim index
                indices = []
                for dim in reversed(range(ndim)):
                    indices.append(builder.urem(index, shapes[dim]))
                    index = builder.udiv(index, shapes[dim])
                indices.reverse()

                ptr = cgutils.get_item_pointer2(context, builder, arr.data,
                                                shapes, strides, arrty.layout,
                                                indices)
                return ptr

            def getitem(self, context, builder, arrty, arr, index):
                ptr = self._ptr_for_index(context, builder, arrty, arr, index)
                return load_item(context, builder, arrty, ptr)

            def setitem(self, context, builder, arrty, arr, index, value):
                ptr = self._ptr_for_index(context, builder, arrty, arr, index)
                store_item(context, builder, arrty, value, ptr)

        return FlatIter


@lower_getattr(types.Array, "flat")
def make_array_flatiter(context, builder, arrty, arr):
    flatitercls = make_array_flat_cls(types.NumpyFlatType(arrty))
    flatiter = flatitercls(context, builder)

    flatiter.array = arr

    arrcls = context.make_array(arrty)
    arr = arrcls(context, builder, ref=flatiter._get_ptr_by_name('array'))

    flatiter.init_specific(context, builder, arrty, arr)

    res = flatiter._getvalue()
    return impl_ret_borrowed(context, builder, types.NumpyFlatType(arrty), res)


@lower_builtin('iternext', types.NumpyFlatType)
@iternext_impl(RefType.BORROWED)
def iternext_numpy_flatiter(context, builder, sig, args, result):
    [flatiterty] = sig.args
    [flatiter] = args

    flatitercls = make_array_flat_cls(flatiterty)
    flatiter = flatitercls(context, builder, value=flatiter)

    arrty = flatiterty.array_type
    arrcls = context.make_array(arrty)
    arr = arrcls(context, builder, value=flatiter.array)

    flatiter.iternext_specific(context, builder, arrty, arr, result)


@lower_builtin(operator.getitem, types.NumpyFlatType, types.Integer)
def iternext_numpy_getitem(context, builder, sig, args):
    flatiterty = sig.args[0]
    flatiter, index = args

    flatitercls = make_array_flat_cls(flatiterty)
    flatiter = flatitercls(context, builder, value=flatiter)

    arrty = flatiterty.array_type
    arrcls = context.make_array(arrty)
    arr = arrcls(context, builder, value=flatiter.array)

    res = flatiter.getitem(context, builder, arrty, arr, index)
    return impl_ret_borrowed(context, builder, sig.return_type, res)


@lower_builtin(operator.setitem, types.NumpyFlatType, types.Integer,
               types.Any)
def iternext_numpy_getitem_any(context, builder, sig, args):
    flatiterty = sig.args[0]
    flatiter, index, value = args

    flatitercls = make_array_flat_cls(flatiterty)
    flatiter = flatitercls(context, builder, value=flatiter)

    arrty = flatiterty.array_type
    arrcls = context.make_array(arrty)
    arr = arrcls(context, builder, value=flatiter.array)

    flatiter.setitem(context, builder, arrty, arr, index, value)
    return context.get_dummy_value()


@lower_builtin(len, types.NumpyFlatType)
def iternext_numpy_getitem_flat(context, builder, sig, args):
    flatiterty = sig.args[0]
    flatitercls = make_array_flat_cls(flatiterty)
    flatiter = flatitercls(context, builder, value=args[0])

    arrcls = context.make_array(flatiterty.array_type)
    arr = arrcls(context, builder, value=flatiter.array)
    return arr.nitems


@lower_builtin(np.ndenumerate, types.Array)
def make_array_ndenumerate(context, builder, sig, args):
    arrty, = sig.args
    arr, = args
    nditercls = make_array_ndenumerate_cls(types.NumpyNdEnumerateType(arrty))
    nditer = nditercls(context, builder)

    nditer.array = arr

    arrcls = context.make_array(arrty)
    arr = arrcls(context, builder, ref=nditer._get_ptr_by_name('array'))

    nditer.init_specific(context, builder, arrty, arr)

    res = nditer._getvalue()
    return impl_ret_borrowed(context, builder, sig.return_type, res)


@lower_builtin('iternext', types.NumpyNdEnumerateType)
@iternext_impl(RefType.BORROWED)
def iternext_numpy_nditer(context, builder, sig, args, result):
    [nditerty] = sig.args
    [nditer] = args

    nditercls = make_array_ndenumerate_cls(nditerty)
    nditer = nditercls(context, builder, value=nditer)

    arrty = nditerty.array_type
    arrcls = context.make_array(arrty)
    arr = arrcls(context, builder, value=nditer.array)

    nditer.iternext_specific(context, builder, arrty, arr, result)


@lower_builtin(pndindex, types.VarArg(types.Integer))
@lower_builtin(np.ndindex, types.VarArg(types.Integer))
def make_array_ndindex(context, builder, sig, args):
    """ndindex(*shape)"""
    shape = [context.cast(builder, arg, argty, types.intp)
             for argty, arg in zip(sig.args, args)]

    nditercls = make_ndindex_cls(types.NumpyNdIndexType(len(shape)))
    nditer = nditercls(context, builder)
    nditer.init_specific(context, builder, shape)

    res = nditer._getvalue()
    return impl_ret_borrowed(context, builder, sig.return_type, res)


@lower_builtin(pndindex, types.BaseTuple)
@lower_builtin(np.ndindex, types.BaseTuple)
def make_array_ndindex_tuple(context, builder, sig, args):
    """ndindex(shape)"""
    ndim = sig.return_type.ndim
    if ndim > 0:
        idxty = sig.args[0].dtype
        tup = args[0]

        shape = cgutils.unpack_tuple(builder, tup, ndim)
        shape = [context.cast(builder, idx, idxty, types.intp)
                 for idx in shape]
    else:
        shape = []

    nditercls = make_ndindex_cls(types.NumpyNdIndexType(len(shape)))
    nditer = nditercls(context, builder)
    nditer.init_specific(context, builder, shape)

    res = nditer._getvalue()
    return impl_ret_borrowed(context, builder, sig.return_type, res)


@lower_builtin('iternext', types.NumpyNdIndexType)
@iternext_impl(RefType.BORROWED)
def iternext_numpy_ndindex(context, builder, sig, args, result):
    [nditerty] = sig.args
    [nditer] = args

    nditercls = make_ndindex_cls(nditerty)
    nditer = nditercls(context, builder, value=nditer)

    nditer.iternext_specific(context, builder, result)


@lower_builtin(np.nditer, types.Any)
def make_array_nditer(context, builder, sig, args):
    """
    nditer(...)
    """
    nditerty = sig.return_type
    arrtys = nditerty.arrays

    if isinstance(sig.args[0], types.BaseTuple):
        arrays = cgutils.unpack_tuple(builder, args[0])
    else:
        arrays = [args[0]]

    nditer = make_nditer_cls(nditerty)(context, builder)
    nditer.init_specific(context, builder, arrtys, arrays)

    res = nditer._getvalue()
    return impl_ret_borrowed(context, builder, nditerty, res)


@lower_builtin('iternext', types.NumpyNdIterType)
@iternext_impl(RefType.BORROWED)
def iternext_numpy_nditer2(context, builder, sig, args, result):
    [nditerty] = sig.args
    [nditer] = args

    nditer = make_nditer_cls(nditerty)(context, builder, value=nditer)
    nditer.iternext_specific(context, builder, result)


@lower_builtin(operator.eq, types.DType, types.DType)
def dtype_eq_impl(context, builder, sig, args):
    arg1, arg2 = sig.args
    res = ir.Constant(ir.IntType(1), int(arg1 == arg2))
    return impl_ret_untracked(context, builder, sig.return_type, res)


# ------------------------------------------------------------------------------
# Numpy array constructors

def _empty_nd_impl(context, builder, arrtype, shapes):
    """Utility function used for allocating a new array during LLVM code
    generation (lowering).  Given a target context, builder, array
    type, and a tuple or list of lowered dimension sizes, returns a
    LLVM value pointing at a Numba runtime allocated array.
    """
    arycls = make_array(arrtype)
    ary = arycls(context, builder)

    datatype = context.get_data_type(arrtype.dtype)
    itemsize = context.get_constant(types.intp, get_itemsize(context, arrtype))

    # compute array length
    arrlen = context.get_constant(types.intp, 1)
    overflow = Constant(ir.IntType(1), 0)
    for s in shapes:
        arrlen_mult = builder.smul_with_overflow(arrlen, s)
        arrlen = builder.extract_value(arrlen_mult, 0)
        overflow = builder.or_(
            overflow, builder.extract_value(arrlen_mult, 1)
        )

    if arrtype.ndim == 0:
        strides = ()
    elif arrtype.layout == 'C':
        strides = [itemsize]
        for dimension_size in reversed(shapes[1:]):
            strides.append(builder.mul(strides[-1], dimension_size))
        strides = tuple(reversed(strides))
    elif arrtype.layout == 'F':
        strides = [itemsize]
        for dimension_size in shapes[:-1]:
            strides.append(builder.mul(strides[-1], dimension_size))
        strides = tuple(strides)
    else:
        raise NotImplementedError(
            "Don't know how to allocate array with layout '{0}'.".format(
                arrtype.layout))

    # Check overflow, numpy also does this after checking order
    allocsize_mult = builder.smul_with_overflow(arrlen, itemsize)
    allocsize = builder.extract_value(allocsize_mult, 0)
    overflow = builder.or_(overflow, builder.extract_value(allocsize_mult, 1))

    with builder.if_then(overflow, likely=False):
        # Raise same error as numpy, see:
        # https://github.com/numpy/numpy/blob/2a488fe76a0f732dc418d03b452caace161673da/numpy/core/src/multiarray/ctors.c#L1095-L1101    # noqa: E501
        context.call_conv.return_user_exc(
            builder, ValueError,
            ("array is too big; `arr.size * arr.dtype.itemsize` is larger than"
             " the maximum possible size.",)
        )

    dtype = arrtype.dtype
    align_val = context.get_preferred_array_alignment(dtype)
    align = context.get_constant(types.uint32, align_val)
    args = (context.get_dummy_value(), allocsize, align)

    mip = types.MemInfoPointer(types.voidptr)
    arytypeclass = types.TypeRef(type(arrtype))
    argtypes = signature(mip, arytypeclass, types.intp, types.uint32)

    meminfo = context.compile_internal(builder, _call_allocator, argtypes, args)
    data = context.nrt.meminfo_data(builder, meminfo)

    intp_t = context.get_value_type(types.intp)
    shape_array = cgutils.pack_array(builder, shapes, ty=intp_t)
    strides_array = cgutils.pack_array(builder, strides, ty=intp_t)

    populate_array(ary,
                   data=builder.bitcast(data, datatype.as_pointer()),
                   shape=shape_array,
                   strides=strides_array,
                   itemsize=itemsize,
                   meminfo=meminfo)

    return ary


@overload_classmethod(types.Array, "_allocate", jit_options={"cache": config.INTERNAL_CACHING})
def _ol_array_allocate(cls, allocsize, align):
    """Implements a Numba-only default target (cpu) classmethod on the array
    type.
    """
    def impl(cls, allocsize, align):
        return intrin_alloc(allocsize, align)
    return impl


def _call_allocator(arrtype, size, align):
    """Trampoline to call the intrinsic used for allocation
    """
    return arrtype._allocate(size, align)


@intrinsic
def intrin_alloc(typingctx, allocsize, align):
    """Intrinsic to call into the allocator for Array
    """
    def codegen(context, builder, signature, args):
        [allocsize, align] = args
        meminfo = context.nrt.meminfo_alloc_aligned(builder, allocsize, align)
        return meminfo

    mip = types.MemInfoPointer(types.voidptr)    # return untyped pointer
    sig = signature(mip, allocsize, align)
    return sig, codegen


def _parse_shape(context, builder, ty, val):
    """
    Parse the shape argument to an array constructor.
    """
    def safecast_intp(context, builder, src_t, src):
        """Cast src to intp only if value can be maintained"""
        intp_t = context.get_value_type(types.intp)
        intp_width = intp_t.width
        intp_ir = ir.IntType(intp_width)
        maxval = Constant(intp_ir, ((1 << intp_width - 1) - 1))
        if src_t.width < intp_width:
            res = builder.sext(src, intp_ir)
        elif src_t.width >= intp_width:
            is_larger = builder.icmp_signed(">", src, maxval)
            with builder.if_then(is_larger, likely=False):
                context.call_conv.return_user_exc(
                    builder, ValueError,
                    ("Cannot safely convert value to intp",)
                )
            if src_t.width > intp_width:
                res = builder.trunc(src, intp_ir)
            else:
                res = src
        return res

    if isinstance(ty, types.Integer):
        ndim = 1
        passed_shapes = [context.cast(builder, val, ty, types.intp)]
    else:
        assert isinstance(ty, types.BaseTuple)
        ndim = ty.count
        passed_shapes = cgutils.unpack_tuple(builder, val, count=ndim)

    shapes = []
    for s in passed_shapes:
        shapes.append(safecast_intp(context, builder, s.type, s))

    zero = context.get_constant_generic(builder, types.intp, 0)
    for dim in range(ndim):
        is_neg = builder.icmp_signed('<', shapes[dim], zero)
        with cgutils.if_unlikely(builder, is_neg):
            context.call_conv.return_user_exc(
                builder, ValueError, ("negative dimensions not allowed",)
            )

    return shapes


def _parse_empty_args(context, builder, sig, args):
    """
    Parse the arguments of a np.empty(), np.zeros() or np.ones() call.
    """
    arrshapetype = sig.args[0]
    arrshape = args[0]
    arrtype = sig.return_type
    return arrtype, _parse_shape(context, builder, arrshapetype, arrshape)


def _parse_empty_like_args(context, builder, sig, args):
    """
    Parse the arguments of a np.empty_like(), np.zeros_like() or
    np.ones_like() call.
    """
    arytype = sig.args[0]
    if isinstance(arytype, types.Array):
        ary = make_array(arytype)(context, builder, value=args[0])
        shapes = cgutils.unpack_tuple(builder, ary.shape, count=arytype.ndim)
        return sig.return_type, shapes
    else:
        return sig.return_type, ()


def _check_const_str_dtype(fname, dtype):
    if isinstance(dtype, types.UnicodeType):
        msg = f"If np.{fname} dtype is a string it must be a string constant."
        raise errors.TypingError(msg)


@intrinsic
def numpy_empty_nd(tyctx, ty_shape, ty_dtype, ty_retty_ref):
    ty_retty = ty_retty_ref.instance_type
    sig = ty_retty(ty_shape, ty_dtype, ty_retty_ref)

    def codegen(cgctx, builder, sig, llargs):
        arrtype, shapes = _parse_empty_args(cgctx, builder, sig, llargs)
        ary = _empty_nd_impl(cgctx, builder, arrtype, shapes)
        return ary._getvalue()
    return sig, codegen


@overload(np.empty, jit_options={"cache": config.INTERNAL_CACHING})
def ol_np_empty(shape, dtype=float):
    _check_const_str_dtype("empty", dtype)
    if (dtype is float or
        (isinstance(dtype, types.Function) and dtype.typing_key is float) or
            is_nonelike(dtype)): #default
        nb_dtype = types.double
    else:
        nb_dtype = ty_parse_dtype(dtype)

    ndim = ty_parse_shape(shape)
    if nb_dtype is not None and ndim is not None:
        retty = types.Array(dtype=nb_dtype, ndim=ndim, layout='C')

        def impl(shape, dtype=float):
            return numpy_empty_nd(shape, dtype, retty)
        return impl
    else:
        msg = f"Cannot parse input types to function np.empty({shape}, {dtype})"
        raise errors.TypingError(msg)


@intrinsic
def numpy_empty_like_nd(tyctx, ty_prototype, ty_dtype, ty_retty_ref):
    ty_retty = ty_retty_ref.instance_type
    sig = ty_retty(ty_prototype, ty_dtype, ty_retty_ref)

    def codegen(cgctx, builder, sig, llargs):
        arrtype, shapes = _parse_empty_like_args(cgctx, builder, sig, llargs)
        ary = _empty_nd_impl(cgctx, builder, arrtype, shapes)
        return ary._getvalue()
    return sig, codegen


@overload(np.empty_like, jit_options={"cache": config.INTERNAL_CACHING})
def ol_np_empty_like(arr, dtype=None):
    _check_const_str_dtype("empty_like", dtype)
    if not is_nonelike(dtype):
        nb_dtype = ty_parse_dtype(dtype)
    elif isinstance(arr, types.Array):
        nb_dtype = arr.dtype
    else:
        nb_dtype = arr
    if nb_dtype is not None:
        if isinstance(arr, types.Array):
            layout = arr.layout if arr.layout != 'A' else 'C'
            retty = arr.copy(dtype=nb_dtype, layout=layout, readonly=False)
        else:
            retty = types.Array(nb_dtype, 0, 'C')
    else:
        msg = ("Cannot parse input types to function "
               f"np.empty_like({arr}, {dtype})")
        raise errors.TypingError(msg)

    def impl(arr, dtype=None):
        return numpy_empty_like_nd(arr, dtype, retty)
    return impl


@intrinsic
def _zero_fill_array_method(tyctx, self):
    sig = types.none(self)

    def codegen(cgctx, builder, sig, llargs):
        ary = make_array(sig.args[0])(cgctx, builder, llargs[0])
        cgutils.memset(builder, ary.data, builder.mul(ary.itemsize, ary.nitems),
                       0)
    return sig, codegen


@overload_method(types.Array, '_zero_fill')
def ol_array_zero_fill(self):
    """Adds a `._zero_fill` method to zero fill an array using memset."""
    def impl(self):
        _zero_fill_array_method(self)
    return impl


@overload(np.zeros)
def ol_np_zeros(shape, dtype=float):
    _check_const_str_dtype("zeros", dtype)

    def impl(shape, dtype=float):
        arr = np.empty(shape, dtype=dtype)
        arr._zero_fill()
        return arr
    return impl


@overload(np.zeros_like)
def ol_np_zeros_like(a, dtype=None):
    _check_const_str_dtype("zeros_like", dtype)

    # NumPy uses 'a' as the arg name for the array-like
    def impl(a, dtype=None):
        arr = np.empty_like(a, dtype=dtype)
        arr._zero_fill()
        return arr
    return impl


@overload(np.ones_like)
def ol_np_ones_like(a, dtype=None):
    _check_const_str_dtype("ones_like", dtype)

    # NumPy uses 'a' as the arg name for the array-like
    def impl(a, dtype=None):
        arr = np.empty_like(a, dtype=dtype)
        arr_flat = arr.flat
        for idx in range(len(arr_flat)):
            arr_flat[idx] = 1
        return arr
    return impl


@overload(np.full)
def impl_np_full(shape, fill_value, dtype=None):
    _check_const_str_dtype("full", dtype)
    if not is_nonelike(dtype):
        nb_dtype = ty_parse_dtype(dtype)
    else:
        nb_dtype = fill_value

    def full(shape, fill_value, dtype=None):
        arr = np.empty(shape, nb_dtype)
        arr_flat = arr.flat
        for idx in range(len(arr_flat)):
            arr_flat[idx] = fill_value
        return arr
    return full


@overload(np.full_like)
def impl_np_full_like(a, fill_value, dtype=None):
    _check_const_str_dtype("full_like", dtype)

    def full_like(a, fill_value, dtype=None):
        arr = np.empty_like(a, dtype)
        arr_flat = arr.flat
        for idx in range(len(arr_flat)):
            arr_flat[idx] = fill_value
        return arr

    return full_like


@overload(np.ones)
def ol_np_ones(shape, dtype=None):
    # for some reason the NumPy default for dtype is None in the source but
    # ends up as np.float64 by definition.
    _check_const_str_dtype("ones", dtype)

    def impl(shape, dtype=None):
        arr = np.empty(shape, dtype=dtype)
        arr_flat = arr.flat
        for idx in range(len(arr_flat)):
            arr_flat[idx] = 1
        return arr
    return impl


@overload(np.identity)
def impl_np_identity(n, dtype=None):
    _check_const_str_dtype("identity", dtype)
    if not is_nonelike(dtype):
        nb_dtype = ty_parse_dtype(dtype)
    else:
        nb_dtype = types.double

    def identity(n, dtype=None):
        arr = np.zeros((n, n), nb_dtype)
        for i in range(n):
            arr[i, i] = 1
        return arr
    return identity


def _eye_none_handler(N, M):
    pass


@extending.overload(_eye_none_handler)
def _eye_none_handler_impl(N, M):
    if isinstance(M, types.NoneType):
        def impl(N, M):
            return N
    else:
        def impl(N, M):
            return M
    return impl


@extending.overload(np.eye)
def numpy_eye(N, M=None, k=0, dtype=float):

    if dtype is None or isinstance(dtype, types.NoneType):
        dt = np.dtype(float)
    elif isinstance(dtype, (types.DTypeSpec, types.Number)):
        # dtype or instance of dtype
        dt = as_dtype(getattr(dtype, 'dtype', dtype))
    else:
        dt = np.dtype(dtype)

    def impl(N, M=None, k=0, dtype=float):
        _M = _eye_none_handler(N, M)
        arr = np.zeros((N, _M), dt)
        if k >= 0:
            d = min(N, _M - k)
            for i in range(d):
                arr[i, i + k] = 1
        else:
            d = min(N + k, _M)
            for i in range(d):
                arr[i - k, i] = 1
        return arr
    return impl


@overload(np.diag)
def impl_np_diag(v, k=0):
    if not type_can_asarray(v):
        raise errors.TypingError('The argument "v" must be array-like')

    if isinstance(v, types.Array):
        if v.ndim not in (1, 2):
            raise errors.NumbaTypeError("Input must be 1- or 2-d.")

        def diag_impl(v, k=0):
            if v.ndim == 1:
                s = v.shape
                n = s[0] + abs(k)
                ret = np.zeros((n, n), v.dtype)
                if k >= 0:
                    for i in range(n - k):
                        ret[i, k + i] = v[i]
                else:
                    for i in range(n + k):
                        ret[i - k, i] = v[i]
                return ret
            else:  # 2-d
                rows, cols = v.shape
                if k < 0:
                    rows = rows + k
                if k > 0:
                    cols = cols - k
                n = max(min(rows, cols), 0)
                ret = np.empty(n, v.dtype)
                if k >= 0:
                    for i in range(n):
                        ret[i] = v[i, k + i]
                else:
                    for i in range(n):
                        ret[i] = v[i - k, i]
                return ret
        return diag_impl


@overload(np.indices)
def numpy_indices(dimensions):
    if not isinstance(dimensions, types.UniTuple):
        msg = 'The argument "dimensions" must be a tuple of integers'
        raise errors.TypingError(msg)

    if not isinstance(dimensions.dtype, types.Integer):
        msg = 'The argument "dimensions" must be a tuple of integers'
        raise errors.TypingError(msg)

    N = len(dimensions)
    shape = (1,) * N

    def impl(dimensions):
        res = np.empty((N,) + dimensions, dtype=np.int64)
        i = 0
        for dim in dimensions:
            idx = np.arange(dim, dtype=np.int64).reshape(
                tuple_setitem(shape, i, dim)
            )
            res[i] = idx
            i += 1

        return res

    return impl


@overload(np.diagflat)
def numpy_diagflat(v, k=0):
    if not type_can_asarray(v):
        msg = 'The argument "v" must be array-like'
        raise errors.TypingError(msg)

    if not isinstance(k, (int, types.Integer)):
        msg = 'The argument "k" must be an integer'
        raise errors.TypingError(msg)

    def impl(v, k=0):
        v = np.asarray(v)
        v = v.ravel()
        s = len(v)
        abs_k = abs(k)
        n = s + abs_k
        res = np.zeros((n, n), v.dtype)
        i = np.maximum(0, -k)
        j = np.maximum(0, k)
        for t in range(s):
            res[i + t, j + t] = v[t]

        return res

    return impl


def generate_getitem_setitem_with_axis(ndim, kind):
    assert kind in ('getitem', 'setitem')

    if kind == 'getitem':
        fn = '''
            def _getitem(a, idx, axis):
                if axis == 0:
                    return a[idx, ...]
        '''
        for i in range(1, ndim):
            lst = (':',) * i
            fn += f'''
                elif axis == {i}:
                    return a[{", ".join(lst)}, idx, ...]
            '''
    else:
        fn = '''
            def _setitem(a, idx, axis, vals):
                if axis == 0:
                    a[idx, ...] = vals
        '''

        for i in range(1, ndim):
            lst = (':',) * i
            fn += f'''
                elif axis == {i}:
                    a[{", ".join(lst)}, idx, ...] = vals
            '''

    fn = textwrap.dedent(fn)
    exec(fn, globals())
    fn = globals()[f'_{kind}']
    return register_jitable(fn)


@overload(np.take)
@overload_method(types.Array, 'take')
def numpy_take(a, indices, axis=None):

    if cgutils.is_nonelike(axis):
        if isinstance(a, types.Array) and isinstance(indices, types.Integer):
            def take_impl(a, indices, axis=None):
                if indices > (a.size - 1) or indices < -a.size:
                    raise IndexError("Index out of bounds")
                return a.ravel()[indices]
            return take_impl

        if isinstance(a, types.Array) and isinstance(indices, types.Array):
            F_order = indices.layout == 'F'

            def take_impl(a, indices, axis=None):
                ret = np.empty(indices.size, dtype=a.dtype)
                if F_order:
                    walker = indices.copy()  # get C order
                else:
                    walker = indices
                it = np.nditer(walker)
                i = 0
                flat = a.ravel()
                for x in it:
                    if x > (a.size - 1) or x < -a.size:
                        raise IndexError("Index out of bounds")
                    ret[i] = flat[x]
                    i = i + 1
                return ret.reshape(indices.shape)
            return take_impl

        if isinstance(a, types.Array) and \
                isinstance(indices, (types.List, types.BaseTuple)):
            def take_impl(a, indices, axis=None):
                convert = np.array(indices)
                return np.take(a, convert)
            return take_impl
    else:
        if isinstance(a, types.Array) and isinstance(indices, types.Integer):
            t = (0,) * (a.ndim - 1)

            # np.squeeze is too hard to implement in Numba as the tuple "t"
            # needs to be allocated beforehand we don't know it's size until
            # code gets executed.
            @register_jitable
            def _squeeze(r, axis):
                tup = tuple(t)
                j = 0
                assert axis < len(r.shape) and r.shape[axis] == 1, r.shape
                for idx in range(len(r.shape)):
                    s = r.shape[idx]
                    if idx != axis:
                        tup = tuple_setitem(tup, j, s)
                        j += 1
                return r.reshape(tup)

            def take_impl(a, indices, axis=None):
                r = np.take(a, (indices,), axis=axis)
                if a.ndim == 1:
                    return r[0]
                if axis < 0:
                    axis += a.ndim
                return _squeeze(r, axis)
            return take_impl

        if isinstance(a, types.Array) and \
                isinstance(indices, (types.Array, types.List, types.BaseTuple)):

            ndim = a.ndim

            _getitem = generate_getitem_setitem_with_axis(ndim, 'getitem')
            _setitem = generate_getitem_setitem_with_axis(ndim, 'setitem')

            def take_impl(a, indices, axis=None):
                if axis < 0:
                    axis += a.ndim

                if axis < 0 or axis >= a.ndim:
                    msg = (f"axis {axis} is out of bounds for array "
                           f"of dimension {a.ndim}")
                    raise ValueError(msg)

                shape = tuple_setitem(a.shape, axis, len(indices))
                out = np.empty(shape, dtype=a.dtype)
                for i in range(len(indices)):
                    y = _getitem(a, indices[i], axis)
                    _setitem(out, i, axis, y)
                return out
            return take_impl


def _arange_dtype(*args):
    bounds = [a for a in args if not isinstance(a, types.NoneType)]

    if any(isinstance(a, types.Complex) for a in bounds):
        dtype = types.complex128
    elif any(isinstance(a, types.Float) for a in bounds):
        dtype = types.float64
    else:
        # `np.arange(10).dtype` is always `np.dtype(int)`, aka `np.int_`, which
        # in all released versions of numpy corresponds to the C `long` type.
        # Windows 64 is broken by default here because Numba (as of 0.47) does
        # not differentiate between Python and NumPy integers, so a `typeof(1)`
        # on w64 is `int64`, i.e. `intp`. This means an arange(<some int>) will
        # be typed as arange(int64) and the following will yield int64 opposed
        # to int32. Example: without a load of analysis to work out of the args
        # were wrapped in NumPy int*() calls it's not possible to detect the
        # difference between `np.arange(10)` and `np.arange(np.int64(10)`.
        NPY_TY = getattr(types, "int%s" % (8 * np.dtype(int).itemsize))

        # unliteral these types such that `max` works.
        unliteral_bounds = [types.unliteral(x) for x in bounds]
        dtype = max(unliteral_bounds + [NPY_TY,])

    return dtype


@overload(np.arange, jit_options={"cache": config.INTERNAL_CACHING})
def np_arange(start, / ,stop=None, step=None, dtype=None):
    if isinstance(stop, types.Optional):
        stop = stop.type
    if isinstance(step, types.Optional):
        step = step.type
    if isinstance(dtype, types.Optional):
        dtype = dtype.type

    if stop is None:
        stop = types.none
    if step is None:
        step = types.none
    if dtype is None:
        dtype = types.none

    if (not isinstance(start, types.Number) or
        not isinstance(stop, (types.NoneType, types.Number)) or
        not isinstance(step, (types.NoneType, types.Number)) or
            not isinstance(dtype, (types.NoneType, types.DTypeSpec))):

        return

    if isinstance(dtype, types.NoneType):
        true_dtype = _arange_dtype(start, stop, step)
    else:
        true_dtype = dtype.dtype

    use_complex = any([isinstance(x, types.Complex)
                       for x in (start, stop, step)])

    start_value = getattr(start, "literal_value", None)
    stop_value = getattr(stop, "literal_value", None)
    step_value = getattr(step, "literal_value", None)

    def impl(start, /, stop=None, step=None, dtype=None):
        # Allow for improved performance if given literal arguments.
        lit_start = start_value if start_value is not None else start
        lit_stop = stop_value if stop_value is not None else stop
        lit_step = step_value if step_value is not None else step

        _step = lit_step if lit_step is not None else 1
        if lit_stop is None:
            _start, _stop = 0, lit_start
        else:
            _start, _stop = lit_start, lit_stop

        if _step == 0:
            raise ValueError("Maximum allowed size exceeded")

        nitems_c = (_stop - _start) / _step
        nitems_r = int(math.ceil(nitems_c.real))

        # Binary operator needed for compiler branch pruning.
        if use_complex is True:
            nitems_i = int(math.ceil(nitems_c.imag))
            nitems = max(min(nitems_i, nitems_r), 0)
        else:
            nitems = max(nitems_r, 0)
        arr = np.empty(nitems, true_dtype)
        val = _start
        for i in range(nitems):
            arr[i] = val + (i * _step)
        return arr

    return impl


@overload(np.linspace)
def numpy_linspace(start, stop, num=50):
    if not all(isinstance(arg, types.Number) for arg in [start, stop]):
        return

    if not isinstance(num, (int, types.Integer)):
        msg = 'The argument "num" must be an integer'
        raise errors.TypingError(msg)

    if any(isinstance(arg, types.Complex) for arg in [start, stop]):
        if config.USE_LEGACY_TYPE_SYSTEM:
            dtype = types.complex128
        else:
            dtype = types.np_complex128
    else:
        dtype = types.float64

    # Implementation based on https://github.com/numpy/numpy/blob/v1.20.0/numpy/core/function_base.py#L24 # noqa: E501
    def linspace(start, stop, num=50):
        arr = np.empty(num, dtype)
        # The multiply by 1.0 mirrors
        # https://github.com/numpy/numpy/blob/v1.20.0/numpy/core/function_base.py#L125-L128  # noqa: E501
        # the side effect of this is important... start and stop become the same
        # type as `dtype` i.e. 64/128 bits wide (float/complex). This is
        # important later when used in the `np.divide`.
        start = start * 1.0
        stop = stop * 1.0
        if num == 0:
            return arr
        div = num - 1
        if div > 0:
            delta = stop - start
            step = np.divide(delta, div)
            for i in range(0, num):
                arr[i] = start + (i * step)
        else:
            arr[0] = start
        if num > 1:
            arr[-1] = stop
        return arr
    return linspace


def _array_copy(context, builder, sig, args):
    """
    Array copy.
    """
    arytype = sig.args[0]
    ary = make_array(arytype)(context, builder, value=args[0])
    shapes = cgutils.unpack_tuple(builder, ary.shape)

    rettype = sig.return_type
    ret = _empty_nd_impl(context, builder, rettype, shapes)

    src_data = ary.data
    dest_data = ret.data

    assert rettype.layout in "CF"
    if arytype.layout == rettype.layout:
        # Fast path: memcpy
        cgutils.raw_memcpy(builder, dest_data, src_data, ary.nitems,
                           ary.itemsize, align=1)

    else:
        src_strides = cgutils.unpack_tuple(builder, ary.strides)
        dest_strides = cgutils.unpack_tuple(builder, ret.strides)
        intp_t = context.get_value_type(types.intp)

        with cgutils.loop_nest(builder, shapes, intp_t) as indices:
            src_ptr = cgutils.get_item_pointer2(context, builder, src_data,
                                                shapes, src_strides,
                                                arytype.layout, indices)
            dest_ptr = cgutils.get_item_pointer2(context, builder, dest_data,
                                                 shapes, dest_strides,
                                                 rettype.layout, indices)
            builder.store(builder.load(src_ptr), dest_ptr)

    return impl_ret_new_ref(context, builder, sig.return_type, ret._getvalue())


@intrinsic
def _array_copy_intrinsic(typingctx, a):
    assert isinstance(a, types.Array)
    layout = 'F' if a.layout == 'F' else 'C'
    ret = a.copy(layout=layout, readonly=False)
    sig = ret(a)
    return sig, _array_copy


@lower_builtin("array.copy", types.Array)
def array_copy(context, builder, sig, args):
    return _array_copy(context, builder, sig, args)


@overload(np.copy)
def impl_numpy_copy(a):
    if isinstance(a, types.Array):
        def numpy_copy(a):
            return _array_copy_intrinsic(a)
    return numpy_copy


def _as_layout_array(context, builder, sig, args, output_layout):
    """
    Common logic for layout conversion function;
    e.g. ascontiguousarray and asfortranarray
    """
    retty = sig.return_type
    aryty = sig.args[0]
    assert retty.layout == output_layout, 'return-type has incorrect layout'

    if aryty.ndim == 0:
        # 0-dim input => asfortranarray() returns a 1-dim array
        assert retty.ndim == 1
        ary = make_array(aryty)(context, builder, value=args[0])
        ret = make_array(retty)(context, builder)

        shape = context.get_constant_generic(
            builder, types.UniTuple(types.intp, 1), (1,),
        )
        strides = context.make_tuple(builder,
                                     types.UniTuple(types.intp, 1),
                                     (ary.itemsize,))
        populate_array(ret, ary.data, shape, strides, ary.itemsize,
                       ary.meminfo, ary.parent)
        return impl_ret_borrowed(context, builder, retty, ret._getvalue())

    elif (retty.layout == aryty.layout
            or (aryty.ndim == 1 and aryty.layout in 'CF')):
        # 1-dim contiguous input => return the same array
        return impl_ret_borrowed(context, builder, retty, args[0])

    else:
        if aryty.layout == 'A':
            # There's still chance the array is in contiguous layout,
            # just that we don't know at compile time.
            # We can do a runtime check.

            # Prepare and call is_contiguous or is_fortran
            assert output_layout in 'CF'
            check_func = is_contiguous if output_layout == 'C' else is_fortran
            is_contig = _call_contiguous_check(check_func,
                                               context,
                                               builder,
                                               aryty,
                                               args[0])
            with builder.if_else(is_contig) as (then, orelse):
                # If the array is already contiguous, just return it
                with then:
                    out_then = impl_ret_borrowed(context, builder, retty,
                                                 args[0])
                    then_blk = builder.block
                # Otherwise, copy to a new contiguous region
                with orelse:
                    out_orelse = _array_copy(context, builder, sig, args)
                    orelse_blk = builder.block
            # Phi node for the return value
            ret_phi = builder.phi(out_then.type)
            ret_phi.add_incoming(out_then, then_blk)
            ret_phi.add_incoming(out_orelse, orelse_blk)
            return ret_phi

        else:
            # Return a copy with the right layout
            return _array_copy(context, builder, sig, args)


@intrinsic
def _as_layout_array_intrinsic(typingctx, a, output_layout):
    if not isinstance(output_layout, types.StringLiteral):
        raise errors.RequireLiteralValue(output_layout)

    ret = a.copy(layout=output_layout.literal_value, ndim=max(a.ndim, 1))
    sig = ret(a, output_layout)

    return sig, lambda c, b, s, a: _as_layout_array(
        c, b, s, a, output_layout=output_layout.literal_value)


@overload(np.ascontiguousarray)
def array_ascontiguousarray(a):
    if not type_can_asarray(a):
        raise errors.TypingError('The argument "a" must be array-like')

    if isinstance(a, (types.Number, types.Boolean,)):
        def impl(a):
            return np.ascontiguousarray(np.array(a))
    elif isinstance(a, types.Array):
        def impl(a):
            return _as_layout_array_intrinsic(a, 'C')
    return impl


@overload(np.asfortranarray)
def array_asfortranarray(a):
    if not type_can_asarray(a):
        raise errors.TypingError('The argument "a" must be array-like')

    if isinstance(a, (types.Number, types.Boolean,)):
        def impl(a):
            return np.asfortranarray(np.array(a))
        return impl
    elif isinstance(a, types.Array):
        def impl(a):
            return _as_layout_array_intrinsic(a, 'F')
        return impl


@lower_builtin("array.astype", types.Array, types.DTypeSpec)
@lower_builtin("array.astype", types.Array, types.StringLiteral)
def array_astype(context, builder, sig, args):
    arytype = sig.args[0]
    ary = make_array(arytype)(context, builder, value=args[0])
    shapes = cgutils.unpack_tuple(builder, ary.shape)

    rettype = sig.return_type
    ret = _empty_nd_impl(context, builder, rettype, shapes)

    src_data = ary.data
    dest_data = ret.data

    src_strides = cgutils.unpack_tuple(builder, ary.strides)
    dest_strides = cgutils.unpack_tuple(builder, ret.strides)
    intp_t = context.get_value_type(types.intp)

    with cgutils.loop_nest(builder, shapes, intp_t) as indices:
        src_ptr = cgutils.get_item_pointer2(context, builder, src_data,
                                            shapes, src_strides,
                                            arytype.layout, indices)
        dest_ptr = cgutils.get_item_pointer2(context, builder, dest_data,
                                             shapes, dest_strides,
                                             rettype.layout, indices)
        item = load_item(context, builder, arytype, src_ptr)
        item = context.cast(builder, item, arytype.dtype, rettype.dtype)
        store_item(context, builder, rettype, item, dest_ptr)

    return impl_ret_new_ref(context, builder, sig.return_type, ret._getvalue())


@intrinsic
def np_frombuffer(typingctx, buffer, dtype, retty):
    ty = retty.instance_type
    sig = ty(buffer, dtype, retty)

    def codegen(context, builder, sig, args):
        bufty = sig.args[0]
        aryty = sig.return_type

        buf = make_array(bufty)(context, builder, value=args[0])
        out_ary_ty = make_array(aryty)
        out_ary = out_ary_ty(context, builder)
        out_datamodel = out_ary._datamodel

        itemsize = get_itemsize(context, aryty)
        ll_itemsize = Constant(buf.itemsize.type, itemsize)
        nbytes = builder.mul(buf.nitems, buf.itemsize)

        # Check that the buffer size is compatible
        rem = builder.srem(nbytes, ll_itemsize)
        is_incompatible = cgutils.is_not_null(builder, rem)
        with builder.if_then(is_incompatible, likely=False):
            msg = "buffer size must be a multiple of element size"
            context.call_conv.return_user_exc(builder, ValueError, (msg,))

        shape = cgutils.pack_array(builder, [builder.sdiv(nbytes, ll_itemsize)])
        strides = cgutils.pack_array(builder, [ll_itemsize])
        data = builder.bitcast(
            buf.data, context.get_value_type(out_datamodel.get_type('data'))
        )

        populate_array(out_ary,
                       data=data,
                       shape=shape,
                       strides=strides,
                       itemsize=ll_itemsize,
                       meminfo=buf.meminfo,
                       parent=buf.parent,)

        res = out_ary._getvalue()
        return impl_ret_borrowed(context, builder, sig.return_type, res)
    return sig, codegen


@overload(np.frombuffer)
def impl_np_frombuffer(buffer, dtype=float):
    _check_const_str_dtype("frombuffer", dtype)

    if not isinstance(buffer, types.Buffer) or buffer.layout != 'C':
        msg = f'Argument "buffer" must be buffer-like. Got {buffer}'
        raise errors.TypingError(msg)

    if (dtype is float or
        (isinstance(dtype, types.Function) and dtype.typing_key is float) or
            is_nonelike(dtype)): #default
        nb_dtype = types.double
    else:
        nb_dtype = ty_parse_dtype(dtype)

    if nb_dtype is not None:
        retty = types.Array(dtype=nb_dtype, ndim=1, layout='C',
                            readonly=not buffer.mutable)
    else:
        msg = ("Cannot parse input types to function "
               f"np.frombuffer({buffer}, {dtype})")
        raise errors.TypingError(msg)

    def impl(buffer, dtype=float):
        return np_frombuffer(buffer, dtype, retty)
    return impl


@overload(carray)
def impl_carray(ptr, shape, dtype=None):
    if is_nonelike(dtype):
        intrinsic_cfarray = get_cfarray_intrinsic('C', None)

        def impl(ptr, shape, dtype=None):
            return intrinsic_cfarray(ptr, shape)
        return impl
    elif isinstance(dtype, types.DTypeSpec):
        intrinsic_cfarray = get_cfarray_intrinsic('C', dtype)

        def impl(ptr, shape, dtype=None):
            return intrinsic_cfarray(ptr, shape)
        return impl


@overload(farray)
def impl_farray(ptr, shape, dtype=None):
    if is_nonelike(dtype):
        intrinsic_cfarray = get_cfarray_intrinsic('F', None)

        def impl(ptr, shape, dtype=None):
            return intrinsic_cfarray(ptr, shape)
        return impl
    elif isinstance(dtype, types.DTypeSpec):
        intrinsic_cfarray = get_cfarray_intrinsic('F', dtype)

        def impl(ptr, shape, dtype=None):
            return intrinsic_cfarray(ptr, shape)
        return impl


def get_cfarray_intrinsic(layout, dtype_):
    @intrinsic
    def intrinsic_cfarray(typingctx, ptr, shape):
        if ptr is types.voidptr:
            ptr_dtype = None
        elif isinstance(ptr, types.CPointer):
            ptr_dtype = ptr.dtype
        else:
            msg = f"pointer argument expected, got '{ptr}'"
            raise errors.NumbaTypeError(msg)

        if dtype_ is None:
            if ptr_dtype is None:
                msg = "explicit dtype required for void* argument"
                raise errors.NumbaTypeError(msg)
            dtype = ptr_dtype
        elif isinstance(dtype_, types.DTypeSpec):
            dtype = dtype_.dtype
            if ptr_dtype is not None and dtype != ptr_dtype:
                msg = f"mismatching dtype '{dtype}' for pointer type '{ptr}'"
                raise errors.NumbaTypeError(msg)
        else:
            msg = f"invalid dtype spec '{dtype_}'"
            raise errors.NumbaTypeError(msg)

        ndim = ty_parse_shape(shape)
        if ndim is None:
            msg = f"invalid shape '{shape}'"
            raise errors.NumbaTypeError(msg)

        retty = types.Array(dtype, ndim, layout)
        sig = signature(retty, ptr, shape)
        return sig, np_cfarray
    return intrinsic_cfarray


def np_cfarray(context, builder, sig, args):
    """
    numba.numpy_support.carray(...) and
    numba.numpy_support.farray(...).
    """
    ptrty, shapety = sig.args[:2]
    ptr, shape = args[:2]

    aryty = sig.return_type
    assert aryty.layout in 'CF'

    out_ary = make_array(aryty)(context, builder)

    itemsize = get_itemsize(context, aryty)
    ll_itemsize = cgutils.intp_t(itemsize)

    if isinstance(shapety, types.BaseTuple):
        shapes = cgutils.unpack_tuple(builder, shape)
    else:
        shapety = (shapety,)
        shapes = (shape,)
    shapes = [context.cast(builder, value, fromty, types.intp)
              for fromty, value in zip(shapety, shapes)]

    off = ll_itemsize
    strides = []
    if aryty.layout == 'F':
        for s in shapes:
            strides.append(off)
            off = builder.mul(off, s)
    else:
        for s in reversed(shapes):
            strides.append(off)
            off = builder.mul(off, s)
        strides.reverse()

    data = builder.bitcast(ptr,
                           context.get_data_type(aryty.dtype).as_pointer())

    populate_array(out_ary,
                   data=data,
                   shape=shapes,
                   strides=strides,
                   itemsize=ll_itemsize,
                   # Array is not memory-managed
                   meminfo=None,
                   )

    res = out_ary._getvalue()
    return impl_ret_new_ref(context, builder, sig.return_type, res)


def _get_seq_size(context, builder, seqty, seq):
    if isinstance(seqty, types.BaseTuple):
        return context.get_constant(types.intp, len(seqty))
    elif isinstance(seqty, types.Sequence):
        len_impl = context.get_function(len, signature(types.intp, seqty,))
        return len_impl(builder, (seq,))
    else:
        assert 0


def _get_borrowing_getitem(context, seqty):
    """
    Return a getitem() implementation that doesn't incref its result.
    """
    retty = seqty.dtype
    getitem_impl = context.get_function(operator.getitem,
                                        signature(retty, seqty, types.intp))

    def wrap(builder, args):
        ret = getitem_impl(builder, args)
        if context.enable_nrt:
            context.nrt.decref(builder, retty, ret)
        return ret

    return wrap


def compute_sequence_shape(context, builder, ndim, seqty, seq):
    """
    Compute the likely shape of a nested sequence (possibly 0d).
    """
    intp_t = context.get_value_type(types.intp)
    zero = Constant(intp_t, 0)

    def get_first_item(seqty, seq):
        if isinstance(seqty, types.BaseTuple):
            if len(seqty) == 0:
                return None, None
            else:
                return seqty[0], builder.extract_value(seq, 0)
        else:
            getitem_impl = _get_borrowing_getitem(context, seqty)
            return seqty.dtype, getitem_impl(builder, (seq, zero))

    # Compute shape by traversing the first element of each nested
    # sequence
    shapes = []
    innerty, inner = seqty, seq

    for i in range(ndim):
        if i > 0:
            innerty, inner = get_first_item(innerty, inner)
        shapes.append(_get_seq_size(context, builder, innerty, inner))

    return tuple(shapes)


def check_sequence_shape(context, builder, seqty, seq, shapes):
    """
    Check the nested sequence matches the given *shapes*.
    """

    def _fail():
        context.call_conv.return_user_exc(builder, ValueError,
                                          ("incompatible sequence shape",))

    def check_seq_size(seqty, seq, shapes):
        if len(shapes) == 0:
            return

        size = _get_seq_size(context, builder, seqty, seq)
        expected = shapes[0]
        mismatch = builder.icmp_signed('!=', size, expected)
        with builder.if_then(mismatch, likely=False):
            _fail()

        if len(shapes) == 1:
            return

        if isinstance(seqty, types.Sequence):
            getitem_impl = _get_borrowing_getitem(context, seqty)
            with cgutils.for_range(builder, size) as loop:
                innerty = seqty.dtype
                inner = getitem_impl(builder, (seq, loop.index))
                check_seq_size(innerty, inner, shapes[1:])

        elif isinstance(seqty, types.BaseTuple):
            for i in range(len(seqty)):
                innerty = seqty[i]
                inner = builder.extract_value(seq, i)
                check_seq_size(innerty, inner, shapes[1:])

        else:
            assert 0, seqty

    check_seq_size(seqty, seq, shapes)


def assign_sequence_to_array(context, builder, data, shapes, strides,
                             arrty, seqty, seq):
    """
    Assign a nested sequence contents to an array.  The shape must match
    the sequence's structure.
    """

    def assign_item(indices, valty, val):
        ptr = cgutils.get_item_pointer2(context, builder, data, shapes, strides,
                                        arrty.layout, indices, wraparound=False)
        val = context.cast(builder, val, valty, arrty.dtype)
        store_item(context, builder, arrty, val, ptr)

    def assign(seqty, seq, shapes, indices):
        if len(shapes) == 0:
            assert not isinstance(seqty, (types.Sequence, types.BaseTuple))
            assign_item(indices, seqty, seq)
            return

        size = shapes[0]

        if isinstance(seqty, types.Sequence):
            getitem_impl = _get_borrowing_getitem(context, seqty)
            with cgutils.for_range(builder, size) as loop:
                innerty = seqty.dtype
                inner = getitem_impl(builder, (seq, loop.index))
                assign(innerty, inner, shapes[1:], indices + (loop.index,))

        elif isinstance(seqty, types.BaseTuple):
            for i in range(len(seqty)):
                innerty = seqty[i]
                inner = builder.extract_value(seq, i)
                index = context.get_constant(types.intp, i)
                assign(innerty, inner, shapes[1:], indices + (index,))

        else:
            assert 0, seqty

    assign(seqty, seq, shapes, ())


def np_array_typer(typingctx, object, dtype):
    ndim, seq_dtype = _parse_nested_sequence(typingctx, object)
    if is_nonelike(dtype):
        dtype = seq_dtype
    else:
        dtype = ty_parse_dtype(dtype)
        if dtype is None:
            return
    return types.Array(dtype, ndim, 'C')


@intrinsic
def np_array(typingctx, obj, dtype):
    _check_const_str_dtype("array", dtype)
    ret = np_array_typer(typingctx, obj, dtype)
    sig = ret(obj, dtype)

    def codegen(context, builder, sig, args):
        arrty = sig.return_type
        ndim = arrty.ndim
        seqty = sig.args[0]
        seq = args[0]

        shapes = compute_sequence_shape(context, builder, ndim, seqty, seq)
        assert len(shapes) == ndim

        check_sequence_shape(context, builder, seqty, seq, shapes)
        arr = _empty_nd_impl(context, builder, arrty, shapes)
        assign_sequence_to_array(context, builder, arr.data, shapes,
                                 arr.strides, arrty, seqty, seq)

        return impl_ret_new_ref(context, builder, sig.return_type,
                                arr._getvalue())

    return sig, codegen


@overload(np.array, jit_options={"cache": config.INTERNAL_CACHING})
def impl_np_array(object, dtype=None):
    _check_const_str_dtype("array", dtype)
    if not type_can_asarray(object):
        raise errors.TypingError('The argument "object" must '
                                 'be array-like')
    if not is_nonelike(dtype) and ty_parse_dtype(dtype) is None:
        msg = 'The argument "dtype" must be a data-type if it is provided'
        raise errors.TypingError(msg)

    def impl(object, dtype=None):
        return np_array(object, dtype)
    return impl


def _normalize_axis(context, builder, func_name, ndim, axis):
    zero = axis.type(0)
    ll_ndim = axis.type(ndim)

    # Normalize negative axis
    is_neg_axis = builder.icmp_signed('<', axis, zero)
    axis = builder.select(is_neg_axis, builder.add(axis, ll_ndim), axis)

    # Check axis for bounds
    axis_out_of_bounds = builder.or_(
        builder.icmp_signed('<', axis, zero),
        builder.icmp_signed('>=', axis, ll_ndim))
    with builder.if_then(axis_out_of_bounds, likely=False):
        msg = "%s(): axis out of bounds" % func_name
        context.call_conv.return_user_exc(builder, IndexError, (msg,))

    return axis


def _insert_axis_in_shape(context, builder, orig_shape, ndim, axis):
    """
    Compute shape with the new axis inserted
    e.g. given original shape (2, 3, 4) and axis=2,
    the returned new shape is (2, 3, 1, 4).
    """
    assert len(orig_shape) == ndim - 1

    ll_shty = ir.ArrayType(cgutils.intp_t, ndim)
    shapes = cgutils.alloca_once(builder, ll_shty)

    one = cgutils.intp_t(1)

    # 1. copy original sizes at appropriate places
    for dim in range(ndim - 1):
        ll_dim = cgutils.intp_t(dim)
        after_axis = builder.icmp_signed('>=', ll_dim, axis)
        sh = orig_shape[dim]
        idx = builder.select(after_axis,
                             builder.add(ll_dim, one),
                             ll_dim)
        builder.store(sh, cgutils.gep_inbounds(builder, shapes, 0, idx))

    # 2. insert new size (1) at axis dimension
    builder.store(one, cgutils.gep_inbounds(builder, shapes, 0, axis))

    return cgutils.unpack_tuple(builder, builder.load(shapes))


def _insert_axis_in_strides(context, builder, orig_strides, ndim, axis):
    """
    Same as _insert_axis_in_shape(), but with a strides array.
    """
    assert len(orig_strides) == ndim - 1

    ll_shty = ir.ArrayType(cgutils.intp_t, ndim)
    strides = cgutils.alloca_once(builder, ll_shty)

    one = cgutils.intp_t(1)
    zero = cgutils.intp_t(0)

    # 1. copy original strides at appropriate places
    for dim in range(ndim - 1):
        ll_dim = cgutils.intp_t(dim)
        after_axis = builder.icmp_signed('>=', ll_dim, axis)
        idx = builder.select(after_axis,
                             builder.add(ll_dim, one),
                             ll_dim)
        builder.store(orig_strides[dim],
                      cgutils.gep_inbounds(builder, strides, 0, idx))

    # 2. insert new stride at axis dimension
    # (the value is indifferent for a 1-sized dimension, we use 0)
    builder.store(zero, cgutils.gep_inbounds(builder, strides, 0, axis))

    return cgutils.unpack_tuple(builder, builder.load(strides))


def expand_dims(context, builder, sig, args, axis):
    """
    np.expand_dims() with the given axis.
    """
    retty = sig.return_type
    ndim = retty.ndim
    arrty = sig.args[0]

    arr = make_array(arrty)(context, builder, value=args[0])
    ret = make_array(retty)(context, builder)

    shapes = cgutils.unpack_tuple(builder, arr.shape)
    strides = cgutils.unpack_tuple(builder, arr.strides)

    new_shapes = _insert_axis_in_shape(context, builder, shapes, ndim, axis)
    new_strides = _insert_axis_in_strides(context, builder, strides, ndim, axis)

    populate_array(ret,
                   data=arr.data,
                   shape=new_shapes,
                   strides=new_strides,
                   itemsize=arr.itemsize,
                   meminfo=arr.meminfo,
                   parent=arr.parent)

    return ret._getvalue()


@intrinsic
def np_expand_dims(typingctx, a, axis):
    layout = a.layout if a.ndim <= 1 else 'A'
    ret = a.copy(ndim=a.ndim + 1, layout=layout)
    sig = ret(a, axis)

    def codegen(context, builder, sig, args):
        axis = context.cast(builder, args[1], sig.args[1], types.intp)
        axis = _normalize_axis(context, builder, "np.expand_dims",
                               sig.return_type.ndim, axis)

        ret = expand_dims(context, builder, sig, args, axis)
        return impl_ret_borrowed(context, builder, sig.return_type, ret)

    return sig, codegen


@overload(np.expand_dims)
def impl_np_expand_dims(a, axis):
    if not isinstance(a, types.Array):
        msg = f'First argument "a" must be an array. Got {a}'
        raise errors.TypingError(msg)

    if not isinstance(axis, types.Integer):
        msg = f'Argument "axis" must be an integer. Got {axis}'
        raise errors.TypingError(msg)

    def impl(a, axis):
        return np_expand_dims(a, axis)
    return impl


def _atleast_nd(minimum, axes):
    @intrinsic
    def impl(typingcontext, *args):
        arrtys = args
        rettys = [arg.copy(ndim=max(arg.ndim, minimum)) for arg in args]

        def codegen(context, builder, sig, args):
            transform = _atleast_nd_transform(minimum, axes)
            arrs = cgutils.unpack_tuple(builder, args[0])

            rets = [transform(context, builder, arr, arrty, retty)
                    for arr, arrty, retty in zip(arrs, arrtys, rettys)]

            if len(rets) > 1:
                ret = context.make_tuple(builder, sig.return_type, rets)
            else:
                ret = rets[0]
            return impl_ret_borrowed(context, builder, sig.return_type, ret)

        return signature(types.Tuple(rettys) if len(rettys) > 1 else rettys[0],
                         types.StarArgTuple.from_types(args)), codegen

    return lambda *args: impl(*args)


def _atleast_nd_transform(min_ndim, axes):
    """
    Return a callback successively inserting 1-sized dimensions at the
    following axes.
    """
    assert min_ndim == len(axes)

    def transform(context, builder, arr, arrty, retty):
        for i in range(min_ndim):
            ndim = i + 1
            if arrty.ndim < ndim:
                axis = cgutils.intp_t(axes[i])
                newarrty = arrty.copy(ndim=arrty.ndim + 1)
                arr = expand_dims(context, builder,
                                  typing.signature(newarrty, arrty), (arr,),
                                  axis)
                arrty = newarrty

        return arr

    return transform


@overload(np.atleast_1d)
def np_atleast_1d(*args):
    if all(isinstance(arg, types.Array) for arg in args):
        return _atleast_nd(1, [0])


@overload(np.atleast_2d)
def np_atleast_2d(*args):
    if all(isinstance(arg, types.Array) for arg in args):
        return _atleast_nd(2, [0, 0])


@overload(np.atleast_3d)
def np_atleast_3d(*args):
    if all(isinstance(arg, types.Array) for arg in args):
        return _atleast_nd(3, [0, 0, 2])


def _do_concatenate(context, builder, axis,
                    arrtys, arrs, arr_shapes, arr_strides,
                    retty, ret_shapes):
    """
    Concatenate arrays along the given axis.
    """
    assert len(arrtys) == len(arrs) == len(arr_shapes) == len(arr_strides)

    zero = cgutils.intp_t(0)

    # Allocate return array
    ret = _empty_nd_impl(context, builder, retty, ret_shapes)
    ret_strides = cgutils.unpack_tuple(builder, ret.strides)

    # Compute the offset by which to bump the destination pointer
    # after copying each input array.
    # Morally, we need to copy each input array at different start indices
    # into the destination array; bumping the destination pointer
    # is simply easier than offsetting all destination indices.
    copy_offsets = []

    for arr_sh in arr_shapes:
        # offset = ret_strides[axis] * input_shape[axis]
        offset = zero
        for dim, (size, stride) in enumerate(zip(arr_sh, ret_strides)):
            is_axis = builder.icmp_signed('==', axis.type(dim), axis)
            addend = builder.mul(size, stride)
            offset = builder.select(is_axis,
                                    builder.add(offset, addend),
                                    offset)
        copy_offsets.append(offset)

    # Copy input arrays into the return array
    ret_data = ret.data

    for arrty, arr, arr_sh, arr_st, offset in zip(arrtys, arrs, arr_shapes,
                                                  arr_strides, copy_offsets):
        arr_data = arr.data

        # Do the copy loop
        # Note the loop nesting is optimized for the destination layout
        loop_nest = cgutils.loop_nest(builder, arr_sh, cgutils.intp_t,
                                      order=retty.layout)

        with loop_nest as indices:
            src_ptr = cgutils.get_item_pointer2(context, builder, arr_data,
                                                arr_sh, arr_st,
                                                arrty.layout, indices)
            val = load_item(context, builder, arrty, src_ptr)
            val = context.cast(builder, val, arrty.dtype, retty.dtype)
            dest_ptr = cgutils.get_item_pointer2(context, builder, ret_data,
                                                 ret_shapes, ret_strides,
                                                 retty.layout, indices)
            store_item(context, builder, retty, val, dest_ptr)

        # Bump destination pointer
        ret_data = cgutils.pointer_add(builder, ret_data, offset)

    return ret


def _np_concatenate(context, builder, arrtys, arrs, retty, axis):
    ndim = retty.ndim

    arrs = [make_array(aty)(context, builder, value=a)
            for aty, a in zip(arrtys, arrs)]

    axis = _normalize_axis(context, builder, "np.concatenate", ndim, axis)

    # Get input shapes
    arr_shapes = [cgutils.unpack_tuple(builder, arr.shape) for arr in arrs]
    arr_strides = [cgutils.unpack_tuple(builder, arr.strides) for arr in arrs]

    # Compute return shape:
    # - the dimension for the concatenation axis is summed over all inputs
    # - other dimensions must match exactly for each input
    ret_shapes = [cgutils.alloca_once_value(builder, sh)
                  for sh in arr_shapes[0]]

    for dim in range(ndim):
        is_axis = builder.icmp_signed('==', axis.type(dim), axis)
        ret_shape_ptr = ret_shapes[dim]
        ret_sh = builder.load(ret_shape_ptr)
        other_shapes = [sh[dim] for sh in arr_shapes[1:]]

        with builder.if_else(is_axis) as (on_axis, on_other_dim):
            with on_axis:
                sh = functools.reduce(
                    builder.add,
                    other_shapes + [ret_sh])
                builder.store(sh, ret_shape_ptr)

            with on_other_dim:
                is_ok = cgutils.true_bit
                for sh in other_shapes:
                    is_ok = builder.and_(is_ok,
                                         builder.icmp_signed('==', sh, ret_sh))
                with builder.if_then(builder.not_(is_ok), likely=False):
                    context.call_conv.return_user_exc(
                        builder, ValueError,
                        ("np.concatenate(): input sizes over "
                         "dimension %d do not match" % dim,))

    ret_shapes = [builder.load(sh) for sh in ret_shapes]

    ret = _do_concatenate(context, builder, axis,
                          arrtys, arrs, arr_shapes, arr_strides,
                          retty, ret_shapes)
    return impl_ret_new_ref(context, builder, retty, ret._getvalue())


def _np_stack(context, builder, arrtys, arrs, retty, axis):
    ndim = retty.ndim

    zero = cgutils.intp_t(0)
    one = cgutils.intp_t(1)
    ll_narrays = cgutils.intp_t(len(arrs))

    arrs = [make_array(aty)(context, builder, value=a)
            for aty, a in zip(arrtys, arrs)]

    axis = _normalize_axis(context, builder, "np.stack", ndim, axis)

    # Check input arrays have the same shape
    orig_shape = cgutils.unpack_tuple(builder, arrs[0].shape)

    for arr in arrs[1:]:
        is_ok = cgutils.true_bit
        for sh, orig_sh in zip(cgutils.unpack_tuple(builder, arr.shape),
                               orig_shape):
            is_ok = builder.and_(is_ok, builder.icmp_signed('==', sh, orig_sh))
            with builder.if_then(builder.not_(is_ok), likely=False):
                context.call_conv.return_user_exc(
                    builder, ValueError,
                    ("np.stack(): all input arrays must have the same shape",))

    orig_strides = [cgutils.unpack_tuple(builder, arr.strides) for arr in arrs]

    # Compute input shapes and return shape with the new axis inserted
    # e.g. given 5 input arrays of shape (2, 3, 4) and axis=1,
    # corrected input shape is (2, 1, 3, 4) and return shape is (2, 5, 3, 4).
    ll_shty = ir.ArrayType(cgutils.intp_t, ndim)

    input_shapes = cgutils.alloca_once(builder, ll_shty)
    ret_shapes = cgutils.alloca_once(builder, ll_shty)

    # 1. copy original sizes at appropriate places
    for dim in range(ndim - 1):
        ll_dim = cgutils.intp_t(dim)
        after_axis = builder.icmp_signed('>=', ll_dim, axis)
        sh = orig_shape[dim]
        idx = builder.select(after_axis,
                             builder.add(ll_dim, one),
                             ll_dim)
        builder.store(sh, cgutils.gep_inbounds(builder, input_shapes, 0, idx))
        builder.store(sh, cgutils.gep_inbounds(builder, ret_shapes, 0, idx))

    # 2. insert new size at axis dimension
    builder.store(one, cgutils.gep_inbounds(builder, input_shapes, 0, axis))
    builder.store(ll_narrays, cgutils.gep_inbounds(builder,
                                                   ret_shapes,
                                                   0,
                                                   axis))

    input_shapes = cgutils.unpack_tuple(builder, builder.load(input_shapes))
    input_shapes = [input_shapes] * len(arrs)
    ret_shapes = cgutils.unpack_tuple(builder, builder.load(ret_shapes))

    # Compute input strides for each array with the new axis inserted
    input_strides = [cgutils.alloca_once(builder, ll_shty)
                     for i in range(len(arrs))]

    # 1. copy original strides at appropriate places
    for dim in range(ndim - 1):
        ll_dim = cgutils.intp_t(dim)
        after_axis = builder.icmp_signed('>=', ll_dim, axis)
        idx = builder.select(after_axis,
                             builder.add(ll_dim, one),
                             ll_dim)
        for i in range(len(arrs)):
            builder.store(orig_strides[i][dim],
                          cgutils.gep_inbounds(builder, input_strides[i], 0,
                                               idx))

    # 2. insert new stride at axis dimension
    # (the value is indifferent for a 1-sized dimension, we put 0)
    for i in range(len(arrs)):
        builder.store(zero, cgutils.gep_inbounds(builder, input_strides[i], 0,
                                                 axis))

    input_strides = [cgutils.unpack_tuple(builder, builder.load(st))
                     for st in input_strides]

    # Create concatenated array
    ret = _do_concatenate(context, builder, axis,
                          arrtys, arrs, input_shapes, input_strides,
                          retty, ret_shapes)
    return impl_ret_new_ref(context, builder, retty, ret._getvalue())


def np_concatenate_typer(typingctx, arrays, axis):
    if axis is not None and not isinstance(axis, types.Integer):
        # Note Numpy allows axis=None, but it isn't documented:
        # https://github.com/numpy/numpy/issues/7968
        return

    # does type checking
    dtype, ndim = _sequence_of_arrays(typingctx,
                                      "np.concatenate", arrays)
    if ndim == 0:
        msg = "zero-dimensional arrays cannot be concatenated"
        raise errors.NumbaTypeError(msg)

    layout = _choose_concatenation_layout(arrays)

    return types.Array(dtype, ndim, layout)


@intrinsic
def np_concatenate(typingctx, arrays, axis):
    ret = np_concatenate_typer(typingctx, arrays, axis)
    assert isinstance(ret, types.Array)
    sig = ret(arrays, axis)

    def codegen(context, builder, sig, args):
        axis = context.cast(builder, args[1], sig.args[1], types.intp)
        return _np_concatenate(context, builder,
                               list(sig.args[0]),
                               cgutils.unpack_tuple(builder, args[0]),
                               sig.return_type,
                               axis)

    return sig, codegen


@overload(np.concatenate)
def impl_np_concatenate(arrays, axis=0):
    if isinstance(arrays, types.BaseTuple):
        def impl(arrays, axis=0):
            return np_concatenate(arrays, axis)
        return impl


def _column_stack_dims(context, func_name, arrays):
    # column_stack() allows stacking 1-d and 2-d arrays together
    for a in arrays:
        if a.ndim < 1 or a.ndim > 2:
            msg = "np.column_stack() is only defined on 1-d and 2-d arrays"
            raise errors.NumbaTypeError(msg)
    return 2


@intrinsic
def np_column_stack(typingctx, tup):
    dtype, ndim = _sequence_of_arrays(typingctx,
                                      "np.column_stack", tup,
                                      dim_chooser=_column_stack_dims)
    layout = _choose_concatenation_layout(tup)
    ret = types.Array(dtype, ndim, layout)
    sig = ret(tup)

    def codegen(context, builder, sig, args):
        orig_arrtys = list(sig.args[0])
        orig_arrs = cgutils.unpack_tuple(builder, args[0])

        arrtys = []
        arrs = []

        axis = context.get_constant(types.intp, 1)

        for arrty, arr in zip(orig_arrtys, orig_arrs):
            if arrty.ndim == 2:
                arrtys.append(arrty)
                arrs.append(arr)
            else:
                # Convert 1d array to 2d column array: np.expand_dims(a, 1)
                assert arrty.ndim == 1
                newty = arrty.copy(ndim=2)
                expand_sig = typing.signature(newty, arrty)
                newarr = expand_dims(context, builder, expand_sig, (arr,), axis)

                arrtys.append(newty)
                arrs.append(newarr)

        return _np_concatenate(context, builder, arrtys, arrs,
                               sig.return_type, axis)

    return sig, codegen


@overload(np.column_stack)
def impl_column_stack(tup):
    if isinstance(tup, types.BaseTuple):
        def impl(tup):
            return np_column_stack(tup)
        return impl


def _np_stack_common(context, builder, sig, args, axis):
    """
    np.stack() with the given axis value.
    """
    return _np_stack(context, builder,
                     list(sig.args[0]),
                     cgutils.unpack_tuple(builder, args[0]),
                     sig.return_type,
                     axis)


@intrinsic
def np_stack_common(typingctx, arrays, axis):
    # does type checking
    dtype, ndim = _sequence_of_arrays(typingctx,
                                      "np.stack", arrays)
    layout = 'F' if all(a.layout == 'F' for a in arrays) else 'C'
    ret = types.Array(dtype, ndim + 1, layout)
    sig = ret(arrays, axis)

    def codegen(context, builder, sig, args):
        axis = context.cast(builder, args[1], sig.args[1], types.intp)
        return _np_stack_common(context, builder, sig, args, axis)

    return sig, codegen


@overload(np.stack)
def impl_np_stack(arrays, axis=0):
    if isinstance(arrays, types.BaseTuple):
        def impl(arrays, axis=0):
            return np_stack_common(arrays, axis)
        return impl


def NdStack_typer(typingctx, func_name, arrays, ndim_min):
    # does type checking
    dtype, ndim = _sequence_of_arrays(typingctx, func_name, arrays)
    ndim = max(ndim, ndim_min)
    layout = _choose_concatenation_layout(arrays)
    ret = types.Array(dtype, ndim, layout)
    return ret


@intrinsic
def _np_hstack(typingctx, tup):
    ret = NdStack_typer(typingctx, "np.hstack", tup, 1)
    sig = ret(tup)

    def codegen(context, builder, sig, args):
        tupty = sig.args[0]
        ndim = tupty[0].ndim

        if ndim == 0:
            # hstack() on 0-d arrays returns a 1-d array
            axis = context.get_constant(types.intp, 0)
            return _np_stack_common(context, builder, sig, args, axis)

        else:
            # As a special case, dimension 0 of 1-dimensional arrays
            # is "horizontal"
            axis = 0 if ndim == 1 else 1

            def np_hstack_impl(arrays):
                return np.concatenate(arrays, axis=axis)

            return context.compile_internal(builder, np_hstack_impl, sig, args)

    return sig, codegen


@overload(np.hstack)
def impl_np_hstack(tup):
    if isinstance(tup, types.BaseTuple):
        def impl(tup):
            return _np_hstack(tup)
        return impl


@intrinsic
def _np_vstack(typingctx, tup):
    ret = NdStack_typer(typingctx, "np.vstack", tup, 2)
    sig = ret(tup)

    def codegen(context, builder, sig, args):
        tupty = sig.args[0]
        ndim = tupty[0].ndim

        if ndim == 0:
            def np_vstack_impl(arrays):
                return np.expand_dims(np.hstack(arrays), 1)

        elif ndim == 1:
            # np.stack(arrays, axis=0)
            axis = context.get_constant(types.intp, 0)
            return _np_stack_common(context, builder, sig, args, axis)

        else:
            def np_vstack_impl(arrays):
                return np.concatenate(arrays, axis=0)

        return context.compile_internal(builder, np_vstack_impl, sig, args)

    return sig, codegen


@overload(np.vstack)
def impl_np_vstack(tup):
    if isinstance(tup, types.BaseTuple):
        def impl(tup):
            return _np_vstack(tup)
        return impl


if numpy_version >= (2, 0):
    overload(np.row_stack)(impl_np_vstack)


@intrinsic
def _np_dstack(typingctx, tup):
    ret = NdStack_typer(typingctx, "np.dstack", tup, 3)
    sig = ret(tup)

    def codegen(context, builder, sig, args):
        tupty = sig.args[0]
        retty = sig.return_type
        ndim = tupty[0].ndim

        if ndim == 0:
            def np_vstack_impl(arrays):
                return np.hstack(arrays).reshape(1, 1, -1)

            return context.compile_internal(builder, np_vstack_impl, sig, args)

        elif ndim == 1:
            # np.expand_dims(np.stack(arrays, axis=1), axis=0)
            axis = context.get_constant(types.intp, 1)
            stack_retty = retty.copy(ndim=retty.ndim - 1)
            stack_sig = typing.signature(stack_retty, *sig.args)
            stack_ret = _np_stack_common(context, builder, stack_sig, args,
                                         axis)

            axis = context.get_constant(types.intp, 0)
            expand_sig = typing.signature(retty, stack_retty)
            return expand_dims(context, builder, expand_sig, (stack_ret,), axis)

        elif ndim == 2:
            # np.stack(arrays, axis=2)
            axis = context.get_constant(types.intp, 2)
            return _np_stack_common(context, builder, sig, args, axis)

        else:
            def np_vstack_impl(arrays):
                return np.concatenate(arrays, axis=2)

            return context.compile_internal(builder, np_vstack_impl, sig, args)

    return sig, codegen


@overload(np.dstack)
def impl_np_dstack(tup):
    if isinstance(tup, types.BaseTuple):
        def impl(tup):
            return _np_dstack(tup)
        return impl


@extending.overload_method(types.Array, 'fill')
def arr_fill(arr, val):

    def fill_impl(arr, val):
        arr[:] = val
        return None

    return fill_impl


@extending.overload_method(types.Array, 'dot')
def array_dot(arr, other):
    def dot_impl(arr, other):
        return np.dot(arr, other)

    return dot_impl


@overload(np.fliplr)
def np_flip_lr(m):

    if not type_can_asarray(m):
        raise errors.TypingError("Cannot np.fliplr on %s type" % m)

    def impl(m):
        A = np.asarray(m)
        # this handling is superfluous/dead as < 2d array cannot be indexed as
        # present below and so typing fails. If the typing doesn't fail due to
        # some future change, this will catch it.
        if A.ndim < 2:
            raise ValueError('Input must be >= 2-d.')
        return A[::, ::-1, ...]
    return impl


@overload(np.flipud)
def np_flip_ud(m):

    if not type_can_asarray(m):
        raise errors.TypingError("Cannot np.flipud on %s type" % m)

    def impl(m):
        A = np.asarray(m)
        # this handling is superfluous/dead as a 0d array cannot be indexed as
        # present below and so typing fails. If the typing doesn't fail due to
        # some future change, this will catch it.
        if A.ndim < 1:
            raise ValueError('Input must be >= 1-d.')
        return A[::-1, ...]
    return impl


@intrinsic
def _build_flip_slice_tuple(tyctx, sz):
    """ Creates a tuple of slices for np.flip indexing like
    `(slice(None, None, -1),) * sz` """
    if not isinstance(sz, types.IntegerLiteral):
        raise errors.RequireLiteralValue(sz)
    size = int(sz.literal_value)
    tuple_type = types.UniTuple(dtype=types.slice3_type, count=size)
    sig = tuple_type(sz)

    def codegen(context, builder, signature, args):
        def impl(length, empty_tuple):
            out = empty_tuple
            for i in range(length):
                out = tuple_setitem(out, i, slice(None, None, -1))
            return out

        inner_argtypes = [types.intp, tuple_type]
        inner_sig = typing.signature(tuple_type, *inner_argtypes)
        ll_idx_type = context.get_value_type(types.intp)
        # Allocate an empty tuple
        empty_tuple = context.get_constant_undef(tuple_type)
        inner_args = [ll_idx_type(size), empty_tuple]

        res = context.compile_internal(builder, impl, inner_sig, inner_args)
        return res

    return sig, codegen


@overload(np.flip)
def np_flip(m):
    # a constant value is needed for the tuple slice, types.Array.ndim can
    # provide this and so at presnet only type.Array is support
    if not isinstance(m, types.Array):
        raise errors.TypingError("Cannot np.flip on %s type" % m)

    def impl(m):
        sl = _build_flip_slice_tuple(m.ndim)
        return m[sl]

    return impl


@overload(np.array_split)
def np_array_split(ary, indices_or_sections, axis=0):
    if isinstance(ary, (types.UniTuple, types.ListType, types.List)):
        def impl(ary, indices_or_sections, axis=0):
            return np.array_split(
                np.asarray(ary),
                indices_or_sections,
                axis=axis
            )

        return impl

    if isinstance(indices_or_sections, types.Integer):
        def impl(ary, indices_or_sections, axis=0):
            l, rem = divmod(ary.shape[axis], indices_or_sections)
            indices = np.cumsum(np.array(
                [l + 1] * rem +
                [l] * (indices_or_sections - rem - 1)
            ))
            return np.array_split(ary, indices, axis=axis)

        return impl

    elif (
        isinstance(indices_or_sections, types.IterableType)
        and isinstance(
            indices_or_sections.iterator_type.yield_type,
            types.Integer
        )
    ):
        def impl(ary, indices_or_sections, axis=0):
            slice_tup = build_full_slice_tuple(ary.ndim)
            axis = normalize_axis("np.split", "axis", ary.ndim, axis)
            out = []
            prev = 0
            for cur in indices_or_sections:
                idx = tuple_setitem(slice_tup, axis, slice(prev, cur))
                out.append(ary[idx])
                prev = cur
            out.append(ary[tuple_setitem(slice_tup, axis, slice(cur, None))])
            return out

        return impl

    elif (
        isinstance(indices_or_sections, types.Tuple)
        and all(isinstance(t, types.Integer) for t in indices_or_sections.types)
    ):
        def impl(ary, indices_or_sections, axis=0):
            slice_tup = build_full_slice_tuple(ary.ndim)
            axis = normalize_axis("np.split", "axis", ary.ndim, axis)
            out = []
            prev = 0
            for cur in literal_unroll(indices_or_sections):
                idx = tuple_setitem(slice_tup, axis, slice(prev, cur))
                out.append(ary[idx])
                prev = cur
            out.append(ary[tuple_setitem(slice_tup, axis, slice(cur, None))])
            return out

        return impl


@overload(np.split)
def np_split(ary, indices_or_sections, axis=0):
    # This is just a wrapper of array_split, but with an extra error if
    # indices is an int.
    if isinstance(ary, (types.UniTuple, types.ListType, types.List)):
        def impl(ary, indices_or_sections, axis=0):
            return np.split(np.asarray(ary), indices_or_sections, axis=axis)

        return impl

    if isinstance(indices_or_sections, types.Integer):
        def impl(ary, indices_or_sections, axis=0):
            _, rem = divmod(ary.shape[axis], indices_or_sections)
            if rem != 0:
                raise ValueError(
                    "array split does not result in an equal division"
                )
            return np.array_split(
                ary, indices_or_sections, axis=axis
            )

        return impl

    else:
        return np_array_split(ary, indices_or_sections, axis=axis)


@overload(np.vsplit)
def numpy_vsplit(ary, indices_or_sections):
    if not isinstance(ary, types.Array):
        msg = 'The argument "ary" must be an array'
        raise errors.TypingError(msg)

    if not isinstance(indices_or_sections, (types.Integer, types.Array,
                                            types.List, types.UniTuple)):
        msg = ('The argument "indices_or_sections" must be int or 1d-array')
        raise errors.TypingError(msg)

    def impl(ary, indices_or_sections):
        if ary.ndim < 2:
            raise ValueError(('vsplit only works on '
                              'arrays of 2 or more dimensions'))
        return np.split(ary, indices_or_sections, axis=0)

    return impl


@overload(np.hsplit)
def numpy_hsplit(ary, indices_or_sections):
    if not isinstance(ary, types.Array):
        msg = 'The argument "ary" must be an array'
        raise errors.TypingError(msg)

    if not isinstance(indices_or_sections, (types.Integer, types.Array,
                                            types.List, types.UniTuple)):
        msg = ('The argument "indices_or_sections" must be int or 1d-array')
        raise errors.TypingError(msg)

    def impl(ary, indices_or_sections):
        if ary.ndim == 0:
            raise ValueError(('hsplit only works on '
                              'arrays of 1 or more dimensions'))
        if ary.ndim > 1:
            return np.split(ary, indices_or_sections, axis=1)
        return np.split(ary, indices_or_sections, axis=0)

    return impl


@overload(np.dsplit)
def numpy_dsplit(ary, indices_or_sections):
    if not isinstance(ary, types.Array):
        msg = 'The argument "ary" must be an array'
        raise errors.TypingError(msg)

    if not isinstance(indices_or_sections, (types.Integer, types.Array,
                                            types.List, types.UniTuple)):
        msg = ('The argument "indices_or_sections" must be int or 1d-array')
        raise errors.TypingError(msg)

    def impl(ary, indices_or_sections):
        if ary.ndim < 3:
            raise ValueError('dsplit only works on arrays of 3 or more '
                             'dimensions')
        return np.split(ary, indices_or_sections, axis=2)

    return impl


# -----------------------------------------------------------------------------
# Sorting

_sorts = {}


def default_lt(a, b):
    """
    Trivial comparison function between two keys.
    """
    return a < b


def get_sort_func(kind, lt_impl, is_argsort=False):
    """
    Get a sort implementation of the given kind.
    """
    key = kind, lt_impl.__name__, is_argsort

    try:
        return _sorts[key]
    except KeyError:
        if kind == 'quicksort':
            sort = quicksort.make_jit_quicksort(
                lt=lt_impl,
                is_argsort=is_argsort,
                is_np_array=True)
            func = sort.run_quicksort
        elif kind == 'mergesort':
            sort = mergesort.make_jit_mergesort(
                lt=lt_impl,
                is_argsort=is_argsort)
            func = sort.run_mergesort
        _sorts[key] = func
        return func


def lt_implementation(dtype):
    if isinstance(dtype, types.Float):
        return lt_floats
    elif isinstance(dtype, types.Complex):
        return lt_complex
    else:
        return default_lt


@lower_builtin("array.sort", types.Array)
def array_sort(context, builder, sig, args):
    arytype = sig.args[0]

    sort_func = get_sort_func(kind='quicksort',
                              lt_impl=lt_implementation(arytype.dtype))

    def array_sort_impl(arr):
        # Note we clobber the return value
        sort_func(arr)

    return context.compile_internal(builder, array_sort_impl, sig, args)


@overload(np.sort)
def impl_np_sort(a):
    if not type_can_asarray(a):
        raise errors.TypingError('Argument "a" must '
                                 'be array-like')

    def np_sort_impl(a):
        res = a.copy()
        res.sort()
        return res
    return np_sort_impl


@lower_builtin("array.argsort", types.Array, types.StringLiteral)
@lower_builtin(np.argsort, types.Array, types.StringLiteral)
def array_argsort(context, builder, sig, args):
    arytype, kind = sig.args

    sort_func = get_sort_func(kind=kind.literal_value,
                              lt_impl=lt_implementation(arytype.dtype),
                              is_argsort=True)

    def array_argsort_impl(arr):
        return sort_func(arr)

    innersig = sig.replace(args=sig.args[:1])
    innerargs = args[:1]
    return context.compile_internal(builder, array_argsort_impl,
                                    innersig, innerargs)


# ------------------------------------------------------------------------------
# Implicit cast

@lower_cast(types.Array, types.Array)
def array_to_array(context, builder, fromty, toty, val):
    # Type inference should have prevented illegal array casting.
    assert fromty.mutable != toty.mutable or toty.layout == 'A'
    return val


@lower_cast(types.Array, types.UnicodeCharSeq)
@lower_cast(types.Array, types.Float)
@lower_cast(types.Array, types.Integer)
@lower_cast(types.Array, types.Complex)
@lower_cast(types.Array, types.Boolean)
@lower_cast(types.Array, types.NPTimedelta)
@lower_cast(types.Array, types.NPDatetime)
def array0d_to_scalar(context, builder, fromty, toty, val):
    def impl(a):
        # a is an array(T, 0d, O), T is type, O is order
        return a.take(0)

    sig = signature(toty, fromty)
    res = context.compile_internal(builder, impl, sig, [val])
    return impl_ret_untracked(context, builder, sig.return_type, res)


@lower_cast(types.Array, types.UnicodeCharSeq)
def array_to_unichrseq(context, builder, fromty, toty, val):
    def impl(a):
        return str(a[()])

    sig = signature(toty, fromty)
    res = context.compile_internal(builder, impl, sig, [val])
    return impl_ret_borrowed(context, builder, sig.return_type, res)


# ------------------------------------------------------------------------------
# Stride tricks

def reshape_unchecked(a, shape, strides):
    """
    An intrinsic returning a derived array with the given shape and strides.
    """
    raise NotImplementedError


@extending.type_callable(reshape_unchecked)
def type_reshape_unchecked(context):
    def check_shape(shape):
        return (isinstance(shape, types.BaseTuple) and
                all(isinstance(v, types.Integer) for v in shape))

    def typer(a, shape, strides):
        if not isinstance(a, types.Array):
            return
        if not check_shape(shape) or not check_shape(strides):
            return
        if len(shape) != len(strides):
            return
        return a.copy(ndim=len(shape), layout='A')

    return typer


@lower_builtin(reshape_unchecked, types.Array, types.BaseTuple, types.BaseTuple)
def impl_shape_unchecked(context, builder, sig, args):
    aryty = sig.args[0]
    retty = sig.return_type

    ary = make_array(aryty)(context, builder, args[0])
    out = make_array(retty)(context, builder)
    shape = cgutils.unpack_tuple(builder, args[1])
    strides = cgutils.unpack_tuple(builder, args[2])

    populate_array(out,
                   data=ary.data,
                   shape=shape,
                   strides=strides,
                   itemsize=ary.itemsize,
                   meminfo=ary.meminfo,
                   )

    res = out._getvalue()
    return impl_ret_borrowed(context, builder, retty, res)


@extending.overload(np.lib.stride_tricks.as_strided)
def as_strided(x, shape=None, strides=None):
    if shape in (None, types.none):
        @register_jitable
        def get_shape(x, shape):
            return x.shape
    else:
        @register_jitable
        def get_shape(x, shape):
            return shape

    if strides in (None, types.none):
        # When *strides* is not passed, as_strided() does a non-size-checking
        # reshape(), possibly changing the original strides.  This is too
        # cumbersome to support right now, and a Web search shows all example
        # use cases of as_strided() pass explicit *strides*.
        raise errors.TypingError("as_strided() strides argument cannot be None")
    else:
        @register_jitable
        def get_strides(x, strides):
            return strides

    def as_strided_impl(x, shape=None, strides=None):
        x = reshape_unchecked(x, get_shape(x, shape), get_strides(x, strides))
        return x

    return as_strided_impl


@extending.overload(np.lib.stride_tricks.sliding_window_view)
def sliding_window_view(x, window_shape, axis=None):

    # Window shape must be given as either an integer or tuple of integers.
    # We also need to generate buffer tuples we can modify to contain the
    # final shape and strides (reshape_unchecked does not accept lists).
    if isinstance(window_shape, types.Integer):
        shape_buffer = tuple(range(x.ndim + 1))
        stride_buffer = tuple(range(x.ndim + 1))

        @register_jitable
        def get_window_shape(window_shape):
            return (window_shape,)

    elif (isinstance(window_shape, types.UniTuple) and
            isinstance(window_shape.dtype, types.Integer)):
        shape_buffer = tuple(range(x.ndim + len(window_shape)))
        stride_buffer = tuple(range(x.ndim + len(window_shape)))

        @register_jitable
        def get_window_shape(window_shape):
            return window_shape

    else:
        raise errors.TypingError(
            "window_shape must be an integer or tuple of integers"
        )

    # Axis must be integer, tuple of integers, or None for all axes.
    if is_nonelike(axis):
        @register_jitable
        def get_axis(window_shape, axis, ndim):
            return list(range(ndim))

    elif isinstance(axis, types.Integer):
        @register_jitable
        def get_axis(window_shape, axis, ndim):
            return [
                normalize_axis("sliding_window_view", "axis", ndim, axis)
            ]

    elif (isinstance(axis, types.UniTuple) and
            isinstance(axis.dtype, types.Integer)):
        @register_jitable
        def get_axis(window_shape, axis, ndim):
            return [normalize_axis("sliding_window_view", "axis", ndim, a)
                    for a in axis]

    else:
        raise errors.TypingError(
            "axis must be None, an integer or tuple of integers"
        )

    def sliding_window_view_impl(x, window_shape, axis=None):
        window_shape = get_window_shape(window_shape)
        axis = get_axis(window_shape, axis, x.ndim)
        if len(window_shape) != len(axis):
            raise ValueError(
                "Must provide matching length window_shape and axis"
            )

        # Initialise view details with shape and strides of x.
        out_shape = shape_buffer
        out_strides = stride_buffer
        for i in range(x.ndim):
            out_shape = tuple_setitem(out_shape, i, x.shape[i])
            out_strides = tuple_setitem(out_strides, i, x.strides[i])

        # Trim the dimensions being windowed and set the window shape and
        # strides. Note: the same axis can be windowed repeatedly.
        i = x.ndim
        for ax, dim in zip(axis, window_shape):
            if dim < 0:
                raise ValueError(
                    "`window_shape` cannot contain negative values"
                )
            if out_shape[ax] < dim:
                raise ValueError(
                    "window_shape cannot be larger than input array shape"
                )

            trimmed = out_shape[ax] - dim + 1
            out_shape = tuple_setitem(out_shape, ax, trimmed)
            out_shape = tuple_setitem(out_shape, i, dim)
            out_strides = tuple_setitem(out_strides, i, x.strides[ax])
            i += 1

        # The NumPy version calls as_strided, but our implementation of
        # as_strided is effectively a wrapper for reshape_unchecked.
        view = reshape_unchecked(x, out_shape, out_strides)
        return view

    return sliding_window_view_impl


@overload(bool)
def ol_bool(arr):
    if isinstance(arr, types.Array):
        def impl(arr):
            if arr.size == 0:
                return False # this is deprecated
            elif arr.size == 1:
                return bool(arr.take(0))
            else:
                msg = ("The truth value of an array with more than one element "
                       "is ambiguous. Use a.any() or a.all()")
                raise ValueError(msg)
        return impl


@overload(np.swapaxes)
def numpy_swapaxes(a, axis1, axis2):
    if not isinstance(axis1, (int, types.Integer)):
        raise errors.TypingError('The second argument "axis1" must be an '
                                 'integer')
    if not isinstance(axis2, (int, types.Integer)):
        raise errors.TypingError('The third argument "axis2" must be an '
                                 'integer')
    if not isinstance(a, types.Array):
        raise errors.TypingError('The first argument "a" must be an array')

    # create tuple list for transpose
    ndim = a.ndim
    axes_list = tuple(range(ndim))

    def impl(a, axis1, axis2):
        axis1 = normalize_axis("np.swapaxes", "axis1", ndim, axis1)
        axis2 = normalize_axis("np.swapaxes", "axis2", ndim, axis2)

        # to ensure tuple_setitem support of negative values
        if axis1 < 0:
            axis1 += ndim
        if axis2 < 0:
            axis2 += ndim

        axes_tuple = tuple_setitem(axes_list, axis1, axis2)
        axes_tuple = tuple_setitem(axes_tuple, axis2, axis1)
        return np.transpose(a, axes_tuple)

    return impl


@register_jitable
def _take_along_axis_impl(
        arr, indices, axis, Ni_orig, Nk_orig, indices_broadcast_shape
):
    # Based on example code in
    # https://github.com/numpy/numpy/blob/623bc1fae1d47df24e7f1e29321d0c0ba2771ce0/numpy/lib/shape_base.py#L90-L103
    # With addition of pre-broadcasting:
    # https://github.com/numpy/numpy/issues/19704

    # Wrap axis, it's used in tuple_setitem so must be (axis >= 0) to ensure
    # the GEP is in bounds.
    axis = normalize_axis("np.take_along_axis", "axis", arr.ndim, axis)

    # Broadcast the two arrays to matching shapes:
    arr_shape = list(arr.shape)
    arr_shape[axis] = 1
    for i, (d1, d2) in enumerate(zip(arr_shape, indices.shape)):
        if d1 == 1:
            new_val = d2
        elif d2 == 1:
            new_val = d1
        else:
            if d1 != d2:
                raise ValueError(
                    "`arr` and `indices` dimensions don't match"
                )
            new_val = d1
        indices_broadcast_shape = tuple_setitem(
            indices_broadcast_shape, i, new_val
        )
    arr_broadcast_shape = tuple_setitem(
        indices_broadcast_shape, axis, arr.shape[axis]
    )
    arr = np.broadcast_to(arr, arr_broadcast_shape)
    indices = np.broadcast_to(indices, indices_broadcast_shape)

    Ni = Ni_orig
    if len(Ni_orig) > 0:
        for i in range(len(Ni)):
            Ni = tuple_setitem(Ni, i, arr.shape[i])
    Nk = Nk_orig
    if len(Nk_orig) > 0:
        for i in range(len(Nk)):
            Nk = tuple_setitem(Nk, i, arr.shape[axis + 1 + i])

    J = indices.shape[axis]  # Need not equal M
    out = np.empty(Ni + (J,) + Nk, arr.dtype)

    np_s_ = (slice(None, None, None),)

    for ii in np.ndindex(Ni):
        for kk in np.ndindex(Nk):
            a_1d = arr[ii + np_s_ + kk]
            indices_1d = indices[ii + np_s_ + kk]
            out_1d = out[ii + np_s_ + kk]
            for j in range(J):
                out_1d[j] = a_1d[indices_1d[j]]
    return out


@overload(np.take_along_axis)
def arr_take_along_axis(arr, indices, axis):
    if not isinstance(arr, types.Array):
        raise errors.TypingError('The first argument "arr" must be an array')
    if not isinstance(indices, types.Array):
        raise errors.TypingError(
            'The second argument "indices" must be an array')
    if not isinstance(indices.dtype, types.Integer):
        raise errors.TypingError('The indices array must contain integers')
    if is_nonelike(axis):
        arr_ndim = 1
    else:
        arr_ndim = arr.ndim
    if arr_ndim != indices.ndim:
        # Matches NumPy error:
        raise errors.TypingError(
            "`indices` and `arr` must have the same number of dimensions"
        )

    indices_broadcast_shape = tuple(range(indices.ndim))
    if is_nonelike(axis):
        def take_along_axis_impl(arr, indices, axis):
            return _take_along_axis_impl(arr.flatten(), indices, 0, (), (),
                                         indices_broadcast_shape)
    else:
        check_is_integer(axis, "axis")
        if not isinstance(axis, types.IntegerLiteral):
            raise errors.NumbaValueError("axis must be a literal value")
        axis = axis.literal_value
        if axis < 0:
            axis = arr.ndim + axis

        if axis < 0 or axis >= arr.ndim:
            raise errors.NumbaValueError("axis is out of bounds")

        Ni = tuple(range(axis))
        Nk = tuple(range(axis + 1, arr.ndim))

        def take_along_axis_impl(arr, indices, axis):
            return _take_along_axis_impl(arr, indices, axis, Ni, Nk,
                                         indices_broadcast_shape)
    return take_along_axis_impl


@overload(np.nan_to_num)
def nan_to_num_impl(x, copy=True, nan=0.0):
    if isinstance(x, types.Number):
        if isinstance(x, types.Integer):
            # Integers do not have nans or infs
            def impl(x, copy=True, nan=0.0):
                return x

        elif isinstance(x, types.Float):
            def impl(x, copy=True, nan=0.0):
                if np.isnan(x):
                    return nan
                elif np.isneginf(x):
                    return np.finfo(type(x)).min
                elif np.isposinf(x):
                    return np.finfo(type(x)).max
                return x
        elif isinstance(x, types.Complex):
            def impl(x, copy=True, nan=0.0):
                r = np.nan_to_num(x.real, nan=nan)
                c = np.nan_to_num(x.imag, nan=nan)
                return complex(r, c)
        else:
            raise errors.TypingError(
                "Only Integer, Float, and Complex values are accepted"
            )

    elif type_can_asarray(x):
        if isinstance(x.dtype, types.Integer):
            # Integers do not have nans or infs
            def impl(x, copy=True, nan=0.0):
                return x
        elif isinstance(x.dtype, types.Float):
            def impl(x, copy=True, nan=0.0):
                min_inf = np.finfo(x.dtype).min
                max_inf = np.finfo(x.dtype).max

                x_ = np.asarray(x)
                output = np.copy(x_) if copy else x_

                output_flat = output.flat
                for i in range(output.size):
                    if np.isnan(output_flat[i]):
                        output_flat[i] = nan
                    elif np.isneginf(output_flat[i]):
                        output_flat[i] = min_inf
                    elif np.isposinf(output_flat[i]):
                        output_flat[i] = max_inf
                return output
        elif isinstance(x.dtype, types.Complex):
            def impl(x, copy=True, nan=0.0):
                x_ = np.asarray(x)
                output = np.copy(x_) if copy else x_

                np.nan_to_num(output.real, copy=False, nan=nan)
                np.nan_to_num(output.imag, copy=False, nan=nan)
                return output
        else:
            raise errors.TypingError(
                "Only Integer, Float, and Complex values are accepted"
            )
    else:
        raise errors.TypingError("The first argument must be a scalar or an "
                                 "array-like")
    return impl<|MERGE_RESOLUTION|>--- conflicted
+++ resolved
@@ -2175,26 +2175,18 @@
     return array_reshape(context, builder, new_sig, new_args)
 
 
-<<<<<<< HEAD
-@overload(np.reshape, jit_options={"cache": config.INTERNAL_CACHING})
-def np_reshape(a, newshape):
-    def np_reshape_impl(a, newshape):
-        return a.reshape(newshape)
-    return np_reshape_impl
-=======
 if numpy_version < (2, 1):
-    @overload(np.reshape)
+    @overload(np.reshape, jit_options={"cache": config.INTERNAL_CACHING})
     def np_reshape(a, newshape):
         def np_reshape_impl(a, newshape):
             return a.reshape(newshape)
         return np_reshape_impl
 else:
-    @overload(np.reshape)
+    @overload(np.reshape, jit_options={"cache": config.INTERNAL_CACHING})
     def np_reshape(a, shape):
         def np_reshape_impl(a, shape):
             return a.reshape(shape)
         return np_reshape_impl
->>>>>>> 7bbea6bf
 
 
 @overload(np.resize, jit_options={"cache": config.INTERNAL_CACHING})
