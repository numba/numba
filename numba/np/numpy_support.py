import collections
import ctypes
import re

import numpy as np

from numba.core import errors, types, utils


# re-export
from numba.core.cgutils import is_nonelike   # noqa: F401


numpy_version = tuple(map(int, np.__version__.split('.')[:2]))


FROM_DTYPE = {
    np.dtype('bool'): types.boolean,
    np.dtype('int8'): types.int8,
    np.dtype('int16'): types.int16,
    np.dtype('int32'): types.int32,
    np.dtype('int64'): types.int64,

    np.dtype('uint8'): types.uint8,
    np.dtype('uint16'): types.uint16,
    np.dtype('uint32'): types.uint32,
    np.dtype('uint64'): types.uint64,

    np.dtype('float32'): types.float32,
    np.dtype('float64'): types.float64,

    np.dtype('complex64'): types.complex64,
    np.dtype('complex128'): types.complex128,

    np.dtype(object): types.pyobject,
}

re_typestr = re.compile(r'[<>=\|]([a-z])(\d+)?$', re.I)
re_datetimestr = re.compile(r'[<>=\|]([mM])8?(\[([a-z]+)\])?$', re.I)

sizeof_unicode_char = np.dtype('U1').itemsize


def _from_str_dtype(dtype):
    m = re_typestr.match(dtype.str)
    if not m:
        raise NotImplementedError(dtype)
    groups = m.groups()
    typecode = groups[0]
    if typecode == 'U':
        # unicode
        if dtype.byteorder not in '=|':
            raise NotImplementedError("Does not support non-native "
                                      "byteorder")
        count = dtype.itemsize // sizeof_unicode_char
        assert count == int(groups[1]), "Unicode char size mismatch"
        return types.UnicodeCharSeq(count)

    elif typecode == 'S':
        # char
        count = dtype.itemsize
        assert count == int(groups[1]), "Char size mismatch"
        return types.CharSeq(count)

    else:
        raise NotImplementedError(dtype)


def _from_datetime_dtype(dtype):
    m = re_datetimestr.match(dtype.str)
    if not m:
        raise NotImplementedError(dtype)
    groups = m.groups()
    typecode = groups[0]
    unit = groups[2] or ''
    if typecode == 'm':
        return types.NPTimedelta(unit)
    elif typecode == 'M':
        return types.NPDatetime(unit)
    else:
        raise NotImplementedError(dtype)


def from_dtype(dtype):
    """
    Return a Numba Type instance corresponding to the given Numpy *dtype*.
    NotImplementedError is raised on unsupported Numpy dtypes.
    """
    if type(dtype) == type and issubclass(dtype, np.generic):
        dtype = np.dtype(dtype)
    elif getattr(dtype, "fields", None) is not None:
        return from_struct_dtype(dtype)

    try:
        return FROM_DTYPE[dtype]
    except KeyError:
        char = dtype.char

        if char in 'SU':
            return _from_str_dtype(dtype)
        if char in 'mM':
            return _from_datetime_dtype(dtype)
        if char in 'V':
            subtype = from_dtype(dtype.subdtype[0])
            return types.NestedArray(subtype, dtype.shape)

    raise NotImplementedError(dtype)


_as_dtype_letters = {
    types.NPDatetime: 'M8',
    types.NPTimedelta: 'm8',
    types.CharSeq: 'S',
    types.UnicodeCharSeq: 'U',
}


def as_dtype(nbtype):
    """
    Return a numpy dtype instance corresponding to the given Numba type.
    NotImplementedError is if no correspondence is known.
    """
    nbtype = types.unliteral(nbtype)
    if isinstance(nbtype, (types.Complex, types.Integer, types.Float)):
        return np.dtype(str(nbtype))
    if nbtype is types.bool_:
        return np.dtype('?')
    if isinstance(nbtype, (types.NPDatetime, types.NPTimedelta)):
        letter = _as_dtype_letters[type(nbtype)]
        if nbtype.unit:
            return np.dtype('%s[%s]' % (letter, nbtype.unit))
        else:
            return np.dtype(letter)
    if isinstance(nbtype, (types.CharSeq, types.UnicodeCharSeq)):
        letter = _as_dtype_letters[type(nbtype)]
        return np.dtype('%s%d' % (letter, nbtype.count))
    if isinstance(nbtype, types.Record):
        return as_struct_dtype(nbtype)
    if isinstance(nbtype, types.EnumMember):
        return as_dtype(nbtype.dtype)
    if isinstance(nbtype, types.npytypes.DType):
        return as_dtype(nbtype.dtype)
    if isinstance(nbtype, types.NumberClass):
        return as_dtype(nbtype.dtype)
    if isinstance(nbtype, types.NestedArray):
        spec = (as_dtype(nbtype.dtype), tuple(nbtype.shape))
        return np.dtype(spec)
    if isinstance(nbtype, types.PyObject):
        return np.dtype(object)
    raise NotImplementedError("%r cannot be represented as a Numpy dtype"
                              % (nbtype,))


def as_struct_dtype(rec):
    """Convert Numba Record type to NumPy structured dtype
    """
    assert isinstance(rec, types.Record)
    names = []
    formats = []
    offsets = []
    titles = []
    # Fill the fields if they are not a title.
    for k, t in rec.members:
        if not rec.is_title(k):
            names.append(k)
            formats.append(as_dtype(t))
            offsets.append(rec.offset(k))
            titles.append(rec.fields[k].title)

    fields = {
        'names': names,
        'formats': formats,
        'offsets': offsets,
        'itemsize': rec.size,
        'titles': titles,
    }
    _check_struct_alignment(rec, fields)
    return np.dtype(fields, align=rec.aligned)


def _check_struct_alignment(rec, fields):
    """Check alignment compatibility with Numpy"""
    if rec.aligned:
        for k, dt in zip(fields['names'], fields['formats']):
            llvm_align = rec.alignof(k)
            npy_align = dt.alignment
            if llvm_align is not None and npy_align != llvm_align:
                msg = (
                    'NumPy is using a different alignment ({}) '
                    'than Numba/LLVM ({}) for {}. '
                    'This is likely a NumPy bug.'
                )
                raise ValueError(msg.format(npy_align, llvm_align, dt))


def map_arrayscalar_type(val):
    if isinstance(val, np.generic):
        # We can't blindly call np.dtype() as it loses information
        # on some types, e.g. datetime64 and timedelta64.
        dtype = val.dtype
    else:
        try:
            dtype = np.dtype(type(val))
        except TypeError:
            raise NotImplementedError("no corresponding numpy dtype "
                                      "for %r" % type(val))
    return from_dtype(dtype)


def is_array(val):
    return isinstance(val, np.ndarray)


def map_layout(val):
    if val.flags['C_CONTIGUOUS']:
        layout = 'C'
    elif val.flags['F_CONTIGUOUS']:
        layout = 'F'
    else:
        layout = 'A'
    return layout


def select_array_wrapper(inputs):
    """
    Given the array-compatible input types to an operation (e.g. ufunc),
    select the appropriate input for wrapping the operation output,
    according to each input's __array_priority__.

    An index into *inputs* is returned.
    """
    max_prio = float('-inf')
    selected_index = None
    for index, ty in enumerate(inputs):
        # Ties are broken by choosing the first winner, as in Numpy
        if (isinstance(ty, types.ArrayCompatible) and
                ty.array_priority > max_prio):
            selected_index = index
            max_prio = ty.array_priority

    assert selected_index is not None
    return selected_index


def resolve_output_type(context, inputs, formal_output):
    """
    Given the array-compatible input types to an operation (e.g. ufunc),
    and the operation's formal output type (a types.Array instance),
    resolve the actual output type using the typing *context*.

    This uses a mechanism compatible with Numpy's __array_priority__ /
    __array_wrap__.
    """
    selected_input = inputs[select_array_wrapper(inputs)]
    args = selected_input, formal_output
    sig = context.resolve_function_type('__array_wrap__', args, {})
    if sig is None:
        if selected_input.array_priority == types.Array.array_priority:
            # If it's the same priority as a regular array, assume we
            # should return the output unchanged.
            # (we can't define __array_wrap__ explicitly for types.Buffer,
            #  as that would be inherited by most array-compatible objects)
            return formal_output
        raise errors.TypingError("__array_wrap__ failed for %s" % (args,))
    return sig.return_type


def supported_ufunc_loop(ufunc, loop):
    """Return whether the *loop* for the *ufunc* is supported -in nopython-.

    *loop* should be a UFuncLoopSpec instance, and *ufunc* a numpy ufunc.

    For ufuncs implemented using the ufunc_db, it is supported if the ufunc_db
    contains a lowering definition for 'loop' in the 'ufunc' entry.

    For other ufuncs, it is type based. The loop will be considered valid if it
    only contains the following letter types: '?bBhHiIlLqQfd'. Note this is
    legacy and when implementing new ufuncs the ufunc_db should be preferred,
    as it allows for a more fine-grained incremental support.
    """
    from numba.np import ufunc_db
    loop_sig = loop.ufunc_sig
    try:
        # check if the loop has a codegen description in the
        # ufunc_db. If so, we can proceed.

        # note that as of now not all ufuncs have an entry in the
        # ufunc_db
        supported_loop = loop_sig in ufunc_db.get_ufunc_info(ufunc)
    except KeyError:
        # for ufuncs not in ufunc_db, base the decision of whether the
        # loop is supported on its types
        loop_types = [x.char for x in loop.numpy_inputs + loop.numpy_outputs]
        supported_types = '?bBhHiIlLqQfd'
        # check if all the types involved in the ufunc loop are
        # supported in this mode
        supported_loop = all(t in supported_types for t in loop_types)

    return supported_loop


class UFuncLoopSpec(collections.namedtuple('_UFuncLoopSpec',
                                           ('inputs', 'outputs', 'ufunc_sig'))):
    """
    An object describing a ufunc loop's inner types.  Properties:
    - inputs: the inputs' Numba types
    - outputs: the outputs' Numba types
    - ufunc_sig: the string representing the ufunc's type signature, in
      Numpy format (e.g. "ii->i")
    """

    __slots__ = ()

    @property
    def numpy_inputs(self):
        return [as_dtype(x) for x in self.inputs]

    @property
    def numpy_outputs(self):
        return [as_dtype(x) for x in self.outputs]


def ufunc_can_cast(from_, to, has_mixed_inputs, casting='safe'):
    """
    A variant of np.can_cast() that can allow casting any integer to
    any real or complex type, in case the operation has mixed-kind
    inputs.

    For example we want `np.power(float32, int32)` to be computed using
    SP arithmetic and return `float32`.
    However, `np.sqrt(int32)` should use DP arithmetic and return `float64`.
    """
    from_ = np.dtype(from_)
    to = np.dtype(to)
    if has_mixed_inputs and from_.kind in 'iu' and to.kind in 'cf':
        # Decide that all integers can cast to any real or complex type.
        return True
    return np.can_cast(from_, to, casting)


def ufunc_find_matching_loop(ufunc, arg_types):
    """Find the appropriate loop to be used for a ufunc based on the types
    of the operands

    ufunc        - The ufunc we want to check
    arg_types    - The tuple of arguments to the ufunc, including any
                   explicit output(s).
    return value - A UFuncLoopSpec identifying the loop, or None
                   if no matching loop is found.
    """

    # Separate logical input from explicit output arguments
    input_types = arg_types[:ufunc.nin]
    output_types = arg_types[ufunc.nin:]
    assert(len(input_types) == ufunc.nin)

    try:
        np_input_types = [as_dtype(x) for x in input_types]
    except NotImplementedError:
        return None
    try:
        np_output_types = [as_dtype(x) for x in output_types]
    except NotImplementedError:
        return None

    # Whether the inputs are mixed integer / floating-point
    has_mixed_inputs = (
        any(dt.kind in 'iu' for dt in np_input_types) and
        any(dt.kind in 'cf' for dt in np_input_types))

    def choose_types(numba_types, ufunc_letters):
        """
        Return a list of Numba types representing *ufunc_letters*,
        except when the letter designates a datetime64 or timedelta64,
        in which case the type is taken from *numba_types*.
        """
        assert len(ufunc_letters) >= len(numba_types)
        types = [tp if letter in 'mM' else from_dtype(np.dtype(letter))
                 for tp, letter in zip(numba_types, ufunc_letters)]
        # Add missing types (presumably implicit outputs)
        types += [from_dtype(np.dtype(letter))
                  for letter in ufunc_letters[len(numba_types):]]
        return types

<<<<<<< HEAD
    def set_output_dt_units(inputs, outputs, ufunc_inputs):
        """
        Refines the output of a functino from  timedelta64[] to a more specific
        timedelta64[?] where ? is the right time unit depending on the inputs
        """

        def make_specific(outputs, unit):
=======
    def set_output_dt_units(inputs, outputs):
        """
        Sets the output unit of a datetime type based on the input units

        Timedelta is a special dtype that requires the time unit to be
        specified (day, month, etc). Not every operation with timedelta inputs
        leads to an output of timedelta output. However, for those that do,
        the unit of output must be inferred based on the units of the inputs.

        At the moment this function takes care of the case where all
        inputs have the same unit, and therefore the output unit has the same.
        If in the future this should be extended to a case with mixed units,
        the rules should be implemented in `npdatetime_helpers` and called
        from this function to set the correct output unit.
        """
        if all(inp.unit == inputs[0].unit for inp in inputs):
            # Case with operation on same units. Operations on different units
            # not adjusted for now but might need to be added in the future
            unit = inputs[0].unit
>>>>>>> 4f56f4fc
            new_outputs = []
            for out in outputs:
                if isinstance(out, types.NPTimedelta) and out.unit == "":
                    new_outputs.append(types.NPTimedelta(unit))
                else:
                    new_outputs.append(out)
<<<<<<< HEAD
            return new_outputs


        if ufunc_inputs == 'mm':
            if all(inp.unit == inputs[0].unit for inp in inputs):
                # Case with operation on same units. Operations on different units
                # not adjusted for now but might need to be added in the future
                unit = inputs[0].unit
                new_outputs = make_specific(outputs, unit)
            else:
                return outputs
            return new_outputs
        if ufunc_inputs[0] == 'm':
            # case where the left operand has timedelta type
            unit = inputs[0].unit
            new_outputs = make_specific(outputs, unit)
            return new_outputs


=======
        else:
            return outputs
        return new_outputs
>>>>>>> 4f56f4fc

    # In NumPy, the loops are evaluated from first to last. The first one
    # that is viable is the one used. One loop is viable if it is possible
    # to cast every input operand to the one expected by the ufunc.
    # Also under NumPy 1.10+ the output must be able to be cast back
    # to a close enough type ("same_kind").

    for candidate in ufunc.types:
        ufunc_inputs = candidate[:ufunc.nin]
        ufunc_outputs = candidate[-ufunc.nout:]
        if 'O' in ufunc_inputs:
            # Skip object arrays
            continue
        found = True
        # Skip if any input or output argument is mismatching
        for outer, inner in zip(np_input_types, ufunc_inputs):
            # (outer is a dtype instance, inner is a type char)
            if outer.char in 'mM' or inner in 'mM':
                # For datetime64 and timedelta64, we want to retain
                # precise typing (i.e. the units); therefore we look for
                # an exact match.
                if outer.char != inner:
                    found = False
                    break
            elif not ufunc_can_cast(outer.char, inner,
                                    has_mixed_inputs, 'safe'):
                found = False
                break
        if found:
            # Can we cast the inner result to the outer result type?
            for outer, inner in zip(np_output_types, ufunc_outputs):
                if (outer.char not in 'mM' and not
                    ufunc_can_cast(inner, outer.char,
                                   has_mixed_inputs, 'same_kind')):
                    found = False
                    break
        if found:
            # Found: determine the Numba types for the loop's inputs and
            # outputs.
            try:
                inputs = choose_types(input_types, ufunc_inputs)
                outputs = choose_types(output_types, ufunc_outputs)
<<<<<<< HEAD
                #if ufunc_inputs == 'mm':
                if ufunc_inputs[0] == 'm':
                    outputs = set_output_dt_units(inputs, outputs, ufunc_inputs)
=======
                if ufunc_inputs == 'mm':
                    outputs = set_output_dt_units(inputs, outputs)
>>>>>>> 4f56f4fc

            except NotImplementedError:
                # One of the selected dtypes isn't supported by Numba
                # (e.g. float16), try other candidates
                continue
            else:
                return UFuncLoopSpec(inputs, outputs, candidate)

    return None


def _is_aligned_struct(struct):
    return struct.isalignedstruct


def from_struct_dtype(dtype):
    """Convert a NumPy structured dtype to Numba Record type
    """
    if dtype.hasobject:
        raise TypeError("Do not support dtype containing object")

    fields = []
    for name, info in dtype.fields.items():
        # *info* may have 3 element
        [elemdtype, offset] = info[:2]
        title = info[2] if len(info) == 3 else None

        ty = from_dtype(elemdtype)
        infos = {
            'type': ty,
            'offset': offset,
            'title': title,
        }
        fields.append((name, infos))

    # Note: dtype.alignment is not consistent.
    #       It is different after passing into a recarray.
    #       recarray(N, dtype=mydtype).dtype.alignment != mydtype.alignment
    size = dtype.itemsize
    aligned = _is_aligned_struct(dtype)

    return types.Record(fields, size, aligned)


def _get_bytes_buffer(ptr, nbytes):
    """
    Get a ctypes array of *nbytes* starting at *ptr*.
    """
    if isinstance(ptr, ctypes.c_void_p):
        ptr = ptr.value
    arrty = ctypes.c_byte * nbytes
    return arrty.from_address(ptr)


def _get_array_from_ptr(ptr, nbytes, dtype):
    return np.frombuffer(_get_bytes_buffer(ptr, nbytes), dtype)


def carray(ptr, shape, dtype=None):
    """
    Return a Numpy array view over the data pointed to by *ptr* with the
    given *shape*, in C order.  If *dtype* is given, it is used as the
    array's dtype, otherwise the array's dtype is inferred from *ptr*'s type.
    """
    from numba.core.typing.ctypes_utils import from_ctypes

    try:
        # Use ctypes parameter protocol if available
        ptr = ptr._as_parameter_
    except AttributeError:
        pass

    # Normalize dtype, to accept e.g. "int64" or np.int64
    if dtype is not None:
        dtype = np.dtype(dtype)

    if isinstance(ptr, ctypes.c_void_p):
        if dtype is None:
            raise TypeError("explicit dtype required for void* argument")
        p = ptr
    elif isinstance(ptr, ctypes._Pointer):
        ptrty = from_ctypes(ptr.__class__)
        assert isinstance(ptrty, types.CPointer)
        ptr_dtype = as_dtype(ptrty.dtype)
        if dtype is not None and dtype != ptr_dtype:
            raise TypeError("mismatching dtype '%s' for pointer %s"
                            % (dtype, ptr))
        dtype = ptr_dtype
        p = ctypes.cast(ptr, ctypes.c_void_p)
    else:
        raise TypeError("expected a ctypes pointer, got %r" % (ptr,))

    nbytes = dtype.itemsize * np.product(shape, dtype=np.intp)
    return _get_array_from_ptr(p, nbytes, dtype).reshape(shape)


def farray(ptr, shape, dtype=None):
    """
    Return a Numpy array view over the data pointed to by *ptr* with the
    given *shape*, in Fortran order.  If *dtype* is given, it is used as the
    array's dtype, otherwise the array's dtype is inferred from *ptr*'s type.
    """
    if not isinstance(shape, utils.INT_TYPES):
        shape = shape[::-1]
    return carray(ptr, shape, dtype).T


def is_contiguous(dims, strides, itemsize):
    """Is the given shape, strides, and itemsize of C layout?

    Note: The code is usable as a numba-compiled function
    """
    nd = len(dims)
    # Check and skip 1s or 0s in inner dims
    innerax = nd - 1
    while innerax > -1 and dims[innerax] <= 1:
        innerax -= 1

    # Early exit if all axis are 1s or 0s
    if innerax < 0:
        return True

    # Check itemsize matches innermost stride
    if itemsize != strides[innerax]:
        return False

    # Check and skip 1s or 0s in outer dims
    outerax = 0
    while outerax < innerax and dims[outerax] <= 1:
        outerax += 1

    # Check remaining strides to be contiguous
    ax = innerax
    while ax > outerax:
        if strides[ax] * dims[ax] != strides[ax - 1]:
            return False
        ax -= 1
    return True


def is_fortran(dims, strides, itemsize):
    """Is the given shape, strides, and itemsize of F layout?

    Note: The code is usable as a numba-compiled function
    """
    nd = len(dims)
    # Check and skip 1s or 0s in inner dims
    firstax = 0
    while firstax < nd and dims[firstax] <= 1:
        firstax += 1

    # Early exit if all axis are 1s or 0s
    if firstax >= nd:
        return True

    # Check itemsize matches innermost stride
    if itemsize != strides[firstax]:
        return False

    # Check and skip 1s or 0s in outer dims
    lastax = nd - 1
    while lastax > firstax and dims[lastax] <= 1:
        lastax -= 1

    # Check remaining strides to be contiguous
    ax = firstax
    while ax < lastax:
        if strides[ax] * dims[ax] != strides[ax + 1]:
            return False
        ax += 1
    return True


def type_can_asarray(arr):
    """ Returns True if the type of 'arr' is supported by the Numba `np.asarray`
    implementation, False otherwise.
    """

    ok = (types.Array, types.Sequence, types.Tuple,
          types.Number, types.Boolean, types.containers.ListType)

    return isinstance(arr, ok)<|MERGE_RESOLUTION|>--- conflicted
+++ resolved
@@ -382,16 +382,7 @@
                   for letter in ufunc_letters[len(numba_types):]]
         return types
 
-<<<<<<< HEAD
     def set_output_dt_units(inputs, outputs, ufunc_inputs):
-        """
-        Refines the output of a functino from  timedelta64[] to a more specific
-        timedelta64[?] where ? is the right time unit depending on the inputs
-        """
-
-        def make_specific(outputs, unit):
-=======
-    def set_output_dt_units(inputs, outputs):
         """
         Sets the output unit of a datetime type based on the input units
 
@@ -400,24 +391,21 @@
         leads to an output of timedelta output. However, for those that do,
         the unit of output must be inferred based on the units of the inputs.
 
-        At the moment this function takes care of the case where all
-        inputs have the same unit, and therefore the output unit has the same.
-        If in the future this should be extended to a case with mixed units,
-        the rules should be implemented in `npdatetime_helpers` and called
-        from this function to set the correct output unit.
+        At the moment this function takes care of two cases
+         a) where all inputs are timedelta with the same unit (mm), and
+         therefore the output has the same unit.
+         If in the future this should be extended to a case with mixed units,
+         the rules should be implemented in `npdatetime_helpers` and called
+         from this function to set the correct output unit.
+         b) where only one of the inputs is a timedelta (m? or ?m)
         """
-        if all(inp.unit == inputs[0].unit for inp in inputs):
-            # Case with operation on same units. Operations on different units
-            # not adjusted for now but might need to be added in the future
-            unit = inputs[0].unit
->>>>>>> 4f56f4fc
+        def make_specific(outputs, unit):
             new_outputs = []
             for out in outputs:
                 if isinstance(out, types.NPTimedelta) and out.unit == "":
                     new_outputs.append(types.NPTimedelta(unit))
                 else:
                     new_outputs.append(out)
-<<<<<<< HEAD
             return new_outputs
 
 
@@ -435,13 +423,6 @@
             unit = inputs[0].unit
             new_outputs = make_specific(outputs, unit)
             return new_outputs
-
-
-=======
-        else:
-            return outputs
-        return new_outputs
->>>>>>> 4f56f4fc
 
     # In NumPy, the loops are evaluated from first to last. The first one
     # that is viable is the one used. One loop is viable if it is possible
@@ -484,14 +465,9 @@
             try:
                 inputs = choose_types(input_types, ufunc_inputs)
                 outputs = choose_types(output_types, ufunc_outputs)
-<<<<<<< HEAD
                 #if ufunc_inputs == 'mm':
                 if ufunc_inputs[0] == 'm':
                     outputs = set_output_dt_units(inputs, outputs, ufunc_inputs)
-=======
-                if ufunc_inputs == 'mm':
-                    outputs = set_output_dt_units(inputs, outputs)
->>>>>>> 4f56f4fc
 
             except NotImplementedError:
                 # One of the selected dtypes isn't supported by Numba
