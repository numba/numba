# Copyright (c) 2017 Intel Corporation
# SPDX-License-Identifier: BSD-2-Clause
#

"""
This module transforms data-parallel operations such as Numpy calls into
'Parfor' nodes, which are nested loops that can be parallelized.
It also implements optimizations such as loop fusion, and extends the rest of
compiler analysis and optimizations to support Parfors.
This is similar to ParallelAccelerator package in Julia:
https://github.com/IntelLabs/ParallelAccelerator.jl
'Parallelizing Julia with a Non-invasive DSL', T. Anderson et al., ECOOP'17.
"""
from __future__ import print_function, division, absolute_import
import types as pytypes  # avoid confusion with numba.types
import sys, math
import os
import textwrap
import copy
import inspect
import linecache
from functools import reduce
from collections import defaultdict, OrderedDict, namedtuple
from contextlib import contextmanager
import operator

import numba
from numba import ir, ir_utils, types, typing, rewrites, config, analysis, prange, pndindex
from numba import array_analysis, postproc, typeinfer, utils, errors
from numba.numpy_support import as_dtype
from numba.typing.templates import infer_global, AbstractTemplate
from numba import stencilparfor
from numba.stencilparfor import StencilPass
from numba.extending import register_jitable
import llvmlite

from numba.ir_utils import (
    mk_unique_var,
    next_label,
    mk_alloc,
    get_np_ufunc_typ,
    mk_range_block,
    mk_loop_header,
    get_name_var_table,
    replace_vars,
    replace_vars_inner,
    visit_vars,
    visit_vars_inner,
    remove_dels,
    remove_dead,
    copy_propagate,
    get_block_copies,
    apply_copy_propagate,
    dprint_func_ir,
    find_topo_order,
    get_stmt_writes,
    rename_labels,
    get_call_table,
    simplify,
    simplify_CFG,
    has_no_side_effect,
    canonicalize_array_math,
    add_offset_to_labels,
    find_callname,
    find_build_sequence,
    guard,
    require,
    GuardException,
    compile_to_numba_ir,
    get_definition,
    build_definitions,
    replace_arg_nodes,
    replace_returns,
    is_getitem,
    is_setitem,
    is_get_setitem,
    index_var_of_get_setitem,
    set_index_var_of_get_setitem,
    find_potential_aliases)

from numba.analysis import (compute_use_defs, compute_live_map,
                            compute_dead_maps, compute_cfg_from_blocks)
from numba.controlflow import CFGraph
from numba.typing import npydecl, signature
from numba.types.functions import Function
from numba.array_analysis import (random_int_args, random_1arg_size,
                                  random_2arg_sizelast, random_3arg_sizelast,
                                  random_calls, assert_equiv)
from numba.extending import overload
import copy
import numpy
import numpy as np
# circular dependency: import numba.npyufunc.dufunc.DUFunc

def dprint(*s):
    if config.DEBUG_ARRAY_OPT >= 1:
        print(*s)

# wrapped pretty print
_termwidth = 80
_txtwrapper = textwrap.TextWrapper(width=_termwidth, drop_whitespace=False)
def print_wrapped(x):
    for l in x.splitlines():
        [print(y) for y in _txtwrapper.wrap(l)]

sequential_parfor_lowering = False

# init_prange is a sentinel call that specifies the start of the initialization
# code for the computation in the upcoming prange call
# This lets the prange pass to put the code in the generated parfor's init_block
def init_prange():
    return

@overload(init_prange)
def init_prange_overload():
    def no_op():
        return
    return no_op

class internal_prange(object):

    def __new__(cls, *args):
        return range(*args)

def min_parallel_impl(return_type, arg):
    # XXX: use prange for 1D arrays since pndindex returns a 1-tuple instead of
    # integer. This causes type and fusion issues.
    if arg.ndim == 1:
        def min_1(in_arr):
            numba.parfor.init_prange()
            min_checker(len(in_arr))
            val = numba.targets.builtins.get_type_max_value(in_arr.dtype)
            for i in numba.parfor.internal_prange(len(in_arr)):
                val = min(val, in_arr[i])
            return val
    else:
        def min_1(in_arr):
            numba.parfor.init_prange()
            min_checker(len(in_arr))
            val = numba.targets.builtins.get_type_max_value(in_arr.dtype)
            for i in numba.pndindex(in_arr.shape):
                val = min(val, in_arr[i])
            return val
    return min_1

def max_parallel_impl(return_type, arg):
    if arg.ndim == 1:
        def max_1(in_arr):
            numba.parfor.init_prange()
            max_checker(len(in_arr))
            val = numba.targets.builtins.get_type_min_value(in_arr.dtype)
            for i in numba.parfor.internal_prange(len(in_arr)):
                val = max(val, in_arr[i])
            return val
    else:
        def max_1(in_arr):
            numba.parfor.init_prange()
            max_checker(len(in_arr))
            val = numba.targets.builtins.get_type_min_value(in_arr.dtype)
            for i in numba.pndindex(in_arr.shape):
                val = max(val, in_arr[i])
            return val
    return max_1

def argmin_parallel_impl(in_arr):
    numba.parfor.init_prange()
    argmin_checker(len(in_arr))
    A = in_arr.ravel()
    init_val = numba.targets.builtins.get_type_max_value(A.dtype)
    ival = numba.typing.builtins.IndexValue(0, init_val)
    for i in numba.parfor.internal_prange(len(A)):
        curr_ival = numba.typing.builtins.IndexValue(i, A[i])
        ival = min(ival, curr_ival)
    return ival.index

def argmax_parallel_impl(in_arr):
    numba.parfor.init_prange()
    argmax_checker(len(in_arr))
    A = in_arr.ravel()
    init_val = numba.targets.builtins.get_type_min_value(A.dtype)
    ival = numba.typing.builtins.IndexValue(0, init_val)
    for i in numba.parfor.internal_prange(len(A)):
        curr_ival = numba.typing.builtins.IndexValue(i, A[i])
        ival = max(ival, curr_ival)
    return ival.index

def dotvv_parallel_impl(a, b):
    numba.parfor.init_prange()
    l = a.shape[0]
    m = b.shape[0]
    # TODO: investigate assert_equiv
    #assert_equiv("sizes of l, m do not match", l, m)
    s = 0
    for i in numba.parfor.internal_prange(l):
        s += a[i] * b[i]
    return s

def dotvm_parallel_impl(a, b):
    numba.parfor.init_prange()
    l = a.shape
    m, n = b.shape
    # TODO: investigate assert_equiv
    #assert_equiv("Sizes of l, m do not match", l, m)
    c = np.zeros(n, a.dtype)
    # TODO: evaluate dotvm implementation options
    #for i in prange(n):
    #    s = 0
    #    for j in range(m):
    #        s += a[j] * b[j, i]
    #    c[i] = s
    for i in numba.parfor.internal_prange(m):
        c += a[i] * b[i, :]
    return c

def dotmv_parallel_impl(a, b):
    numba.parfor.init_prange()
    m, n = a.shape
    l = b.shape
    # TODO: investigate assert_equiv
    #assert_equiv("sizes of n, l do not match", n, l)
    c = np.empty(m, a.dtype)
    for i in numba.parfor.internal_prange(m):
        s = 0
        for j in range(n):
            s += a[i, j] * b[j]
        c[i] = s
    return c

def dot_parallel_impl(return_type, atyp, btyp):
    # Note that matrix matrix multiply is not translated.
    if (isinstance(atyp, types.npytypes.Array) and
        isinstance(btyp, types.npytypes.Array)):
        if atyp.ndim == btyp.ndim == 1:
            return dotvv_parallel_impl
        # TODO: evaluate support for dotvm and enable
        #elif atyp.ndim == 1 and btyp.ndim == 2:
        #    return dotvm_parallel_impl
        elif atyp.ndim == 2 and btyp.ndim == 1:
            return dotmv_parallel_impl

def sum_parallel_impl(return_type, arg):
    zero = return_type(0)

    if arg.ndim == 1:
        def sum_1(in_arr):
            numba.parfor.init_prange()
            val = zero
            for i in numba.parfor.internal_prange(len(in_arr)):
                val += in_arr[i]
            return val
    else:
        def sum_1(in_arr):
            numba.parfor.init_prange()
            val = zero
            for i in numba.pndindex(in_arr.shape):
                val += in_arr[i]
            return val
    return sum_1

def prod_parallel_impl(return_type, arg):
    one = return_type(1)

    if arg.ndim == 1:
        def prod_1(in_arr):
            numba.parfor.init_prange()
            val = one
            for i in numba.parfor.internal_prange(len(in_arr)):
                val *= in_arr[i]
            return val
    else:
        def prod_1(in_arr):
            numba.parfor.init_prange()
            val = one
            for i in numba.pndindex(in_arr.shape):
                val *= in_arr[i]
            return val
    return prod_1


def mean_parallel_impl(return_type, arg):
    # can't reuse sum since output type is different
    zero = return_type(0)

    if arg.ndim == 1:
        def mean_1(in_arr):
            numba.parfor.init_prange()
            val = zero
            for i in numba.parfor.internal_prange(len(in_arr)):
                val += in_arr[i]
            return val/len(in_arr)
    else:
        def mean_1(in_arr):
            numba.parfor.init_prange()
            val = zero
            for i in numba.pndindex(in_arr.shape):
                val += in_arr[i]
            return val/in_arr.size
    return mean_1

def var_parallel_impl(return_type, arg):

    if arg.ndim == 1:
        def var_1(in_arr):
            # Compute the mean
            m = in_arr.mean()
            # Compute the sum of square diffs
            numba.parfor.init_prange()
            ssd = 0
            for i in numba.parfor.internal_prange(len(in_arr)):
                val = in_arr[i] - m
                ssd += np.real(val * np.conj(val))
            return ssd / len(in_arr)
    else:
        def var_1(in_arr):
            # Compute the mean
            m = in_arr.mean()
            # Compute the sum of square diffs
            numba.parfor.init_prange()
            ssd = 0
            for i in numba.pndindex(in_arr.shape):
                val = in_arr[i] - m
                ssd += np.real(val * np.conj(val))
            return ssd / in_arr.size
    return var_1

def std_parallel_impl(return_type, arg):
    def std_1(in_arr):
        return in_arr.var() ** 0.5
    return std_1

def arange_parallel_impl(return_type, *args):
    dtype = as_dtype(return_type.dtype)

    def arange_1(stop):
        return np.arange(0, stop, 1, dtype)

    def arange_2(start, stop):
        return np.arange(start, stop, 1, dtype)

    def arange_3(start, stop, step):
        return np.arange(start, stop, step, dtype)

    if any(isinstance(a, types.Complex) for a in args):
        def arange_4(start, stop, step, dtype):
            numba.parfor.init_prange()
            nitems_c = (stop - start) / step
            nitems_r = math.ceil(nitems_c.real)
            nitems_i = math.ceil(nitems_c.imag)
            nitems = int(max(min(nitems_i, nitems_r), 0))
            arr = np.empty(nitems, dtype)
            for i in numba.parfor.internal_prange(nitems):
                arr[i] = start + i * step
            return arr
    else:
        def arange_4(start, stop, step, dtype):
            numba.parfor.init_prange()
            nitems_r = math.ceil((stop - start) / step)
            nitems = int(max(nitems_r, 0))
            arr = np.empty(nitems, dtype)
            val = start
            for i in numba.parfor.internal_prange(nitems):
                arr[i] = start + i * step
            return arr

    if len(args) == 1:
        return arange_1
    elif len(args) == 2:
        return arange_2
    elif len(args) == 3:
        return arange_3
    elif len(args) == 4:
        return arange_4
    else:
        raise ValueError("parallel arange with types {}".format(args))

def linspace_parallel_impl(return_type, *args):
    dtype = as_dtype(return_type.dtype)

    def linspace_2(start, stop):
        return np.linspace(start, stop, 50)

    def linspace_3(start, stop, num):
        numba.parfor.init_prange()
        arr = np.empty(num, dtype)
        div = num - 1
        delta = stop - start
        arr[0] = start
        for i in numba.parfor.internal_prange(num):
            arr[i] = start + delta * (i / div)
        return arr

    if len(args) == 2:
        return linspace_2
    elif len(args) == 3:
        return linspace_3
    else:
        raise ValueError("parallel linspace with types {}".format(args))

replace_functions_map = {
    ('argmin', 'numpy'): lambda r,a: argmin_parallel_impl,
    ('argmax', 'numpy'): lambda r,a: argmax_parallel_impl,
    ('min', 'numpy'): min_parallel_impl,
    ('max', 'numpy'): max_parallel_impl,
    ('amin', 'numpy'): min_parallel_impl,
    ('amax', 'numpy'): max_parallel_impl,
    ('sum', 'numpy'): sum_parallel_impl,
    ('prod', 'numpy'): prod_parallel_impl,
    ('mean', 'numpy'): mean_parallel_impl,
    ('var', 'numpy'): var_parallel_impl,
    ('std', 'numpy'): std_parallel_impl,
    ('dot', 'numpy'): dot_parallel_impl,
    ('arange', 'numpy'): arange_parallel_impl,
    ('linspace', 'numpy'): linspace_parallel_impl,
}

@register_jitable
def max_checker(arr_size):
    if arr_size == 0:
        raise ValueError(("zero-size array to reduction operation "
                            "maximum which has no identity"))

@register_jitable
def min_checker(arr_size):
    if arr_size == 0:
        raise ValueError(("zero-size array to reduction operation "
                            "minimum which has no identity"))

@register_jitable
def argmin_checker(arr_size):
    if arr_size == 0:
        raise ValueError("attempt to get argmin of an empty sequence")

@register_jitable
def argmax_checker(arr_size):
    if arr_size == 0:
        raise ValueError("attempt to get argmax of an empty sequence")

checker_impl = namedtuple('checker_impl', ['name', 'func'])

replace_functions_checkers_map = {
    ('argmin', 'numpy') : checker_impl('argmin_checker', argmin_checker),
    ('argmax', 'numpy') : checker_impl('argmax_checker', argmax_checker),
    ('min', 'numpy') : checker_impl('min_checker', min_checker),
    ('max', 'numpy') : checker_impl('max_checker', max_checker),
    ('amin', 'numpy') : checker_impl('min_checker', min_checker),
    ('amax', 'numpy') : checker_impl('max_checker', max_checker),
}


class LoopNest(object):

    '''The LoopNest class holds information of a single loop including
    the index variable (of a non-negative integer value), and the
    range variable, e.g. range(r) is 0 to r-1 with step size 1.
    '''

    def __init__(self, index_variable, start, stop, step):
        self.index_variable = index_variable
        self.start = start
        self.stop = stop
        self.step = step


    def __repr__(self):
        return ("LoopNest(index_variable = {}, range = ({}, {}, {}))".
                format(self.index_variable, self.start, self.stop, self.step))

    def list_vars(self):
       all_uses = []
       all_uses.append(self.index_variable)
       if isinstance(self.start, ir.Var):
           all_uses.append(self.start)
       if isinstance(self.stop, ir.Var):
           all_uses.append(self.stop)
       if isinstance(self.step, ir.Var):
           all_uses.append(self.step)
       return all_uses

class Parfor(ir.Expr, ir.Stmt):

    id_counter = 0

    def __init__(
            self,
            loop_nests,
            init_block,
            loop_body,
            loc,
            index_var,
            equiv_set,
            pattern,
            flags,
            no_sequential_lowering=False,
            races=set()):
        super(Parfor, self).__init__(
            op='parfor',
            loc=loc
        )

        self.id = type(self).id_counter
        type(self).id_counter += 1
        #self.input_info  = input_info
        #self.output_info = output_info
        self.loop_nests = loop_nests
        self.init_block = init_block
        self.loop_body = loop_body
        self.index_var = index_var
        self.params = None  # filled right before parallel lowering
        self.equiv_set = equiv_set
        # The parallel patterns this parfor was generated from and their options
        # for example, a parfor could be from the stencil pattern with
        # the neighborhood option
        assert len(pattern) > 1
        self.patterns = [pattern]
        self.flags = flags
        # if True, this parfor shouldn't be lowered sequentially even with the
        # sequential lowering option
        self.no_sequential_lowering = no_sequential_lowering
        self.races = races
        if config.DEBUG_ARRAY_OPT_STATS:
            fmt = 'Parallel for-loop #{} is produced from pattern \'{}\' at {}'
            print(fmt.format(
                  self.id, pattern, loc))

    def __repr__(self):
        return "id=" + str(self.id) + repr(self.loop_nests) + \
            repr(self.loop_body) + repr(self.index_var)

    def list_vars(self):
        """list variables used (read/written) in this parfor by
        traversing the body and combining block uses.
        """
        all_uses = []
        for l, b in self.loop_body.items():
            for stmt in b.body:
                all_uses += stmt.list_vars()

        for loop in self.loop_nests:
            all_uses += loop.list_vars()

        for stmt in self.init_block.body:
            all_uses += stmt.list_vars()

        return all_uses

    def get_shape_classes(self, var, typemap=None):
        """get the shape classes for a given variable.
        If a typemap is specified then use it for type resolution
        """
        # We get shape classes from the equivalence set but that
        # keeps its own typemap at a time prior to lowering.  So
        # if something is added during lowering then we can pass
        # in a type map to use.  We temporarily replace the
        # equivalence set typemap, do the work and then restore
        # the original on the way out.
        if typemap is not None:
            save_typemap = self.equiv_set.typemap
            self.equiv_set.typemap = typemap
        res = self.equiv_set.get_shape_classes(var)
        if typemap is not None:
            self.equiv_set.typemap = save_typemap
        return res

    def dump(self, file=None):
        file = file or sys.stdout
        print(("begin parfor {}".format(self.id)).center(20, '-'), file=file)
        print("index_var = ", self.index_var, file=file)
        for loopnest in self.loop_nests:
            print(loopnest, file=file)
        print("init block:", file=file)
        self.init_block.dump(file)
        for offset, block in sorted(self.loop_body.items()):
            print('label %s:' % (offset,), file=file)
            block.dump(file)
        print(("end parfor {}".format(self.id)).center(20, '-'), file=file)

def _analyze_parfor(parfor, equiv_set, typemap, array_analysis):
    """Recursive array analysis for parfor nodes.
    """
    func_ir = array_analysis.func_ir
    parfor_blocks = wrap_parfor_blocks(parfor)
    # Since init_block get label 0 after wrap, we need to save
    # the equivset for the real block label 0.
    backup_equivset = array_analysis.equiv_sets.get(0, None)
    array_analysis.run(parfor_blocks, equiv_set)
    unwrap_parfor_blocks(parfor, parfor_blocks)
    parfor.equiv_set = array_analysis.equiv_sets[0]
    # Restore equivset for block 0 after parfor is unwrapped
    if backup_equivset:
        array_analysis.equiv_sets[0] = backup_equivset
    return [], []

array_analysis.array_analysis_extensions[Parfor] = _analyze_parfor

class ParforDiagnostics(object):
    """Holds parfor diagnostic info, this is accumulated throughout the
    PreParforPass and ParforPass, also in the closure inlining!
    """
    def __init__(self):
        # holds ref to the function for which this is providing diagnostics
        self.func = None
        # holds a map of the replaced functions
        self.replaced_fns = dict()
        # used to identify "internal" parfor functions
        self.internal_name = '__numba_parfor_gufunc'
        self.fusion_info = defaultdict(list)
        self.nested_fusion_info = defaultdict(list)
        self.fusion_reports = []
        self.hoist_info = {}
        self.has_setup = False

    def setup(self, func_ir, fusion_enabled):
        self.func_ir = func_ir
        self.name = self.func_ir.func_id.func_qualname
        self.line = self.func_ir.loc
        self.fusion_enabled = fusion_enabled
        if self.internal_name in self.name:
            self.purpose = 'Internal parallel function'
        else:
            self.purpose = 'Function %s, %s' % (self.name, self.line)
        # we store a reference to the parfors prior to fusion etc, the parfors
        # do get mangled in the fusion process but in a predetermined manner
        # and by holding a reference here the "before" state can be printed
        self.initial_parfors = self.get_parfors()
        self.has_setup = True

    @property
    def has_setup(self):
        return self._has_setup

    @has_setup.setter
    def has_setup(self, state):
        self._has_setup = state


    def count_parfors(self, blocks=None):
        return len(self.get_parfors())

    def _get_nested_parfors(self, parfor, parfors_list):
        blocks = wrap_parfor_blocks(parfor)
        self._get_parfors(blocks, parfors_list)
        unwrap_parfor_blocks(parfor)

    def _get_parfors(self, blocks, parfors_list):
        for label, blk in blocks.items():
            for stmt in blk.body:
                if isinstance(stmt, Parfor):
                    parfors_list.append(stmt)
                    self._get_nested_parfors(stmt, parfors_list)

    def get_parfors(self):
        parfors_list = []
        self._get_parfors(self.func_ir.blocks, parfors_list)
        return parfors_list

    def hoisted_allocations(self):
        allocs = []
        for pf_id, data in self.hoist_info.items():
            stmt = data.get('hoisted', [])
            for inst in stmt:
                if isinstance(inst.value, ir.Expr):
                    if inst.value.op == 'call':
                        call = guard(find_callname, self.func_ir, inst.value)
                        if call is not None and call == ('empty', 'numpy'):
                            allocs.append(inst)
        return allocs

    def compute_graph_info(self, _a):
        """
        compute adjacency list of the fused loops
        and find the roots in of the lists
        """
        a = copy.deepcopy(_a)
        if a == {}:
            return [], set()

        vtx = set()
        for v in a.values():
            for x in v:
                vtx.add(x)

        # find roots
        potential_roots = set(a.keys())
        roots = potential_roots - vtx
        if roots is None:
            roots = set()

        # populate rest of adjacency list
        not_roots = set()
        for x in range(max(set(a.keys()).union(vtx)) + 1):
            val = a.get(x)
            if val is not None:
                a[x] = val
            elif val is []:
                not_roots.add(x) # debug only
            else:
                a[x] = []


        # fold adjacency list into an actual list ordered
        # by vtx
        l = []
        for x in sorted(a.keys()):
            l.append(a[x])

        return l, roots #, not_roots

    def get_stats(self, fadj, nadj, root):
        """
        Computes the number of fused and serialized loops
        based on a fusion adjacency list `fadj` and a nested
        parfors adjacency list `nadj` for the root, `root`
        """
        def count_root(fadj, nadj, root, nfused, nserial):
            for k in nadj[root]:
                nserial += 1
                if nadj[k] == []:
                    nfused += len(fadj[k])
                else:
                    nf, ns = count_root(fadj, nadj, k, nfused, nserial)
                    nfused += nf
                    nserial = ns
            return nfused, nserial
        nfused, nserial = count_root(fadj, nadj, root, 0, 0)
        return nfused, nserial

    def reachable_nodes(self, adj, root):
        """
        returns a list of nodes reachable in an adjacency list from a
        specified root
        """
        fusers = []
        fusers.extend(adj[root])
        for k in adj[root]:
            if adj[k] != []:
                fusers.extend(self.reachable_nodes(adj, k))
        return fusers

    def sort_pf_by_line(self, pf_id, parfors_simple):
        """
        pd_id - the parfors id
        parfors_simple - the simple parfors map
        """
        # this sorts parfors by source line number
        pf = parfors_simple[pf_id][0]
        pattern = pf.patterns[0]
        line = max(0, pf.loc.line - 1) # why are these out by 1 ?!
        filename = self.func_ir.loc.filename
        nadj, nroots = self.compute_graph_info(self.nested_fusion_info)
        fadj, froots = self.compute_graph_info(self.fusion_info)
        graphs = [nadj, fadj]

        # If the parfor is internal, like internal prange, then the
        # default line number is from its location in the numba source
        # To get a more accurate line number, this first checks the
        # adjacency graph for fused parfors that might not be internal
        # and uses the minimum line number from there. If that fails
        # (case where there's just a single internal parfor) the IR
        # is walked backwards from the parfor location and the first non
        # parfor statement line number is used.
        if isinstance(pattern, tuple):
            if pattern[1] == 'internal':
                reported_loc = pattern[2][1]
                if reported_loc.filename == filename:
                    return max(0, reported_loc.line - 1)
                else:
                    # first recurse and check the adjacency list for
                    # something that is not an in internal parfor
                    tmp = []
                    for adj in graphs:
                        if adj: # graph may be empty, e.g. no nesting
                            for k in adj[pf_id]:
                                tmp.append(self.sort_pf_by_line(k, parfors_simple))
                            if tmp:
                                return max(0, min(tmp) - 1)
                    # second run through the parfor block to see if there's
                    # and reference to a line number in the user source
                    for blk in pf.loop_body.values():
                        for stmt in blk.body:
                            if stmt.loc.filename == filename:
                                return max(0, stmt.loc.line - 1)
                    # finally run through the func_ir and look for the
                    # first non-parfor statement prior to this one and
                    # grab the line from that
                    for blk in self.func_ir.blocks.values():
                        try:
                            idx = blk.body.index(pf)
                            for i in range(idx - 1, 0, -1):
                                stmt = blk.body[i]
                                if not isinstance(stmt, Parfor):
                                    line = max(0, stmt.loc.line - 1)
                                    break
                        except ValueError:
                            pass
        return line

    def dump(self, level=1):
        if not self.has_setup:
            raise RuntimeError("self.setup has not been called")
        name = self.func_ir.func_id.func_qualname
        line = self.func_ir.loc
        if self.internal_name in name:
            purpose_str = 'Internal parallel functions '
            purpose = 'internal'
        else:
            purpose_str = ' Function %s, %s ' % (name, line)
            purpose = 'user'

        print_loop_search = False
        print_source_listing = False
        print_fusion_search = False
        print_fusion_summary = False
        print_loopnest_rewrite = False
        print_pre_optimised = False
        print_post_optimised = False
        print_allocation_hoist = False
        print_instruction_hoist = False
        print_internal = False

        # each level switches on progressively more output
        if level in (1, 2, 3, 4):
            print_source_listing = True
            print_post_optimised = True
        else:
            raise ValueError("Report level unknown, should be one of 1, 2, 3, 4")

        if level in (2, 3, 4):
            print_pre_optimised = True

        if level in (3, 4):
            print_allocation_hoist = True

        if level == 3:
            print_fusion_summary = True
            print_loopnest_rewrite = True

        if level == 4:
            print_fusion_search = True
            print_instruction_hoist = True
            print_internal = True

        if purpose == 'internal' and not print_internal:
            return

        print_wrapped('\n ')
        print_wrapped(_termwidth * "=")
        print_wrapped((" Parallel Accelerator Optimizing: %s " % purpose_str).center(_termwidth, '='))
        print_wrapped(_termwidth * "=")
        print_wrapped("")

#----------- search section
        if print_loop_search:
            print_wrapped('Looking for parallel loops'.center(_termwidth, '-'))

        parfors_simple = dict()

        # print in line order, parfors loop id is based on discovery order
        for pf in sorted(self.initial_parfors, key=lambda x: x.loc.line):
            # use 0 here, the parfors are mutated by the time this routine
            # is called, however, fusion appends the patterns so we can just
            # pull in the first as a "before fusion" emulation
            r_pattern = pf.patterns[0]
            pattern = pf.patterns[0]
            loc = pf.loc
            if isinstance(pattern, tuple):
                if pattern[0] == 'prange':
                    if pattern[1] == 'internal':
                        replfn = '.'.join(reversed(list(pattern[2][0])))
                        loc = pattern[2][1]
                        r_pattern = '%s %s' % (replfn, '(internal parallel version)')
                    elif pattern[1] == 'user':
                        r_pattern = "user defined prange"
                    elif pattern[1] == 'pndindex':
                        r_pattern = "internal pndindex" #FIXME: trace this!
                    else:
                        assert 0
            fmt = 'Parallel for-loop #%s: is produced from %s:\n    %s\n \n'
            if print_loop_search:
                print_wrapped(fmt % (pf.id, loc, r_pattern))
            parfors_simple[pf.id] = (pf, loc, r_pattern)

        count = self.count_parfors()
        if print_loop_search:
            print_wrapped("\nFound %s parallel loops." % count)
            print_wrapped('-' * _termwidth)

#----------- augmented source section
        filename = self.func_ir.loc.filename
        try:
            # Try to get a relative path
            # ipython/jupyter input just returns as filename
            path = os.path.relpath(filename)
        except ValueError:
            # Fallback to absolute path if error occurred in getting the
            # relative path.
            # This may happen on windows if the drive is different
            path = os.path.abspath(filename)

        if print_source_listing:
            func_name = self.func_ir.func_id.func
            try:
                lines = inspect.getsource(func_name).splitlines()
            except OSError: # generated function
                lines = None
            if lines:
                src_width = max([len(x) for x in lines])
                map_line_to_pf = defaultdict(list) # parfors can alias lines
                for k, v in parfors_simple.items():
                    # TODO: do a better job of tracking parfors that are not in
                    # this file but are referred to, e.g. np.arange()
                    if parfors_simple[k][1].filename == filename:
                        match_line = self.sort_pf_by_line(k, parfors_simple)
                        map_line_to_pf[match_line].append(str(k))

                max_pf_per_line = max([1] + [len(x) for x in map_line_to_pf.values()])
                width = src_width + (1 + max_pf_per_line * (len(str(count)) + 2))
                newlines = []
                newlines.append('\n')
                newlines.append('Parallel loop listing for %s' % purpose_str)
                newlines.append(width * '-' + '|loop #ID')
                fmt = '{0:{1}}| {2}'
                # why are these off by 1?
                lstart = max(0, self.func_ir.loc.line - 1)
                for no, line in enumerate(lines, lstart):
                    pf_ids = map_line_to_pf.get(no, None)
                    if pf_ids is not None:
                        pfstr = '#' + ', '.join(pf_ids)
                    else:
                        pfstr = ''
                    stripped = line.strip('\n')
                    srclen = len(stripped)
                    if pf_ids:
                        l = fmt.format(width * '-', width, pfstr)
                    else:
                        l = fmt.format(width * ' ', width, pfstr)
                    newlines.append(stripped + l[srclen:])
                print('\n'.join(newlines))
            else:
                print("No source available")

#---------- these are used a lot here on in
        sword = '+--'
        parfors = self.get_parfors() # this is the mutated parfors
        parfor_ids = [x.id for x in parfors]
        n_parfors = len(parfor_ids)

#----------- loop fusion section
        if print_fusion_search or print_fusion_summary:
            if not sequential_parfor_lowering:
                print_wrapped(' Fusing loops '.center(_termwidth, '-'))
                msg = ("Attempting fusion of parallel loops (combines loops "
                        "with similar properties)...\n")
                print_wrapped(msg)
            else:
                msg = "Performing sequential lowering of loops...\n"
                print_wrapped(msg)
                print_wrapped(_termwidth * '-')
        # if there are some parfors, print information about them!
        if n_parfors > -1:
            def dump_graph_indented(a, root_msg, node_msg):
                fac = len(sword)
                def print_graph(adj, roots):
                    def print_g(adj, root, depth):
                        for k in adj[root]:
                            print_wrapped(fac * depth * ' ' + '%s%s %s' % (sword, k, node_msg))
                            if adj[k] != []:
                                print_g(adj, k, depth + 1)
                    for r in roots:
                        print_wrapped('%s%s %s' % (sword, r, root_msg))
                        print_g(l, r, 1)
                        print_wrapped("")
                l, roots = self.compute_graph_info(a)
                print_graph(l, roots)

            if print_fusion_search:
                for report in self.fusion_reports:
                    l1, l2, msg = report
                    print_wrapped("  Trying to fuse loops #%s and #%s:" % (l1, l2))
                    print_wrapped("    %s" % msg)

            if self.fusion_info != {}:
                if print_fusion_summary:
                    print_wrapped("\n \nFused loop summary:\n")

                    dump_graph_indented(self.fusion_info, 'has the following loops fused into it:', '(fused)')

            if print_fusion_summary:
                if self.fusion_enabled:
                    after_fusion = "Following the attempted fusion of parallel for-loops"
                else:
                    after_fusion = "With fusion disabled"

                print_wrapped(('\n{} there are {} parallel for-loop(s) (originating from loops labelled: {}).').format(
                        after_fusion, n_parfors, ', '.join(['#%s' % x for x in parfor_ids])))
                print_wrapped(_termwidth * '-')
                print_wrapped("")

#----------- loop nest section
            if print_loopnest_rewrite:
                if self.nested_fusion_info != {}:
                    print_wrapped((" Optimising loop nests ").center(_termwidth, '-'))
                    print_wrapped("Attempting loop nest rewrites (optimising for the largest parallel loops)...\n ")
                    root_msg = 'is a parallel loop'
                    node_msg = '--> rewritten as a serial loop'
                    dump_graph_indented(self.nested_fusion_info, root_msg, node_msg)
                    print_wrapped(_termwidth * '-')
                    print_wrapped("")

#---------- compute various properties and orderings in the data for subsequent use

            # ensure adjacency lists are the same size for both sets of info
            # (nests and fusion may not traverse the same space, for
            # convenience [] is used as a condition to halt recursion)
            fadj, froots = self.compute_graph_info(self.fusion_info)
            nadj, _nroots = self.compute_graph_info(self.nested_fusion_info)

            if len(fadj) > len(nadj):
                lim = len(fadj)
                tmp = nadj
            else:
                lim = len(nadj)
                tmp = fadj
            for x in range(len(tmp), lim):
                tmp.append([])

            # This computes the roots of true loop nests (i.e. loops containing
            # loops opposed to just a loop that's a root).
            nroots = set()
            if _nroots:
                for r in _nroots:
                    if nadj[r] != []:
                        nroots.add(r)
            all_roots = froots ^ nroots

            # This computes all the parfors at the top level that are either:
            # - roots of loop fusion
            # - roots of true loop nests
            # it then combines these based on source line number for ease of
            # producing output ordered in a manner similar to the code structure
            froots_lines = {}
            for x in froots:
                line = self.sort_pf_by_line(x, parfors_simple)
                froots_lines[line] = 'fuse', x, fadj

            nroots_lines = {}
            for x in nroots:
                line = self.sort_pf_by_line(x, parfors_simple)
                nroots_lines[line] = 'nest', x, nadj

            all_lines = froots_lines.copy()
            all_lines.update(nroots_lines)

            # nroots, froots, nadj and fadj are all set up correctly
            # define some print functions

            def print_unoptimised(lines):
                # This prints the unoptimised parfors state

                fac = len(sword)

                def print_nest(fadj_, nadj_, theroot, reported, region_id):
                    def print_g(fadj_, nadj_, nroot, depth):
                        print_wrapped(fac * depth * ' ' + '%s%s %s' % (sword, nroot, '(parallel)'))
                        for k in nadj_[nroot]:
                            if nadj_[k] == []:
                                msg = []
                                msg.append(fac * (depth + 1) * ' ' + '%s%s %s' % (sword, k, '(parallel)'))
                                if fadj_[k] != [] and k not in reported:
                                    fused = self.reachable_nodes(fadj_, k)
                                    for i in fused:
                                        msg.append(fac * (depth + 1) * ' ' + '%s%s %s' % (sword, i, '(parallel)'))
                                reported.append(k)
                                print_wrapped('\n'.join(msg))
                            else:
                                print_g(fadj_, nadj_, k, depth + 1)

                    if nadj_[theroot] != []:
                        print_wrapped("Parallel region %s:" % region_id)
                        print_g(fadj_, nadj_, theroot, 0)
                        print("\n")
                        region_id = region_id + 1
                    return region_id

                def print_fuse(ty, pf_id, adj, depth, region_id):
                    msg = []
                    print_wrapped("Parallel region %s:" % region_id)
                    msg.append(fac * depth * ' ' + '%s%s %s' % (sword, pf_id, '(parallel)'))
                    if adj[pf_id] != []:
                        fused = sorted(self.reachable_nodes(adj, pf_id))
                        for k in fused:
                            msg.append(fac * depth * ' ' + '%s%s %s' % (sword, k, '(parallel)'))
                    region_id = region_id + 1
                    print_wrapped('\n'.join(msg))
                    print("\n")
                    return region_id

                # Walk the parfors by src line and print optimised structure
                region_id = 0
                reported = []
                for line, info in sorted(lines.items()):
                    opt_ty, pf_id, adj = info
                    if opt_ty == 'fuse':
                        if pf_id not in reported:
                            region_id = print_fuse('f', pf_id, adj, 0, region_id)
                    elif opt_ty == 'nest':
                        region_id = print_nest(fadj, nadj, pf_id, reported, region_id)
                    else:
                        assert 0

            def print_optimised(lines):
                # This prints the optimised output based on the transforms that
                # occurred during loop fusion and rewriting of loop nests
                fac = len(sword)

                summary = dict()
                # region : {fused, serialized}

                def print_nest(fadj_, nadj_, theroot, reported, region_id):
                    def print_g(fadj_, nadj_, nroot, depth):
                        for k in nadj_[nroot]:
                            msg = fac * depth * ' ' + '%s%s %s' % (sword, k, '(serial')
                            if nadj_[k] == []:
                                fused = []
                                if fadj_[k] != [] and k not in reported:
                                    fused = sorted(self.reachable_nodes(fadj_, k))
                                    msg += ", fused with loop(s): "
                                    msg += ', '.join([str(x) for x in fused])
                                msg += ')'
                                reported.append(k)
                                print_wrapped(msg)
                                summary[region_id]['fused'] += len(fused)
                            else:
                                print_wrapped(msg + ')')
                                print_g(fadj_, nadj_, k, depth + 1)
                            summary[region_id]['serialized'] += 1

                    if nadj_[theroot] != []:
                        print_wrapped("Parallel region %s:" % region_id)
                        print_wrapped('%s%s %s' % (sword, theroot, '(parallel)'))
                        summary[region_id] = {'root': theroot, 'fused': 0, 'serialized': 0}
                        print_g(fadj_, nadj_, theroot, 1)
                        print("\n")
                        region_id = region_id + 1
                    return region_id

                def print_fuse(ty, pf_id, adj, depth, region_id):
                    print_wrapped("Parallel region %s:" % region_id)
                    msg = fac * depth * ' ' + '%s%s %s' % (sword, pf_id, '(parallel')
                    fused = []
                    if adj[pf_id] != []:
                        fused = sorted(self.reachable_nodes(adj, pf_id))
                        msg += ", fused with loop(s): "
                        msg += ', '.join([str(x) for x in fused])

                    summary[region_id] = {'root': pf_id, 'fused': len(fused), 'serialized': 0}
                    msg += ')'
                    print_wrapped(msg)
                    print("\n")
                    region_id = region_id + 1
                    return region_id

                # Walk the parfors by src line and print optimised structure
                region_id = 0
                reported = []
                for line, info in sorted(lines.items()):
                    opt_ty, pf_id, adj = info
                    if opt_ty == 'fuse':
                        if pf_id not in reported:
                            region_id = print_fuse('f', pf_id, adj, 0, region_id)
                    elif opt_ty == 'nest':
                        region_id = print_nest(fadj, nadj, pf_id, reported, region_id)
                    else:
                        assert 0

                # print the summary of the fuse/serialize rewrite
                if summary:
                    for k, v in sorted(summary.items()):
                        msg = ('\n \nParallel region %s (loop #%s) had %s '
                            'loop(s) fused')
                        root = v['root']
                        fused = v['fused']
                        serialized = v['serialized']
                        if serialized != 0:
                            msg += (' and %s loop(s) '
                            'serialized as part of the larger '
                            'parallel loop (#%s).')
                            print_wrapped(msg % (k, root, fused, serialized, root))
                        else:
                            msg += '.'
                            print_wrapped(msg % (k, root, fused))
                else:
                    print_wrapped("Parallel structure is already optimal.")

            if print_pre_optimised:
                print(' Before Optimisation '.center(_termwidth,'-'))
                print_unoptimised(all_lines)
                print(_termwidth * '-')

            if print_post_optimised:
                print(' After Optimisation '.center(_termwidth,'-'))
                print_optimised(all_lines)
                print(_termwidth * '-')
            print_wrapped("")
            print_wrapped(_termwidth * '-')
            print_wrapped("\n ")

#----------- LICM section
            if print_allocation_hoist or print_instruction_hoist:
                print_wrapped('Loop invariant code motion'.center(80, '-'))

            if print_allocation_hoist:
                found = False
                print('Allocation hoisting:')
                for pf_id, data in self.hoist_info.items():
                    stmt = data.get('hoisted', [])
                    for inst in stmt:
                        if isinstance(inst.value, ir.Expr):
                            try:
                                attr = inst.value.attr
                                if attr == 'empty':
                                    msg = ("The memory allocation derived from the "
                                        "instruction at %s is hoisted out of the "
                                        "parallel loop labelled #%s (it will be "
                                        "performed before the loop is executed and "
                                        "reused inside the loop):")
                                    loc = inst.loc
                                    print_wrapped(msg % (loc, pf_id))
                                    try:
                                        path = os.path.relpath(loc.filename)
                                    except ValueError:
                                        path = os.path.abspath(loc.filename)
                                    lines = linecache.getlines(path)
                                    if lines and loc.line:
                                        print_wrapped("   Allocation:: " + lines[0 if loc.line < 2 else loc.line - 1].strip())
                                    print_wrapped("    - numpy.empty() is used for the allocation.\n")
                                    found = True
                            except (KeyError, AttributeError):
                                pass
                if not found:
                    print_wrapped('No allocation hoisting found')
            if print_instruction_hoist:
                print("")
                print('Instruction hoisting:')
                hoist_info_printed = False
                if self.hoist_info:
                    for pf_id, data in self.hoist_info.items():
                        hoisted = data.get('hoisted', None)
                        not_hoisted = data.get('not_hoisted', None)
                        if not hoisted and not not_hoisted:
                            print("loop #%s has nothing to hoist." % pf_id)
                            continue

                        print("loop #%s:" % pf_id)
                        if hoisted:
                            print("  Has the following hoisted:")
                            [print("    %s" % y) for y in hoisted]
                            hoist_info_printed = True
                        if not_hoisted:
                            print("  Failed to hoist the following:")
                            [print("    %s: %s" % (y, x)) for x, y in not_hoisted]
                            hoist_info_printed = True
                if not hoist_info_printed:
                    print_wrapped('No instruction hoisting found')
                print_wrapped(80 * '-')


        else: # there are no parfors
            print_wrapped('Function %s, %s, has no parallel for-loops.'.format(name, line))

    def __str__(self):
        r  = "ParforDiagnostics:\n"
        r += repr(self.replaced_fns)
        return r

    def __repr__(self):
        r  = "ParforDiagnostics"
        return r


class PreParforPass(object):
    """Preprocessing for the Parfor pass. It mostly inlines parallel
    implementations of numpy functions if available.
    """
    def __init__(self, func_ir, typemap, calltypes, typingctx, options,
                 swapped={}):
        self.func_ir = func_ir
        self.typemap = typemap
        self.calltypes = calltypes
        self.typingctx = typingctx
        self.options = options
        self.swapped = swapped

    def run(self):
        """Run pre-parfor processing pass.
        """
        # e.g. convert A.sum() to np.sum(A) for easier match and optimization
        canonicalize_array_math(self.func_ir, self.typemap,
                                self.calltypes, self.typingctx)
        if self.options.numpy:
            self._replace_parallel_functions(self.func_ir.blocks)
        self.func_ir.blocks = simplify_CFG(self.func_ir.blocks)

    def _replace_parallel_functions(self, blocks):
        """
        Replace functions with their parallel implementation in
        replace_functions_map if available.
        The implementation code is inlined to enable more optimization.
        """
        swapped = self.swapped
        from numba.inline_closurecall import inline_closure_call
        work_list = list(blocks.items())
        while work_list:
            label, block = work_list.pop()
            for i, instr in enumerate(block.body):
                if isinstance(instr, ir.Assign):
                    lhs = instr.target
                    lhs_typ = self.typemap[lhs.name]
                    expr = instr.value
                    if isinstance(expr, ir.Expr) and expr.op == 'call':
                        # Try and inline known calls with their parallel implementations
                        def replace_func():
                            func_def = get_definition(self.func_ir, expr.func)
                            callname = find_callname(self.func_ir, expr)
                            repl_func = replace_functions_map.get(callname, None)
                            require(repl_func != None)
                            typs = tuple(self.typemap[x.name] for x in expr.args)
                            try:
                                new_func =  repl_func(lhs_typ, *typs)
                            except:
                                new_func = None
                            require(new_func != None)
                            g = copy.copy(self.func_ir.func_id.func.__globals__)
                            g['numba'] = numba
                            g['np'] = numpy
                            g['math'] = math
                            # if the function being inlined has a function
                            # checking the inputs, find it and add it to globals
                            check = replace_functions_checkers_map.get(callname,
                                                                       None)
                            if check is not None:
                                g[check.name] = check.func
                            # inline the parallel implementation
                            new_blocks, _ = inline_closure_call(self.func_ir, g,
                                            block, i, new_func, self.typingctx, typs,
                                            self.typemap, self.calltypes, work_list)
                            call_table = get_call_table(new_blocks, topological_ordering=False)

                            # find the prange in the new blocks and record it for use in diagnostics
                            for call in call_table:
                                for k, v in call.items():
                                    if v[0] == 'internal_prange':
                                        swapped[k] = [callname, repl_func.__name__, func_def, block.body[i].loc]
                                        break
                            return True
                        if guard(replace_func):
                            break
                    elif (isinstance(expr, ir.Expr) and expr.op == 'getattr' and
                          expr.attr == 'dtype'):
                        # Replace getattr call "A.dtype" with numpy.dtype(<actual type>).
                        # This helps remove superfluous dependencies from parfor.
                        typ = self.typemap[expr.value.name]
                        if isinstance(typ, types.npytypes.Array):
                            # Convert A.dtype to four statements.
                            # 1) Get numpy global.
                            # 2) Create var for known type of array as string
                            #    constant. e.g. 'float64'
                            # 3) Get dtype function from numpy module.
                            # 4) Create var for numpy.dtype(var from #2).

                            # Create var for numpy module.
                            dtype = typ.dtype
                            scope = block.scope
                            loc = instr.loc
                            g_np_var = ir.Var(scope, mk_unique_var("$np_g_var"), loc)
                            self.typemap[g_np_var.name] = types.misc.Module(numpy)
                            g_np = ir.Global('np', numpy, loc)
                            g_np_assign = ir.Assign(g_np, g_np_var, loc)

                            # Create var for the inferred type of the array
                            # e.g., 'float64'
                            dtype_str = str(dtype)
                            if dtype_str == 'bool':
                                dtype_str = 'bool_'
                            typ_var = ir.Var(
                                scope, mk_unique_var("$np_typ_var"), loc)
                            self.typemap[typ_var.name] = types.StringLiteral(
                                dtype_str)
                            typ_var_assign = ir.Assign(
                                ir.Const(dtype_str, loc), typ_var, loc)

                            # Get the dtype function from the numpy module.
                            dtype_attr_var = ir.Var(scope, mk_unique_var("$dtype_attr_var"), loc)
                            temp = find_template(numpy.dtype)
                            tfunc = numba.types.Function(temp)
                            tfunc.get_call_type(self.typingctx, (self.typemap[typ_var.name],), {})
                            self.typemap[dtype_attr_var.name] = types.functions.Function(temp)
                            dtype_attr_getattr = ir.Expr.getattr(g_np_var, 'dtype', loc)
                            dtype_attr_assign = ir.Assign(dtype_attr_getattr, dtype_attr_var, loc)

                            # Call numpy.dtype on the statically coded type two steps above.
                            dtype_var = ir.Var(scope, mk_unique_var("$dtype_var"), loc)
                            self.typemap[dtype_var.name] = types.npytypes.DType(dtype)
                            dtype_getattr = ir.Expr.call(dtype_attr_var, [typ_var], (), loc)
                            dtype_assign = ir.Assign(dtype_getattr, dtype_var, loc)
                            self.calltypes[dtype_getattr] = signature(
                                self.typemap[dtype_var.name], self.typemap[typ_var.name])

                            # The original A.dtype rhs is replaced with result of this call.
                            instr.value = dtype_var
                            # Add statements to body of the code.
                            block.body.insert(0, dtype_assign)
                            block.body.insert(0, dtype_attr_assign)
                            block.body.insert(0, typ_var_assign)
                            block.body.insert(0, g_np_assign)
                            break

def find_template(op):
    for ft in numba.typing.templates.builtin_registry.functions:
        if ft.key == op:
            return ft

class ParforPass(object):

    """ParforPass class is responsible for converting Numpy
    calls in Numba intermediate representation to Parfors, which
    will lower into either sequential or parallel loops during lowering
    stage.
    """

    def __init__(self, func_ir, typemap, calltypes, return_type, typingctx,
                 options, flags, diagnostics=ParforDiagnostics()):
        self.func_ir = func_ir
        self.typemap = typemap
        self.calltypes = calltypes
        self.typingctx = typingctx
        self.return_type = return_type
        self.options = options
        self.diagnostics = diagnostics
        self.swapped_fns = diagnostics.replaced_fns
        self.fusion_info = diagnostics.fusion_info
        self.nested_fusion_info = diagnostics.nested_fusion_info

        self.array_analysis = array_analysis.ArrayAnalysis(typingctx, func_ir, typemap,
                                                           calltypes)
        ir_utils._max_label = max(func_ir.blocks.keys())
        self.flags = flags

    def run(self):
        """run parfor conversion pass: replace Numpy calls
        with Parfors when possible and optimize the IR."""
        # run array analysis, a pre-requisite for parfor translation
        remove_dels(self.func_ir.blocks)
        self.array_analysis.run(self.func_ir.blocks)
        # run stencil translation to parfor
        if self.options.stencil:
            stencil_pass = StencilPass(self.func_ir, self.typemap, self.calltypes,
                                            self.array_analysis, self.typingctx, self.flags)
            stencil_pass.run()
        if self.options.setitem:
            self._convert_setitem(self.func_ir.blocks)
        if self.options.numpy:
            self._convert_numpy(self.func_ir.blocks)
        if self.options.reduction:
            self._convert_reduce(self.func_ir.blocks)
        if self.options.prange:
           self._convert_loop(self.func_ir.blocks)

        # setup diagnostics now parfors are found
        self.diagnostics.setup(self.func_ir, self.options.fusion)

        dprint_func_ir(self.func_ir, "after parfor pass")

        # simplify CFG of parfor body loops since nested parfors with extra
        # jumps can be created with prange conversion
        simplify_parfor_body_CFG(self.func_ir.blocks)
        # simplify before fusion
        simplify(self.func_ir, self.typemap, self.calltypes)
        # need two rounds of copy propagation to enable fusion of long sequences
        # of parfors like test_fuse_argmin (some PYTHONHASHSEED values since
        # apply_copies_parfor depends on set order for creating dummy assigns)
        simplify(self.func_ir, self.typemap, self.calltypes)

        if self.options.fusion:
            self.func_ir._definitions = build_definitions(self.func_ir.blocks)
            self.array_analysis.equiv_sets = dict()
            self.array_analysis.run(self.func_ir.blocks)
            # reorder statements to maximize fusion
            # push non-parfors down
            maximize_fusion(self.func_ir, self.func_ir.blocks, self.typemap,
                                                            up_direction=False)
            dprint_func_ir(self.func_ir, "after maximize fusion down")
            self.fuse_parfors(self.array_analysis, self.func_ir.blocks)
            # push non-parfors up
            maximize_fusion(self.func_ir, self.func_ir.blocks, self.typemap)
            dprint_func_ir(self.func_ir, "after maximize fusion up")
            # try fuse again after maximize
            self.fuse_parfors(self.array_analysis, self.func_ir.blocks)
            dprint_func_ir(self.func_ir, "after fusion")
        # simplify again
        simplify(self.func_ir, self.typemap, self.calltypes)
        # push function call variables inside parfors so gufunc function
        # wouldn't need function variables as argument
        push_call_vars(self.func_ir.blocks, {}, {})
        # simplify again
        simplify(self.func_ir, self.typemap, self.calltypes)
        dprint_func_ir(self.func_ir, "after optimization")
        if config.DEBUG_ARRAY_OPT >= 1:
            print("variable types: ", sorted(self.typemap.items()))
            print("call types: ", self.calltypes)
        # run post processor again to generate Del nodes
        post_proc = postproc.PostProcessor(self.func_ir)
        post_proc.run()
        if self.func_ir.is_generator:
            fix_generator_types(self.func_ir.generator_info, self.return_type,
                                self.typemap)
        if sequential_parfor_lowering or self.options.gen_openmp != False:
            get_parfor_params(self.func_ir.blocks,
                              self.options.fusion,
                              self.nested_fusion_info)
            lower_parfor_sequential(self.typingctx, self.func_ir, self.typemap,
                                    self.calltypes, self.options.gen_openmp)
        else:
            # prepare for parallel lowering
            # add parfor params to parfors here since lowering is destructive
            # changing the IR after this is not allowed
            parfor_ids = get_parfor_params(self.func_ir.blocks,
                                           self.options.fusion,
                                           self.nested_fusion_info)
            if config.DEBUG_ARRAY_OPT_STATS:
                name = self.func_ir.func_id.func_qualname
                n_parfors = len(parfor_ids)
                if n_parfors > 0:
                    after_fusion = ("After fusion" if self.options.fusion
                                    else "With fusion disabled")
                    print(('{}, function {} has '
                           '{} parallel for-loop(s) #{}.').format(
                           after_fusion, name, n_parfors, parfor_ids))
                else:
                    print('Function {} has no Parfor.'.format(name))

        return

    def _convert_numpy(self, blocks):
        """
        Convert supported Numpy functions, as well as arrayexpr nodes, to
        parfor nodes.
        """
        topo_order = find_topo_order(blocks)
        # variables available in the program so far (used for finding map
        # functions in array_expr lowering)
        avail_vars = []
        for label in topo_order:
            block = blocks[label]
            new_body = []
            equiv_set = self.array_analysis.get_equiv_set(label)
            for instr in block.body:
                if isinstance(instr, ir.Assign):
                    expr = instr.value
                    lhs = instr.target
                    if self._is_C_order(lhs.name):
                        # only translate C order since we can't allocate F
                        if guard(self._is_supported_npycall, expr):
                            instr = self._numpy_to_parfor(equiv_set, lhs, expr)
                            if isinstance(instr, tuple):
                                pre_stmts, instr = instr
                                new_body.extend(pre_stmts)
                        elif isinstance(expr, ir.Expr) and expr.op == 'arrayexpr':
                            instr = self._arrayexpr_to_parfor(
                                equiv_set, lhs, expr, avail_vars)
                    avail_vars.append(lhs.name)
                new_body.append(instr)
            block.body = new_body

    def _convert_reduce(self, blocks):
        """
        Find reduce() calls and convert them to parfors.
        """
        topo_order = find_topo_order(blocks)
        for label in topo_order:
            block = blocks[label]
            new_body = []
            equiv_set = self.array_analysis.get_equiv_set(label)
            for instr in block.body:
                parfor = None
                if isinstance(instr, ir.Assign):
                    loc = instr.loc
                    lhs = instr.target
                    expr = instr.value
                    callname = guard(find_callname, self.func_ir, expr)
                    if (callname == ('reduce', 'builtins')
                        or callname == ('reduce', '_functools')):
                        # reduce function with generic function
                        parfor = guard(self._reduce_to_parfor, equiv_set, lhs,
                                       expr.args, loc)
                    if parfor:
                        instr = parfor
                new_body.append(instr)
            block.body = new_body
        return

    def _convert_setitem(self, blocks):
        # convert setitem expressions like A[C] = c or A[C] = B[C] to parfor,
        # where C is a boolean array.
        topo_order = find_topo_order(blocks)
        # variables available in the program so far (used for finding map
        # functions in array_expr lowering)
        avail_vars = []
        for label in topo_order:
            block = blocks[label]
            new_body = []
            equiv_set = self.array_analysis.get_equiv_set(label)
            for instr in block.body:
                if isinstance(instr, ir.StaticSetItem) or isinstance(instr, ir.SetItem):
                    loc = instr.loc
                    target = instr.target
                    index = instr.index if isinstance(instr, ir.SetItem) else instr.index_var
                    value = instr.value
                    target_typ = self.typemap[target.name]
                    index_typ = self.typemap[index.name]
                    value_typ = self.typemap[value.name]
                    if isinstance(target_typ, types.npytypes.Array):
                        if (isinstance(index_typ, types.npytypes.Array) and
                            isinstance(index_typ.dtype, types.Boolean) and
                            target_typ.ndim == index_typ.ndim):
                            if isinstance(value_typ, types.Number):
                                instr = self._setitem_to_parfor(equiv_set,
                                        loc, target, index, value)
                            elif isinstance(value_typ, types.npytypes.Array):
                                val_def = guard(get_definition, self.func_ir,
                                                value.name)
                                if (isinstance(val_def, ir.Expr) and
                                    val_def.op == 'getitem' and
                                    val_def.index.name == index.name):
                                    instr = self._setitem_to_parfor(equiv_set,
                                            loc, target, index, val_def.value)
                        else:
                            shape = equiv_set.get_shape(instr)
                            if shape != None:
                                instr = self._setitem_to_parfor(equiv_set,
                                        loc, target, index, value, shape=shape)
                new_body.append(instr)
            block.body = new_body

    def _convert_loop(self, blocks):
        call_table, _ = get_call_table(blocks)
        cfg = compute_cfg_from_blocks(blocks)
        usedefs = compute_use_defs(blocks)
        live_map = compute_live_map(cfg, blocks, usedefs.usemap, usedefs.defmap)
        loops = cfg.loops()
        sized_loops = [(loops[k], len(loops[k].body)) for k in loops.keys()]
        moved_blocks = []
        # We go over all loops, smaller loops first (inner first)
        for loop, s in sorted(sized_loops, key=lambda tup: tup[1]):
            if len(loop.entries) != 1 or len(loop.exits) != 1:
                continue
            entry = list(loop.entries)[0]
            for inst in blocks[entry].body:
                # if prange or pndindex call
                if (isinstance(inst, ir.Assign)
                        and isinstance(inst.value, ir.Expr)
                        and inst.value.op == 'call'
                        and self._is_parallel_loop(inst.value.func.name, call_table)):
                    body_labels = [ l for l in loop.body if
                                    l in blocks and l != loop.header ]
                    args = inst.value.args
                    loop_kind, loop_replacing = self._get_loop_kind(inst.value.func.name,
                                                                    call_table)
                    # find loop index variable (pair_first in header block)
                    for stmt in blocks[loop.header].body:
                        if (isinstance(stmt, ir.Assign)
                                and isinstance(stmt.value, ir.Expr)
                                and stmt.value.op == 'pair_first'):
                            loop_index = stmt.target.name
                            break
                    # loop_index may be assigned to other vars
                    # get header copies to find all of them
                    cps, _ = get_block_copies({0: blocks[loop.header]},
                                              self.typemap)
                    cps = cps[0]
                    loop_index_vars = set(t for t, v in cps if v == loop_index)
                    loop_index_vars.add(loop_index)

                    scope = blocks[entry].scope
                    loc = inst.loc
                    equiv_set = self.array_analysis.get_equiv_set(loop.header)
                    init_block = ir.Block(scope, loc)
                    init_block.body = self._get_prange_init_block(blocks[entry],
                                                            call_table, args)
                    # set l=l for remove dead prange call
                    inst.value = inst.target
                    loop_body = {l: blocks[l] for l in body_labels}
                    # Add an empty block to the end of loop body
                    end_label = next_label()
                    loop_body[end_label] = ir.Block(scope, loc)

                    # Detect races in the prange.
                    # Races are defs in the parfor body that are live at the exit block.
                    bodydefs = set()
                    for bl in body_labels:
                        bodydefs = bodydefs.union(usedefs.defmap[bl])
                    exit_lives = set()
                    for bl in loop.exits:
                        exit_lives = exit_lives.union(live_map[bl])
                    races = bodydefs.intersection(exit_lives)

                    # replace jumps to header block with the end block
                    for l in body_labels:
                        last_inst = loop_body[l].body[-1]
                        if (isinstance(last_inst, ir.Jump) and
                            last_inst.target == loop.header):
                            last_inst.target = end_label

                    def find_indexed_arrays():
                        """find expressions that involve getitem using the
                        index variable. Return both the arrays and expressions.
                        """
                        indices = copy.copy(loop_index_vars)
                        for block in loop_body.values():
                            for inst in block.find_insts(ir.Assign):
                                if (isinstance(inst.value, ir.Var) and
                                    inst.value.name in indices):
                                    indices.add(inst.target.name)
                        arrs = []
                        exprs = []
                        for block in loop_body.values():
                            for inst in block.body:
                                lv = set(x.name for x in inst.list_vars())
                                if lv & indices:
                                    if lv.issubset(indices):
                                        continue
                                    require(isinstance(inst, ir.Assign))
                                    expr = inst.value
                                    require(isinstance(expr, ir.Expr) and
                                       expr.op in ['getitem', 'static_getitem'])
                                    arrs.append(expr.value.name)
                                    exprs.append(expr)
                        return arrs, exprs

                    mask_var = None
                    mask_indices = None
                    def find_mask_from_size(size_var):
                        """Find the case where size_var is defined by A[M].shape,
                        where M is a boolean array.
                        """
                        size_def = get_definition(self.func_ir, size_var)
                        require(size_def and isinstance(size_def, ir.Expr) and
                                size_def.op == 'getattr' and size_def.attr == 'shape')
                        arr_var = size_def.value
                        live_vars = set.union(*[live_map[l] for l in loop.exits])
                        index_arrs, index_exprs = find_indexed_arrays()
                        require([arr_var.name] == list(index_arrs))
                        # input array has to be dead after loop
                        require(arr_var.name not in live_vars)
                        # loop for arr's definition, where size = arr.shape
                        arr_def = get_definition(self.func_ir, size_def.value)
                        result = self._find_mask(arr_def)
                        # Found the mask.
                        # Replace B[i] with A[i], where B = A[M]
                        for expr in index_exprs:
                            expr.value = result[0]
                        return result

                    # pndindex and prange are provably positive except when
                    # user provides negative start to prange()
                    unsigned_index = True
                    # TODO: support array mask optimization for prange
                    # TODO: refactor and simplify array mask optimization
                    if loop_kind == 'pndindex':
                        assert(equiv_set.has_shape(args[0]))
                        # see if input array to pndindex is output of array
                        # mask like B = A[M]
                        result = guard(find_mask_from_size, args[0])
                        if result:
                            in_arr, mask_var, mask_typ, mask_indices = result
                        else:
                            in_arr = args[0]
                        size_vars = equiv_set.get_shape(in_arr
                                        if mask_indices == None else mask_var)
                        index_vars, loops = self._mk_parfor_loops(
                                                size_vars, scope, loc)
                        orig_index = index_vars
                        if mask_indices:
                            # replace mask indices if required;
                            # integer indices of original array should be used
                            # instead of parfor indices
                            index_vars = tuple(x if x else index_vars[0]
                                               for x in mask_indices)
                        first_body_block = loop_body[min(loop_body.keys())]
                        body_block = ir.Block(scope, loc)
                        index_var, index_var_typ = self._make_index_var(
                                                scope, index_vars, body_block)
                        body = body_block.body + first_body_block.body
                        first_body_block.body = body
                        if mask_indices:
                            orig_index_var = orig_index[0]
                        else:
                            orig_index_var = index_var

                        # if masked array optimization is being applied, create
                        # the branch for array selection
                        if mask_var != None:
                            body_label = next_label()
                            # loop_body needs new labels greater than body_label
                            loop_body = add_offset_to_labels(loop_body,
                                            body_label - min(loop_body.keys()) + 1)
                            labels = loop_body.keys()
                            true_label = min(labels)
                            false_label = max(labels)
                            body_block = ir.Block(scope, loc)
                            loop_body[body_label] = body_block
                            mask = ir.Var(scope, mk_unique_var("$mask_val"), loc)
                            self.typemap[mask.name] = mask_typ
                            mask_val = ir.Expr.getitem(mask_var, orig_index_var, loc)
                            body_block.body.extend([
                               ir.Assign(mask_val, mask, loc),
                               ir.Branch(mask, true_label, false_label, loc)
                            ])
                    else: # prange
                        start = 0
                        step = 1
                        size_var = args[0]
                        if len(args) == 2:
                            start = args[0]
                            size_var = args[1]
                        if len(args) == 3:
                            start = args[0]
                            size_var = args[1]
                            try:
                                step = self.func_ir.get_definition(args[2])
                            except KeyError:
                                raise NotImplementedError(
                                    "Only known step size is supported for prange")
                            if not isinstance(step, ir.Const):
                                raise NotImplementedError(
                                    "Only constant step size is supported for prange")
                            step = step.value
                            if step != 1:
                                raise NotImplementedError(
                                    "Only constant step size of 1 is supported for prange")
                        index_var = ir.Var(scope, mk_unique_var("parfor_index"), loc)
                        # assume user-provided start to prange can be negative
                        # this is the only case parfor can have negative index
                        if isinstance(start, int) and start >= 0:
                            index_var_typ = types.uintp
                        else:
                            index_var_typ = types.intp
                            unsigned_index = False
                        loops = [LoopNest(index_var, start, size_var, step)]
                        self.typemap[index_var.name] = index_var_typ

                    index_var_map = {v: index_var for v in loop_index_vars}
                    replace_vars(loop_body, index_var_map)
                    if unsigned_index:
                        # need to replace signed array access indices to enable
                        # optimizations (see #2846)
                        self._replace_loop_access_indices(
                            loop_body, loop_index_vars, index_var)
                    parfor = Parfor(loops, init_block, loop_body, loc,
                                    orig_index_var if mask_indices else index_var,
                                    equiv_set,
                                    ("prange", loop_kind, loop_replacing),
                                    self.flags, races=races)
                    # add parfor to entry block's jump target
                    jump = blocks[entry].body[-1]
                    jump.target = list(loop.exits)[0]
                    blocks[jump.target].body.insert(0, parfor)
                    # remove loop blocks from top level dict
                    blocks.pop(loop.header)
                    for l in body_labels:
                        blocks.pop(l)

    def _replace_loop_access_indices(self, loop_body, index_set, new_index):
        """
        Replace array access indices in a loop body with a new index.
        index_set has all the variables that are equivalent to loop index.
        """
        # treat new index like others since replacing it with itself is ok
        index_set.add(new_index.name)

        with dummy_return_in_loop_body(loop_body):
            labels = find_topo_order(loop_body)

        first_label = labels[0]
        added_indices = set()

        # traverse loop body and replace indices in getitem/setitem with
        # new_index if possible.
        # also, find equivalent indices defined in first block.
        for l in labels:
            block = loop_body[l]
            for stmt in block.body:
                if (isinstance(stmt, ir.Assign)
                        and isinstance(stmt.value, ir.Var)):
                    # the first block dominates others so we can use copies
                    # of indices safely
                    if (l == first_label and stmt.value.name in index_set
                            and stmt.target.name not in index_set):
                        index_set.add(stmt.target.name)
                        added_indices.add(stmt.target.name)
                    # make sure parallel index is not overwritten
                    elif stmt.target.name in index_set:
                        raise ValueError(
                            "Overwrite of parallel loop index at {}".format(
                            stmt.target.loc))

                if is_get_setitem(stmt):
                    index = index_var_of_get_setitem(stmt)
                    # statics can have none indices
                    if index is None:
                        continue
                    ind_def = guard(get_definition, self.func_ir,
                                    index, lhs_only=True)
                    if (index.name in index_set
                            or (ind_def is not None
                                and ind_def.name in index_set)):
                        set_index_var_of_get_setitem(stmt, new_index)
                    # corner case where one dimension of a multi-dim access
                    # should be replaced
                    guard(self._replace_multi_dim_ind, ind_def, index_set,
                                                                     new_index)

                if isinstance(stmt, Parfor):
                    self._replace_loop_access_indices(stmt.loop_body, index_set, new_index)

        # remove added indices for currect recursive parfor handling
        index_set -= added_indices
        return

    def _replace_multi_dim_ind(self, ind_var, index_set, new_index):
        """
        replace individual indices in multi-dimensional access variable, which
        is a build_tuple
        """
        require(ind_var is not None)
        # check for Tuple instead of UniTuple since some dims could be slices
        require(isinstance(self.typemap[ind_var.name],
                (types.Tuple, types.UniTuple)))
        ind_def_node = get_definition(self.func_ir, ind_var)
        require(isinstance(ind_def_node, ir.Expr)
                and ind_def_node.op == 'build_tuple')
        ind_def_node.items = [new_index if v.name in index_set else v
                              for v in ind_def_node.items]

    def _find_mask(self, arr_def):
        """check if an array is of B[...M...], where M is a
        boolean array, and other indices (if available) are ints.
        If found, return B, M, M's type, and a tuple representing mask indices.
        Otherwise, raise GuardException.
        """
        require(isinstance(arr_def, ir.Expr) and arr_def.op == 'getitem')
        value = arr_def.value
        index = arr_def.index
        value_typ = self.typemap[value.name]
        index_typ = self.typemap[index.name]
        ndim = value_typ.ndim
        require(isinstance(value_typ, types.npytypes.Array))
        if (isinstance(index_typ, types.npytypes.Array) and
            isinstance(index_typ.dtype, types.Boolean) and
            ndim == index_typ.ndim):
            return value, index, index_typ.dtype, None
        elif isinstance(index_typ, types.BaseTuple):
            # Handle multi-dimension differently by requiring
            # all indices to be constant except the one for mask.
            seq, op = find_build_sequence(self.func_ir, index)
            require(op == 'build_tuple' and len(seq) == ndim)
            count_consts = 0
            mask_indices = []
            mask_var = None
            for ind in seq:
                index_typ = self.typemap[ind.name]
                if (isinstance(index_typ, types.npytypes.Array) and
                    isinstance(index_typ.dtype, types.Boolean)):
                    mask_var = ind
                    mask_typ = index_typ.dtype
                    mask_indices.append(None)
                elif (isinstance(index_typ, types.npytypes.Array) and
                    isinstance(index_typ.dtype, types.Integer)):
                    mask_var = ind
                    mask_typ = index_typ.dtype
                    mask_indices.append(None)
                elif isinstance(index_typ, types.Integer):
                    count_consts += 1
                    mask_indices.append(ind)
            require(mask_var and count_consts == ndim - 1)
            return value, mask_var, mask_typ, mask_indices
        raise GuardException

    def _get_prange_init_block(self, entry_block, call_table, prange_args):
        """
        If there is init_prange, find the code between init_prange and prange
        calls. Remove the code from entry_block and return it.
        """
        init_call_ind = -1
        prange_call_ind = -1
        init_body = []
        for i, inst in enumerate(entry_block.body):
            # if init_prange call
            if (isinstance(inst, ir.Assign) and isinstance(inst.value, ir.Expr)
                    and inst.value.op == 'call'
                    and self._is_prange_init(inst.value.func.name, call_table)):
                init_call_ind = i
            if (isinstance(inst, ir.Assign) and isinstance(inst.value, ir.Expr)
                    and inst.value.op == 'call'
                    and self._is_parallel_loop(inst.value.func.name, call_table)):
                prange_call_ind = i
        if init_call_ind != -1 and prange_call_ind != -1:
            # we save instructions that are used to calculate prange call args
            # in the entry block. The rest go to parfor init_block
            arg_related_vars = {v.name for v in prange_args}
            saved_nodes = []
            for i in reversed(range(init_call_ind+1, prange_call_ind)):
                inst = entry_block.body[i]
                inst_vars = {v.name for v in inst.list_vars()}
                if arg_related_vars & inst_vars:
                    arg_related_vars |= inst_vars
                    saved_nodes.append(inst)
                else:
                    init_body.append(inst)

            init_body.reverse()
            saved_nodes.reverse()
            entry_block.body = (entry_block.body[:init_call_ind]
                        + saved_nodes + entry_block.body[prange_call_ind+1:])

        return init_body

    def _is_prange_init(self, func_var, call_table):
        if func_var not in call_table:
            return False
        call = call_table[func_var]
        return len(call) > 0 and (call[0] == 'init_prange' or call[0] == init_prange)

    def _is_parallel_loop(self, func_var, call_table):
        # prange can be either getattr (numba.prange) or global (prange)
        if func_var not in call_table:
            return False
        call = call_table[func_var]
        return len(call) > 0 and (call[0] == 'prange' or call[0] == prange
                or call[0] == 'internal_prange' or call[0] == internal_prange
                or call[0] == 'pndindex' or call[0] == pndindex)

    def _get_loop_kind(self, func_var, call_table):
        """see if prange is user prange or internal"""
        # prange can be either getattr (numba.prange) or global (prange)
        assert func_var in call_table
        call = call_table[func_var]
        assert len(call) > 0
        kind = 'user', ''
        if call[0] == 'internal_prange' or call[0] == internal_prange:
            try:
                kind = 'internal', (self.swapped_fns[func_var][0], self.swapped_fns[func_var][-1])
            except KeyError:
                # FIXME: Fix this issue... the code didn't manage to trace the
                # swapout for func_var so set the kind as internal so that the
                # transform can occur, it's just not tracked
                kind = 'internal', ('', '')
        elif call[0] == 'pndindex' or call[0] == pndindex:
            kind = 'pndindex', ''
        return kind

    def _is_C_order(self, arr_name):
        typ = self.typemap[arr_name]
        return isinstance(typ, types.npytypes.Array) and typ.layout == 'C' and typ.ndim > 0

    def _make_index_var(self, scope, index_vars, body_block):
        ndims = len(index_vars)
        loc = body_block.loc
        if ndims > 1:
            tuple_var = ir.Var(scope, mk_unique_var(
                "$parfor_index_tuple_var"), loc)
            self.typemap[tuple_var.name] = types.containers.UniTuple(
                types.uintp, ndims)
            tuple_call = ir.Expr.build_tuple(list(index_vars), loc)
            tuple_assign = ir.Assign(tuple_call, tuple_var, loc)
            body_block.body.append(tuple_assign)
            return tuple_var, types.containers.UniTuple(types.uintp, ndims)
        elif ndims == 1:
            return index_vars[0], types.uintp
        else:
            raise NotImplementedError(
                "Parfor does not handle arrays of dimension 0")

    def _mk_parfor_loops(self, size_vars, scope, loc):
        """
        Create loop index variables and build LoopNest objects for a parfor.
        """
        loopnests = []
        index_vars = []
        for size_var in size_vars:
            index_var = ir.Var(scope, mk_unique_var("parfor_index"), loc)
            index_vars.append(index_var)
            self.typemap[index_var.name] = types.uintp
            loopnests.append(LoopNest(index_var, 0, size_var, 1))
        return index_vars, loopnests

    def _arrayexpr_to_parfor(self, equiv_set, lhs, arrayexpr, avail_vars):
        """generate parfor from arrayexpr node, which is essentially a
        map with recursive tree.
        """
        scope = lhs.scope
        loc = lhs.loc
        expr = arrayexpr.expr
        arr_typ = self.typemap[lhs.name]
        el_typ = arr_typ.dtype

        # generate loopnests and size variables from lhs correlations
        size_vars = equiv_set.get_shape(lhs)
        index_vars, loopnests = self._mk_parfor_loops(size_vars, scope, loc)

        # generate init block and body
        init_block = ir.Block(scope, loc)
        init_block.body = mk_alloc(self.typemap, self.calltypes, lhs,
                                   tuple(size_vars), el_typ, scope, loc)
        body_label = next_label()
        body_block = ir.Block(scope, loc)
        expr_out_var = ir.Var(scope, mk_unique_var("$expr_out_var"), loc)
        self.typemap[expr_out_var.name] = el_typ

        index_var, index_var_typ = self._make_index_var(
            scope, index_vars, body_block)

        body_block.body.extend(
            _arrayexpr_tree_to_ir(
                self.func_ir,
                self.typingctx,
                self.typemap,
                self.calltypes,
                equiv_set,
                init_block,
                expr_out_var,
                expr,
                index_var,
                index_vars,
                avail_vars))

        pat = ('array expression {}'.format(repr_arrayexpr(arrayexpr.expr)),)

        parfor = Parfor(loopnests, init_block, {}, loc, index_var, equiv_set, pat[0], self.flags)

        setitem_node = ir.SetItem(lhs, index_var, expr_out_var, loc)
        self.calltypes[setitem_node] = signature(
            types.none, self.typemap[lhs.name], index_var_typ, el_typ)
        body_block.body.append(setitem_node)
        parfor.loop_body = {body_label: body_block}
        if config.DEBUG_ARRAY_OPT >= 1:
            parfor.dump()
        return parfor

    def _setitem_to_parfor(self, equiv_set, loc, target, index, value, shape=None):
        """generate parfor from setitem node with a boolean or slice array indices.
        The value can be either a scalar or an array variable, and if a boolean index
        is used for the latter case, the same index must be used for the value too.
        """
        scope = target.scope
        arr_typ = self.typemap[target.name]
        el_typ = arr_typ.dtype
        index_typ = self.typemap[index.name]
        init_block = ir.Block(scope, loc)

        if shape:
            # Slice index is being used on the target array, we'll have to create
            # a sub-array so that the target dimension matches the given shape.
            assert(isinstance(index_typ, types.BaseTuple) or
                   isinstance(index_typ, types.SliceType))
            # setitem has a custom target shape
            size_vars = shape
            # create a new target array via getitem
            subarr_var = ir.Var(scope, mk_unique_var("$subarr"), loc)
            getitem_call = ir.Expr.getitem(target, index, loc)
            subarr_typ = typing.arraydecl.get_array_index_type( arr_typ, index_typ).result
            self.typemap[subarr_var.name] = subarr_typ
            self.calltypes[getitem_call] = self._type_getitem((arr_typ, index_typ))
            init_block.append(ir.Assign(getitem_call, subarr_var, loc))
            target = subarr_var
        else:
            # Otherwise it is a boolean array that is used as index.
            assert(isinstance(index_typ, types.ArrayCompatible))
            size_vars = equiv_set.get_shape(target)
            bool_typ = index_typ.dtype


        # generate loopnests and size variables from lhs correlations
        loopnests = []
        index_vars = []
        for size_var in size_vars:
            index_var = ir.Var(scope, mk_unique_var("parfor_index"), loc)
            index_vars.append(index_var)
            self.typemap[index_var.name] = types.uintp
            loopnests.append(LoopNest(index_var, 0, size_var, 1))

        # generate body
        body_label = next_label()
        body_block = ir.Block(scope, loc)
        index_var, index_var_typ = self._make_index_var(
                 scope, index_vars, body_block)
        parfor = Parfor(loopnests, init_block, {}, loc, index_var, equiv_set,
                        ('setitem', ''), self.flags)
        if shape:
            # slice subarray
            parfor.loop_body = {body_label: body_block}
            true_block = body_block
            end_label = None
        else:
            # boolean mask
            true_label = next_label()
            true_block = ir.Block(scope, loc)
            end_label = next_label()
            end_block = ir.Block(scope, loc)
            parfor.loop_body = {body_label: body_block,
                                true_label: true_block,
                                end_label:  end_block,
                                }
            mask_var = ir.Var(scope, mk_unique_var("$mask_var"), loc)
            self.typemap[mask_var.name] = bool_typ
            mask_val = ir.Expr.getitem(index, index_var, loc)
            body_block.body.extend([
               ir.Assign(mask_val, mask_var, loc),
               ir.Branch(mask_var, true_label, end_label, loc)
            ])

        value_typ = self.typemap[value.name]
        if isinstance(value_typ, types.npytypes.Array):
            value_var = ir.Var(scope, mk_unique_var("$value_var"), loc)
            self.typemap[value_var.name] = value_typ.dtype
            getitem_call = ir.Expr.getitem(value, index_var, loc)
            self.calltypes[getitem_call] = signature(
                value_typ.dtype, value_typ, index_var_typ)
            true_block.body.append(ir.Assign(getitem_call, value_var, loc))
        else:
            value_var = value
        setitem_node = ir.SetItem(target, index_var, value_var, loc)
        self.calltypes[setitem_node] = signature(
            types.none, self.typemap[target.name], index_var_typ, el_typ)
        true_block.body.append(setitem_node)
        if end_label:
            true_block.body.append(ir.Jump(end_label, loc))

        if config.DEBUG_ARRAY_OPT >= 1:
            parfor.dump()
        return parfor

    def _type_getitem(self, args):
        fnty = operator.getitem
        return self.typingctx.resolve_function_type(fnty, tuple(args), {})

    def _is_supported_npycall(self, expr):
        """check if we support parfor translation for
        this Numpy call.
        """
        call_name, mod_name = find_callname(self.func_ir, expr)
        if not (isinstance(mod_name, str) and mod_name.startswith('numpy')):
            return False
        if call_name in ['zeros', 'ones']:
            return True
        if call_name in ['arange', 'linspace']:
            return True
        if mod_name == 'numpy.random' and call_name in random_calls:
            return True
        # TODO: add more calls
        return False

    def _get_ndims(self, arr):
        # return len(self.array_analysis.array_shape_classes[arr])
        return self.typemap[arr].ndim

    def _numpy_to_parfor(self, equiv_set, lhs, expr):
        call_name, mod_name = find_callname(self.func_ir, expr)
        args = expr.args
        kws = dict(expr.kws)
        if call_name in ['zeros', 'ones'] or mod_name == 'numpy.random':
            return self._numpy_map_to_parfor(equiv_set, call_name, lhs, args, kws, expr)
        # return error if we couldn't handle it (avoid rewrite infinite loop)
        raise NotImplementedError("parfor translation failed for ", expr)

    def _numpy_map_to_parfor(self, equiv_set, call_name, lhs, args, kws, expr):
        """generate parfor from Numpy calls that are maps.
        """
        scope = lhs.scope
        loc = lhs.loc
        arr_typ = self.typemap[lhs.name]
        el_typ = arr_typ.dtype

        # generate loopnests and size variables from lhs correlations
        size_vars = equiv_set.get_shape(lhs)
        index_vars, loopnests = self._mk_parfor_loops(size_vars, scope, loc)

        # generate init block and body
        init_block = ir.Block(scope, loc)
        init_block.body = mk_alloc(self.typemap, self.calltypes, lhs,
                                   tuple(size_vars), el_typ, scope, loc)
        body_label = next_label()
        body_block = ir.Block(scope, loc)
        expr_out_var = ir.Var(scope, mk_unique_var("$expr_out_var"), loc)
        self.typemap[expr_out_var.name] = el_typ

        index_var, index_var_typ = self._make_index_var(
            scope, index_vars, body_block)

        if call_name == 'zeros':
            value = ir.Const(el_typ(0), loc)
        elif call_name == 'ones':
            value = ir.Const(el_typ(1), loc)
        elif call_name in random_calls:
            # remove size arg to reuse the call expr for single value
            _remove_size_arg(call_name, expr)
            # update expr type
            new_arg_typs, new_kw_types = _get_call_arg_types(
                expr, self.typemap)
            self.calltypes.pop(expr)
            self.calltypes[expr] = self.typemap[expr.func.name].get_call_type(
                typing.Context(), new_arg_typs, new_kw_types)
            value = expr
        else:
            NotImplementedError(
                "Map of numpy.{} to parfor is not implemented".format(call_name))

        value_assign = ir.Assign(value, expr_out_var, loc)
        body_block.body.append(value_assign)

        parfor = Parfor(loopnests, init_block, {}, loc, index_var, equiv_set,
                        ('{} function'.format(call_name,), 'NumPy mapping'),
                        self.flags)

        setitem_node = ir.SetItem(lhs, index_var, expr_out_var, loc)
        self.calltypes[setitem_node] = signature(
            types.none, self.typemap[lhs.name], index_var_typ, el_typ)
        body_block.body.append(setitem_node)
        parfor.loop_body = {body_label: body_block}
        if config.DEBUG_ARRAY_OPT >= 1:
            print("generated parfor for numpy map:")
            parfor.dump()
        return parfor

    def _mk_reduction_body(self, call_name, scope, loc,
                           index_vars, in_arr, acc_var):
        """
        Produce the body blocks for a reduction function indicated by call_name.
        """
        from numba.inline_closurecall import check_reduce_func
        reduce_func = get_definition(self.func_ir, call_name)
        check_reduce_func(self.func_ir, reduce_func)

        arr_typ = self.typemap[in_arr.name]
        in_typ = arr_typ.dtype
        body_block = ir.Block(scope, loc)
        index_var, index_var_type = self._make_index_var(
            scope, index_vars, body_block)

        tmp_var = ir.Var(scope, mk_unique_var("$val"), loc)
        self.typemap[tmp_var.name] = in_typ
        getitem_call = ir.Expr.getitem(in_arr, index_var, loc)
        self.calltypes[getitem_call] = signature(
            in_typ, arr_typ, index_var_type)
        body_block.append(ir.Assign(getitem_call, tmp_var, loc))

        reduce_f_ir = compile_to_numba_ir(reduce_func,
                                        self.func_ir.func_id.func.__globals__,
                                        self.typingctx,
                                        (in_typ, in_typ),
                                        self.typemap,
                                        self.calltypes)
        loop_body = reduce_f_ir.blocks
        end_label = next_label()
        end_block = ir.Block(scope, loc)
        loop_body[end_label] = end_block
        first_reduce_label = min(reduce_f_ir.blocks.keys())
        first_reduce_block = reduce_f_ir.blocks[first_reduce_label]
        body_block.body.extend(first_reduce_block.body)
        first_reduce_block.body = body_block.body
        replace_arg_nodes(first_reduce_block, [acc_var, tmp_var])
        replace_returns(loop_body, acc_var, end_label)
        return index_var, loop_body

    def _reduce_to_parfor(self, equiv_set, lhs, args, loc):
        """
        Convert a reduce call to a parfor.
        The call arguments should be (call_name, array, init_value).
        """
        scope = lhs.scope
        call_name = args[0]
        in_arr = args[1]
        arr_def = get_definition(self.func_ir, in_arr.name)

        mask_var = None
        mask_indices = None
        result = guard(self._find_mask, arr_def)
        if result:
            in_arr, mask_var, mask_typ, mask_indices = result

        init_val = args[2]
        size_vars = equiv_set.get_shape(in_arr if mask_indices == None else mask_var)
        index_vars, loopnests = self._mk_parfor_loops(size_vars, scope, loc)
        mask_index = index_vars
        if mask_indices:
            index_vars = tuple(x if x else index_vars[0] for x in mask_indices)
        acc_var = lhs

        # init block has to init the reduction variable
        init_block = ir.Block(scope, loc)
        init_block.body.append(ir.Assign(init_val, acc_var, loc))

        # produce loop body
        body_label = next_label()
        index_var, loop_body = self._mk_reduction_body(call_name,
                                scope, loc, index_vars, in_arr, acc_var)
        if mask_indices:
            index_var = mask_index[0]

        if mask_var != None:
            true_label = min(loop_body.keys())
            false_label = max(loop_body.keys())
            body_block = ir.Block(scope, loc)
            loop_body[body_label] = body_block
            mask = ir.Var(scope, mk_unique_var("$mask_val"), loc)
            self.typemap[mask.name] = mask_typ
            mask_val = ir.Expr.getitem(mask_var, index_var, loc)
            body_block.body.extend([
               ir.Assign(mask_val, mask, loc),
               ir.Branch(mask, true_label, false_label, loc)
            ])

        parfor = Parfor(loopnests, init_block, loop_body, loc, index_var,
                        equiv_set, ('{} function'.format(call_name),
                                    'reduction'), self.flags)
        return parfor


    def fuse_parfors(self, array_analysis, blocks):
        for label, block in blocks.items():
            equiv_set = array_analysis.get_equiv_set(label)
            fusion_happened = True
            while fusion_happened:
                fusion_happened = False
                new_body = []
                i = 0
                while i < len(block.body) - 1:
                    stmt = block.body[i]
                    next_stmt = block.body[i + 1]
                    if isinstance(stmt, Parfor) and isinstance(next_stmt, Parfor):
                        # we have to update equiv_set since they have changed due to
                        # variables being renamed before fusion.
                        equiv_set = array_analysis.get_equiv_set(label)
                        stmt.equiv_set = equiv_set
                        next_stmt.equiv_set = equiv_set
                        fused_node, fuse_report = try_fuse(equiv_set, stmt, next_stmt)
                        # accumulate fusion reports
                        self.diagnostics.fusion_reports.append(fuse_report)
                        if fused_node is not None:
                            fusion_happened = True
                            self.diagnostics.fusion_info[stmt.id].extend([next_stmt.id])
                            new_body.append(fused_node)
                            self.fuse_recursive_parfor(fused_node, equiv_set)
                            i += 2
                            continue
                    new_body.append(stmt)
                    if isinstance(stmt, Parfor):
                        self.fuse_recursive_parfor(stmt, equiv_set)
                    i += 1
                new_body.append(block.body[-1])
                block.body = new_body
        return

    def fuse_recursive_parfor(self, parfor, equiv_set):
        blocks = wrap_parfor_blocks(parfor)
        maximize_fusion(self.func_ir, blocks, self.typemap)
        arr_analysis = array_analysis.ArrayAnalysis(self.typingctx, self.func_ir,
                                                self.typemap, self.calltypes)
        arr_analysis.run(blocks, equiv_set)
        self.fuse_parfors(arr_analysis, blocks)
        unwrap_parfor_blocks(parfor)

def _remove_size_arg(call_name, expr):
    "remove size argument from args or kws"
    # remove size kwarg
    kws = dict(expr.kws)
    kws.pop('size', '')
    expr.kws = tuple(kws.items())

    # remove size arg if available
    if call_name in random_1arg_size + random_int_args:
        # these calls have only a "size" argument or list of ints
        # so remove all args
        expr.args = []

    if call_name in random_3arg_sizelast:
        # normal, uniform, ... have 3 args, last one is size
        if len(expr.args) == 3:
            expr.args.pop()

    if call_name in random_2arg_sizelast:
        # have 2 args, last one is size
        if len(expr.args) == 2:
            expr.args.pop()

    if call_name == 'randint':
        # has 4 args, 3rd one is size
        if len(expr.args) == 3:
            expr.args.pop()
        if len(expr.args) == 4:
            dt_arg = expr.args.pop()
            expr.args.pop()  # remove size
            expr.args.append(dt_arg)

    if call_name == 'triangular':
        # has 4 args, last one is size
        if len(expr.args) == 4:
            expr.args.pop()

    return


def _get_call_arg_types(expr, typemap):
    new_arg_typs = []
    for arg in expr.args:
        new_arg_typs.append(typemap[arg.name])

    new_kw_types = {}
    for name, arg in expr.kws:
        new_kw_types[name] = typemap[arg.name]

    return tuple(new_arg_typs), new_kw_types


def _arrayexpr_tree_to_ir(
        func_ir,
        typingctx,
        typemap,
        calltypes,
        equiv_set,
        init_block,
        expr_out_var,
        expr,
        parfor_index_tuple_var,
        all_parfor_indices,
        avail_vars):
    """generate IR from array_expr's expr tree recursively. Assign output to
    expr_out_var and returns the whole IR as a list of Assign nodes.
    """
    el_typ = typemap[expr_out_var.name]
    scope = expr_out_var.scope
    loc = expr_out_var.loc
    out_ir = []

    if isinstance(expr, tuple):
        op, arr_expr_args = expr
        arg_vars = []
        for arg in arr_expr_args:
            arg_out_var = ir.Var(scope, mk_unique_var("$arg_out_var"), loc)
            typemap[arg_out_var.name] = el_typ
            out_ir += _arrayexpr_tree_to_ir(func_ir,
                                            typingctx,
                                            typemap,
                                            calltypes,
                                            equiv_set,
                                            init_block,
                                            arg_out_var,
                                            arg,
                                            parfor_index_tuple_var,
                                            all_parfor_indices,
                                            avail_vars)
            arg_vars.append(arg_out_var)
        if op in npydecl.supported_array_operators:
            el_typ1 = typemap[arg_vars[0].name]
            if len(arg_vars) == 2:
                el_typ2 = typemap[arg_vars[1].name]
                func_typ = typingctx.resolve_function_type(op, (el_typ1, el_typ), {})
                ir_expr = ir.Expr.binop(op, arg_vars[0], arg_vars[1], loc)
                if op == operator.truediv:
                    func_typ, ir_expr = _gen_np_divide(
                        arg_vars[0], arg_vars[1], out_ir, typemap)
            else:
                func_typ = typingctx.resolve_function_type(op, (el_typ1,), {})
                ir_expr = ir.Expr.unary(op, arg_vars[0], loc)
            calltypes[ir_expr] = func_typ
            el_typ = func_typ.return_type
            out_ir.append(ir.Assign(ir_expr, expr_out_var, loc))
        for T in array_analysis.MAP_TYPES:
            if isinstance(op, T):
                # elif isinstance(op, (np.ufunc, DUFunc)):
                # function calls are stored in variables which are not removed
                # op is typing_key to the variables type
                func_var_name = _find_func_var(typemap, op, avail_vars)
                func_var = ir.Var(scope, mk_unique_var(func_var_name), loc)
                typemap[func_var.name] = typemap[func_var_name]
                func_var_def = func_ir.get_definition(func_var_name)
                if isinstance(func_var_def, ir.Expr) and func_var_def.op == 'getattr' and func_var_def.attr == 'sqrt':
                     g_math_var = ir.Var(scope, mk_unique_var("$math_g_var"), loc)
                     typemap[g_math_var.name] = types.misc.Module(math)
                     g_math = ir.Global('math', math, loc)
                     g_math_assign = ir.Assign(g_math, g_math_var, loc)
                     func_var_def = ir.Expr.getattr(g_math_var, 'sqrt', loc)
                     out_ir.append(g_math_assign)
#                     out_ir.append(func_var_def)
                ir_expr = ir.Expr.call(func_var, arg_vars, (), loc)
                call_typ = typemap[func_var.name].get_call_type(
                    typingctx, tuple(typemap[a.name] for a in arg_vars), {})
                calltypes[ir_expr] = call_typ
                el_typ = call_typ.return_type
                #signature(el_typ, el_typ)
                out_ir.append(ir.Assign(func_var_def, func_var, loc))
                out_ir.append(ir.Assign(ir_expr, expr_out_var, loc))
    elif isinstance(expr, ir.Var):
        var_typ = typemap[expr.name]
        if isinstance(var_typ, types.Array):
            el_typ = var_typ.dtype
            ir_expr = _gen_arrayexpr_getitem(
                equiv_set,
                expr,
                parfor_index_tuple_var,
                all_parfor_indices,
                el_typ,
                calltypes,
                typingctx,
                typemap,
                init_block,
                out_ir)
        else:
            # assert typemap[expr.name]==el_typ
            el_typ = var_typ
            ir_expr = expr
        out_ir.append(ir.Assign(ir_expr, expr_out_var, loc))
    elif isinstance(expr, ir.Const):
        el_typ = typing.Context().resolve_value_type(expr.value)
        out_ir.append(ir.Assign(expr, expr_out_var, loc))

    if len(out_ir) == 0:
        raise NotImplementedError(
            "Don't know how to translate array expression '%r'" % (expr,))
    typemap.pop(expr_out_var.name, None)
    typemap[expr_out_var.name] = el_typ
    return out_ir


def _gen_np_divide(arg1, arg2, out_ir, typemap):
    """generate np.divide() instead of / for array_expr to get numpy error model
    like inf for division by zero (test_division_by_zero).
    """
    scope = arg1.scope
    loc = arg1.loc
    # g_np_var = Global(numpy)
    g_np_var = ir.Var(scope, mk_unique_var("$np_g_var"), loc)
    typemap[g_np_var.name] = types.misc.Module(numpy)
    g_np = ir.Global('np', numpy, loc)
    g_np_assign = ir.Assign(g_np, g_np_var, loc)
    # attr call: div_attr = getattr(g_np_var, divide)
    div_attr_call = ir.Expr.getattr(g_np_var, "divide", loc)
    attr_var = ir.Var(scope, mk_unique_var("$div_attr"), loc)
    func_var_typ = get_np_ufunc_typ(numpy.divide)
    typemap[attr_var.name] = func_var_typ
    attr_assign = ir.Assign(div_attr_call, attr_var, loc)
    # divide call:  div_attr(arg1, arg2)
    div_call = ir.Expr.call(attr_var, [arg1, arg2], (), loc)
    func_typ = func_var_typ.get_call_type(
        typing.Context(), [typemap[arg1.name], typemap[arg2.name]], {})
    out_ir.extend([g_np_assign, attr_assign])
    return func_typ, div_call


def _gen_arrayexpr_getitem(
        equiv_set,
        var,
        parfor_index_tuple_var,
        all_parfor_indices,
        el_typ,
        calltypes,
        typingctx,
        typemap,
        init_block,
        out_ir):
    """if there is implicit dimension broadcast, generate proper access variable
    for getitem. For example, if indices are (i1,i2,i3) but shape is (c1,0,c3),
    generate a tuple with (i1,0,i3) for access.  Another example: for (i1,i2,i3)
    and (c1,c2) generate (i2,i3).
    """
    loc = var.loc
    index_var = parfor_index_tuple_var
    var_typ =  typemap[var.name]
    ndims = typemap[var.name].ndim
    num_indices = len(all_parfor_indices)
    size_vars = equiv_set.get_shape(var) or []
    size_consts = [equiv_set.get_equiv_const(x) for x in size_vars]
    if ndims == 0:
        # call np.ravel
        ravel_var = ir.Var(var.scope, mk_unique_var("$ravel"), loc)
        ravel_typ = types.npytypes.Array(dtype=var_typ.dtype, ndim=1, layout='C')
        typemap[ravel_var.name] = ravel_typ
        stmts = ir_utils.gen_np_call('ravel', numpy.ravel, ravel_var, [var], typingctx, typemap, calltypes)
        init_block.body.extend(stmts)
        var = ravel_var
        # Const(0)
        const_node = ir.Const(0, var.loc)
        const_var = ir.Var(var.scope, mk_unique_var("$const_ind_0"), loc)
        typemap[const_var.name] = types.uintp
        const_assign = ir.Assign(const_node, const_var, loc)
        out_ir.append(const_assign)
        index_var = const_var
    elif ndims == 1:
        # Use last index for 1D arrays
        index_var = all_parfor_indices[-1]
    elif any([x != None for x in size_consts]):
        # Need a tuple as index
        ind_offset = num_indices - ndims
        tuple_var = ir.Var(var.scope, mk_unique_var(
            "$parfor_index_tuple_var_bcast"), loc)
        typemap[tuple_var.name] = types.containers.UniTuple(types.uintp, ndims)
        # Just in case, const var for size 1 dim access index: $const0 =
        # Const(0)
        const_node = ir.Const(0, var.loc)
        const_var = ir.Var(var.scope, mk_unique_var("$const_ind_0"), loc)
        typemap[const_var.name] = types.uintp
        const_assign = ir.Assign(const_node, const_var, loc)
        out_ir.append(const_assign)
        index_vars = []
        for i in reversed(range(ndims)):
            size_var = size_vars[i]
            size_const = size_consts[i]
            if size_const == 1:
                index_vars.append(const_var)
            else:
                index_vars.append(all_parfor_indices[ind_offset + i])
        index_vars = list(reversed(index_vars))
        tuple_call = ir.Expr.build_tuple(index_vars, loc)
        tuple_assign = ir.Assign(tuple_call, tuple_var, loc)
        out_ir.append(tuple_assign)
        index_var = tuple_var

    ir_expr = ir.Expr.getitem(var, index_var, loc)
    calltypes[ir_expr] = signature(el_typ, typemap[var.name],
                                   typemap[index_var.name])
    return ir_expr


def _find_func_var(typemap, func, avail_vars):
    """find variable in typemap which represents the function func.
    """
    for v in avail_vars:
        t = typemap[v]
        # Function types store actual functions in typing_key.
        if isinstance(t, Function) and t.typing_key == func:
            return v
    raise RuntimeError("ufunc call variable not found")


def lower_parfor_sequential(typingctx, func_ir, typemap, calltypes, openmp):
    ir_utils._max_label = max(ir_utils._max_label,
                              ir_utils.find_max_label(func_ir.blocks))
    if openmp != False:
        if config.DEBUG_ARRAY_OPT >= 1:
            llvmlite.binding.set_option('openmp', '-print-after-all')
        parfor_openmp = get_info_for_openmp(func_ir, typemap, calltypes)
        dprint("parfor_openmp", parfor_openmp)

    parfor_found = False
    new_blocks = {}
    for (block_label, block) in func_ir.blocks.items():
        block_label, parfor_found = _lower_parfor_sequential_block(
            block_label, block, new_blocks, typemap, calltypes, parfor_found, openmp, typingctx, func_ir)
        # old block stays either way
        new_blocks[block_label] = block
    func_ir.blocks = new_blocks
    dprint_func_ir(func_ir, "before renaming labels")
    # rename only if parfor found and replaced (avoid test_flow_control error)
    if parfor_found:
        func_ir.blocks = rename_labels(func_ir.blocks)
    dprint_func_ir(func_ir, "after parfor sequential lowering")
    simplify(func_ir, typemap, calltypes)
    dprint_func_ir(func_ir, "after parfor sequential simplify")
    # add dels since simplify removes dels
    post_proc = postproc.PostProcessor(func_ir)
    post_proc.run()
    dprint_func_ir(func_ir, "after dels reinserted")
    for (block_label, block) in func_ir.blocks.items():
        openmp_ends = list(block.find_insts(numba.npyufunc.parfor.openmp_region_end))
        if len(openmp_ends) >= 1:
            dprint("Found block", block_label, "with openmp end.")
            next_region_end_index = 0
            for i, inst in enumerate(block.body):
                if inst in openmp_ends:
                    block.body[next_region_end_index+1:i+1] = block.body[next_region_end_index:i]
                    block.body[next_region_end_index] = inst
                    next_region_end_index += 1
                    dprint("Found openmp end")
    dprint_func_ir(func_ir, "after elevating openmp end")
    return

class ParforOpenmpInfo(object):
    def __init__(self, inputs, outputs, redvars, start, end):
        self.inputs = inputs
        self.outputs = outputs
        self.redvars = redvars
        self.vars_on_target_start = start
        self.vars_on_target_end = end

    def __str__(self):
        return str(self.inputs) + str(self.outputs) + str(self.redvars) + str(self.vars_on_target_start) + str(self.vars_on_target_end)

class ParforBlockInfo(object):
    def __init__(self, start, end, parfors):
        self.vars_on_target_start = start
        self.vars_on_target_end = end
        self.parfors = parfors

    def __str__(self):
        return str(self.vars_on_target_start) + str(self.vars_on_target_end) + str(self.parfors)

def remove_non_arrays(the_set, typemap):
    new_set = set()
    for i in the_set:
        if isinstance(typemap[i], types.npytypes.Array):
            new_set.add(i)
    return new_set

def get_info_for_openmp(
        func_ir,
        typemap,
        calltypes):

    parfor_openmp = {}

    dprint_func_ir(func_ir, "Start of get_info_for_openmp")

    blocks = func_ir.blocks
    topo_order = find_topo_order(blocks)
    cfg = compute_cfg_from_blocks(blocks)
#    cfg.dump()
    usedefs = compute_use_defs(blocks)
    dprint("usedefs:", usedefs)
    live_map = compute_live_map(cfg, blocks, usedefs.usemap, usedefs.defmap)
    dprint("live_map:", live_map)
    loops = cfg.loops()
    alias_map, arg_aliases = find_potential_aliases(blocks, func_ir.arg_names, typemap, func_ir)
    dprint("alias_map", alias_map)

    for block_label in reversed(topo_order):
        block = func_ir.blocks[block_label]
        parfor_info_list = []
        dprint("block_label:", block_label)

        live_arrays = set()
        for succ, edge_data in cfg.successors(block_label):
            dprint("block", block_label, "has successor", succ) 
            succ_info = parfor_openmp[succ]
            live_arrays = live_arrays.union(succ_info.vars_on_target_start)
        vars_on_target_end = copy.copy(live_arrays)
        dprint("vars_on_target_end", vars_on_target_end)

        for stmt in reversed(block.body):
            if isinstance(stmt, Parfor):
                parfor_outputs = get_parfor_outputs(stmt, stmt.params)
                parfor_redvars, parfor_reddict = numba.parfor.get_parfor_reductions(
                    stmt, stmt.params, calltypes)
                parfor_inputs = sorted(
                    list(
                        set(stmt.params) -
                        set(parfor_outputs) -
                        set(parfor_redvars)))
                parfor_inputs  = remove_non_arrays(parfor_inputs, typemap)
                parfor_outputs = remove_non_arrays(parfor_outputs, typemap)
                parfor_redvars = remove_non_arrays(parfor_redvars, typemap)

                parfor_vars_on_target_end = copy.copy(live_arrays)
                dprint("parfor_vars_on_target_end", parfor_vars_on_target_end)
                dprint("lower_parfor_sequential_block", stmt, type(stmt))
                dprint("params", stmt.params)
                dprint("inputs", parfor_inputs)
                dprint("outputs", parfor_outputs)
                dprint("redvars", parfor_redvars)

                live_arrays = live_arrays.union(set(parfor_inputs)).difference(expand_aliases(set(parfor_outputs).union(set(parfor_redvars)), alias_map))
                dprint("parfor_vars_on_target_start", live_arrays)

                parfor_info_list = [ParforOpenmpInfo(parfor_inputs, parfor_outputs, parfor_redvars, live_arrays, parfor_vars_on_target_end)] + parfor_info_list
        dprint("vars_on_target_start", live_arrays)

        parfor_openmp[block_label] = ParforBlockInfo(live_arrays, vars_on_target_end, parfor_info_list)

    return parfor_openmp

def create_assign_var(base, vtype, val, scope, loc, typemap):
    dprint("create_assign_var", base, type(base), vtype, type(vtype), val, type(val))
    the_var = ir.Var(scope, mk_unique_var(base), loc)
    typemap[the_var.name] = vtype
    the_assign = ir.Assign(val, the_var, loc)
    return the_var, the_assign

omp_count = 0

def add_prints(block, typemap, calltypes):
    assignments =list(block.find_insts(ir.Assign))
    new_block = block.copy()
    new_block.clear()
    loc = block.loc
    scope = new_block.scope

    count = 0

    for inst in block.body:
        new_block.append(inst)

        # Append print after assignment
        if inst in assignments:
            # Only apply to numbers
            if typemap[inst.target.name] not in types.number_domain:
                continue

            if count >= 1:
                continue

            count += 1

            # Make constant string
            strval = "{} =".format(inst.target.name)
            strconsttyp = types.literal(strval)  # NOTE: it should be a Const type instead of types.string

            lhs = scope.make_temp(loc=loc)
            assign_lhs = ir.Assign(value=ir.Const(value=strval, loc=loc),
                                   target=lhs, loc=loc)
            typemap[lhs.name] = strconsttyp
            new_block.append(assign_lhs)

            # Make print node
            print_node = ir.Print(args=[lhs, inst.target], vararg=None, loc=loc)
            new_block.append(print_node)
            sig = typing.signature(types.none,
                                   typemap[lhs.name],
                                   typemap[inst.target.name])
            calltypes[print_node] = sig

    return new_block

def get_next_region_number(func_ir):
    if hasattr(func_ir, 'offload_number'):
        cur = func_ir.offload_number
    else:
        cur = 0
    func_ir.offload_number = cur + 1
    return cur

def _lower_parfor_openmp(
        block_label,
        block,
        new_blocks,
        typemap,
        calltypes,
        parfor_found,
        openmp,
        typingctx,
        func_ir):
    add_directives = True

    global omp_count

    scope = block.scope
    i = _find_first_parfor(block.body)
    while i != -1:
        parfor_found = True
        collapse = False
        # Get the parfor object.
        inst = block.body[i]
        parfor_outputs = get_parfor_outputs(inst, inst.params)
        parfor_redvars, parfor_reddict = numba.parfor.get_parfor_reductions(
            inst, inst.params, calltypes)
        parfor_inputs = sorted(
            list(
                set(inst.params) -
                set(parfor_outputs) -
                set(parfor_redvars)))

        dprint("lower_parfor_openmp", inst, type(inst))
        dprint("params", inst.params)
        dprint("inputs", parfor_inputs, type(parfor_inputs))
        dprint("outputs", parfor_outputs, type(parfor_outputs))
        dprint("redvars", parfor_redvars, type(parfor_redvars))
        dprint("block_label", block_label)

        if config.DEBUG_ARRAY_OPT >= 1:
            numba.ir_utils.dump_block(block_label, block)
            numba.ir_utils.dump_blocks(new_blocks)

        loc = inst.init_block.loc
        # split block across parfor
        prev_block = ir.Block(scope, loc)
        prev_block.body = block.body[:i]
        # block is now the loop exit
        block.body = block.body[i + 1:]
        # Entry block in parfor body.
        body_first_label = min(inst.loop_body.keys())

        # The depth of the parfor loop nests.
        ndims = len(inst.loop_nests)
        openmp_tag = numba.npyufunc.parfor.openmp_tag

        # For multi-dim parfors, can put the inner dimensions in a modified parfor
        # and then use _lower_parfor to lower.
        jump_to_body_block = ir.Block(scope, loc)
        jump_to_body_block_label = next_label()
        new_blocks[jump_to_body_block_label] = jump_to_body_block

        # previous block jump to parfor init block
        init_label = next_label()
        prev_block.body.append(ir.Jump(init_label, loc))
        new_blocks[init_label] = inst.init_block
        new_blocks[block_label] = prev_block
        block_label = next_label()
        dprint("init_block", init_label)
        dprint("new block_label", block_label)
        dprint("jump block_label", jump_to_body_block_label)

        # ----------------------------------------------------------------

        # Only handle parfor where each dimension starts at 0 for now.
        for i in range(ndims):
            loopnest = inst.loop_nests[i]
            assert(loopnest.start == 0)

        index_variable = inst.loop_nests[0].index_variable

        # Set the omp lower-bound var equal to 0.
        omplbvar, omplbvar_assign = create_assign_var("omplb", types.uintp, ir.Const(0, loc), scope, loc, typemap)
        inst.init_block.body.append(omplbvar_assign)

        # Set the parfor index variable equal to the lower bound.
        pi_assign = ir.Assign(ir.Const(0, loc), index_variable, loc)
        inst.init_block.body.append(pi_assign)

        # Hold 1 to subtract to get the inclusive upper bound later.
        const1var, const1var_assign = create_assign_var("const1", types.uintp, ir.Const(1,loc), scope, loc, typemap)
        inst.init_block.body.append(const1var_assign)

        # Calculate the total size by starting at 1.
        if collapse:
            ompubvar, ompubvar_assign = create_assign_var("ompub", types.uintp, ir.Const(1, loc), scope, loc, typemap)
            inst.init_block.body.append(ompubvar_assign)
            for i in range(ndims):
                loopnest = inst.loop_nests[i]
                mulexpr = ir.Expr.binop(operator.mul, ompubvar, loopnest.stop, loc)
                calltypes[mulexpr] = typingctx.resolve_function_type(operator.mul, (typemap[ompubvar.name], typemap[loopnest.stop.name]), {})
                ompubvar, ompubvar_assign = create_assign_var("ompub", types.uintp, mulexpr, scope, loc, typemap)
                inst.init_block.body.append(ompubvar_assign)
        else:
            ompubvar, ompubvar_assign = create_assign_var("ompub", types.uintp, inst.loop_nests[0].stop, scope, loc, typemap)
            inst.init_block.body.append(ompubvar_assign)

        subexpr = ir.Expr.binop(operator.sub, ompubvar, const1var, loc)
        calltypes[subexpr] = typingctx.resolve_function_type(operator.sub, (typemap[ompubvar.name], typemap[const1var.name]), {})
        ompubvar, ompubvar_assign = create_assign_var("ompub", types.uintp, subexpr, scope, loc, typemap)
        inst.init_block.body.append(ompubvar_assign)

        region_number = get_next_region_number(func_ir)

        # ----------------------------------------------------------------

        print("PyArg_UnpackTuple symbol", llvmlite.binding.address_of_symbol('PyArg_UnpackTuple'))
#        if openmp == True or openmp == 'cpu' or openmp == 'target':
        if openmp == True or openmp == 'cpu':
            openmp_start_tags = [ openmp_tag("DIR.OMP.PARALLEL.LOOP") ]
            openmp_end_tags = [ openmp_tag("DIR.OMP.END.PARALLEL.LOOP") ]

            if ndims > 1 and collapse:
                openmp_start_tags.append(openmp_tag("QUAL.OMP.COLLAPSE", ndims))

#            for i in range(ndims):
#                loopnest = inst.loop_nests[i]
#                openmp_start_tags.append(openmp_tag("QUAL.OMP.PRIVATE", index_variable))

            for param in inst.params:
                if isinstance(typemap[param], types.npytypes.Array):
                    openmp_start_tags.append(openmp_tag("QUAL.OMP.SHARED", ir.Var(scope, param, loc)))
                else:
                    openmp_start_tags.append(openmp_tag("QUAL.OMP.FIRSTPRIVATE", ir.Var(scope, param, loc)))
            openmp_start_tags.append(openmp_tag("QUAL.OMP.FIRSTPRIVATE", omplbvar))
            openmp_start_tags.append(openmp_tag("QUAL.OMP.NORMALIZED.IV", index_variable))
            openmp_start_tags.append(openmp_tag("QUAL.OMP.NORMALIZED.UB", ompubvar))

            # Add OpenMP LLVM directives.
            or_start = numba.npyufunc.parfor.openmp_region_start(openmp_start_tags, region_number, loc)
            # Append OpenMP directive right to the block right before the loop.

            if omp_count != -1:
                dprint("DIRECTIVES: WILL ADD")
                add_this_one = True
            else:
                dprint("DIRECTIVES: WILL NOT ADD")
                add_this_one = False

            omp_count += 1

            if add_directives and add_this_one:
                inst.init_block.body.append(or_start)

            or_end = numba.npyufunc.parfor.openmp_region_end(or_start, openmp_end_tags, loc)
            # Prepend OpenMP directive right to the block right after the loop.
            if add_directives and add_this_one:
                block.body.insert(0, or_end)
        elif openmp == 'target':
            openmp_target_start_tags = [ openmp_tag("DIR.OMP.TARGET"),
                                         openmp_tag("QUAL.OMP.OFFLOAD.ENTRY.IDX", region_number),
                                         openmp_tag("QUAL.OMP.PRIVATE", index_variable),
                                         openmp_tag("QUAL.OMP.FIRSTPRIVATE", omplbvar),
                                         openmp_tag("QUAL.OMP.FIRSTPRIVATE", ompubvar)]
            openmp_target_end_tags = [ openmp_tag("DIR.OMP.END.TARGET") ]

            openmp_teams_start_tags = [ openmp_tag("DIR.OMP.TEAMS"),
                                        openmp_tag("QUAL.OMP.PRIVATE", index_variable),
                                        openmp_tag("QUAL.OMP.SHARED", omplbvar),
                                        openmp_tag("QUAL.OMP.SHARED", ompubvar)]
            openmp_teams_end_tags = [ openmp_tag("DIR.OMP.END.TEAMS") ]

            openmp_distparloop_start_tags = [ openmp_tag("DIR.OMP.DISTRIBUTE.PARLOOP"),
                                              openmp_tag("QUAL.OMP.SCHEDULE.STATIC", 1),
                                              openmp_tag("QUAL.OMP.PRIVATE", index_variable),
                                              openmp_tag("QUAL.OMP.FIRSTPRIVATE", omplbvar),
                                              openmp_tag("QUAL.OMP.NORMALIZED.IV", index_variable),
                                              openmp_tag("QUAL.OMP.NORMALIZED.UB", ompubvar)]
            openmp_distparloop_end_tags = [ openmp_tag("DIR.OMP.END.DISTRIBUTE.PARLOOP") ]

#            for i in range(ndims):
#                loopnest = inst.loop_nests[i]
#                openmp_target_start_tags.append(openmp_tag("QUAL.OMP.PRIVATE", index_variable))
#                openmp_teams_start_tags.append(openmp_tag("QUAL.OMP.PRIVATE", index_variable))
#                openmp_distparloop_start_tags.append(openmp_tag("QUAL.OMP.PRIVATE", index_variable))

            for param in inst.params:
                if isinstance(typemap[param], types.npytypes.Array):
                    if param in parfor_outputs:
                        openmp_target_start_tags.append(openmp_tag("QUAL.OMP.MAP.TOFROM", ir.Var(scope, param, loc)))
                    else:
                        openmp_target_start_tags.append(openmp_tag("QUAL.OMP.MAP.TO", ir.Var(scope, param, loc)))
                    openmp_teams_start_tags.append(openmp_tag("QUAL.OMP.SHARED", ir.Var(scope, param, loc)))
                    openmp_distparloop_start_tags.append(openmp_tag("QUAL.OMP.SHARED", ir.Var(scope, param, loc)))
                else:
                    openmp_target_start_tags.append(openmp_tag("QUAL.OMP.FIRSTPRIVATE", ir.Var(scope, param, loc)))
                    openmp_distparloop_start_tags.append(openmp_tag("QUAL.OMP.FIRSTPRIVATE", ir.Var(scope, param, loc)))

            if ndims > 1 and collapse:
                openmp_start_tags.append(openmp_tag("QUAL.OMP.COLLAPSE", ndims))

            # Add OpenMP LLVM directives.
            target_start = numba.npyufunc.parfor.openmp_region_start(openmp_target_start_tags, region_number, loc)
            teams_start = numba.npyufunc.parfor.openmp_region_start(openmp_teams_start_tags, region_number, loc)
            distparloop_start = numba.npyufunc.parfor.openmp_region_start(openmp_distparloop_start_tags, region_number, loc)

            # Append OpenMP directives to the block right before the loop.
            if add_directives:
                inst.init_block.body.append(target_start)
                inst.init_block.body.append(teams_start)
                inst.init_block.body.append(distparloop_start)

            distparloop_end = numba.npyufunc.parfor.openmp_region_end(distparloop_start, openmp_distparloop_end_tags, loc)
            teams_end = numba.npyufunc.parfor.openmp_region_end(teams_start, openmp_teams_end_tags, loc)
            target_end = numba.npyufunc.parfor.openmp_region_end(target_start, openmp_target_end_tags, loc)

            # Prepend OpenMP directives to the block right after the loop.
            if add_directives:
                # Because we always insert at position 0, we insert in the reverse
                # order we want them to be in the IR (which is itself the reverse
                # order that the region.entry directives were inserted.
                block.body.insert(0, target_end)
                block.body.insert(0, teams_end)
                block.body.insert(0, distparloop_end)

        inst.init_block.body.append(pi_assign)
        inst.init_block.body.append(omplbvar_assign)

        # ----------------------------------------------------------------
        # Create the labels for the top test and index increment blocks.
        top_test_label = next_label()
        index_inc_label = next_label()

        # Create the top test block.
        top_test_block = ir.Block(scope, loc)

        # Generate the comparison between the index variable and the omp upper-bound.
        leexpr = ir.Expr.binop(operator.le, index_variable, ompubvar, loc)
        calltypes[leexpr] = typingctx.resolve_function_type(operator.le, (typemap[index_variable.name], typemap[ompubvar.name]), {})
        levar, levar_assign = create_assign_var("le", types.bool_, leexpr, scope, loc, typemap)

        # Create the branch on the index variable conditional.  If true then
        # jump to the parfor body, else go to the post-loop code.
        top_test_branch = ir.Branch(levar, jump_to_body_block_label, block_label, loc)
        top_test_block.body = [levar_assign, top_test_branch]
        # Add the top test block to the set of blocks.
        new_blocks[top_test_label] = top_test_block

        # ----------------------------------------------------------------

        index_inc_block = ir.Block(scope, loc)
        #addexpr = ir.Expr.binop(operator.add, index_variable, const1var, loc)
        #calltypes[addexpr] = typingctx.resolve_function_type(operator.add, (typemap[index_variable.name], typemap[const1var.name]), {})
        addexpr = ir.Expr.inplace_binop(operator.iadd, operator.add, index_variable, const1var, loc)
        calltypes[addexpr] = typingctx.resolve_function_type(operator.add, (typemap[index_variable.name], typemap[const1var.name]), {})
        index_var_inc_assign = ir.Assign(addexpr, index_variable, loc)
        index_jump = ir.Jump(top_test_label, loc)
        index_inc_block.body = [index_var_inc_assign, index_jump]
        new_blocks[index_inc_label] = index_inc_block

        # ----------------------------------------------------------------

        # Make init block jump to top test.
        inst.init_block.body.append(ir.Jump(top_test_label, loc))
        #inst.init_block.body.append(ir.Jump(jump_to_body_block_label, loc))
        if not collapse and ndims > 1:
            parfor_copy = copy.copy(inst)
            parfor_copy.init_block = ir.Block(scope, loc)
            dprint("Will not collapse and ndims > 1", type(parfor_copy))
            jump_to_body_block.body.append(parfor_copy)
            jump_to_body_block.body.append(ir.Jump(index_inc_label, loc))
            # Eliminate outer dimension.
            parfor_copy.loop_nests = parfor_copy.loop_nests[1:]
            if config.DEBUG_ARRAY_OPT >= 1:
                numba.ir_utils.dump_block(block_label, block)
                numba.ir_utils.dump_blocks(new_blocks)
            lp_new_block_label, lp_new_block = _lower_parfor(parfor_copy, jump_to_body_block_label, jump_to_body_block, 0, new_blocks, typemap, calltypes, typingctx, True)
            new_blocks[lp_new_block_label] = lp_new_block
        else:
            jump_to_body_block.body.append(ir.Jump(body_first_label, loc))

            # Last body block jump to inner most header
            # Exit block of parfor body.
            body_last_label = max(inst.loop_body.keys())
            inst.loop_body[body_last_label].body.append(
                ir.Jump(index_inc_label, loc))

            # Add parfor body to blocks
            for (l, b) in inst.loop_body.items():
                l, parfor_found = _lower_parfor_sequential_block(
                    l, b, new_blocks, typemap, calltypes, parfor_found, False, typingctx, func_ir)
                #new_blocks[l] = add_prints(b, typemap, calltypes)
                new_blocks[l] = b

        i = _find_first_parfor(block.body)
    return block_label, parfor_found


def _lower_parfor(parfor, block_label, block, block_index, new_blocks, typemap, calltypes, typingctx, parfor_found):
    scope = block.scope

    parfor_outputs = get_parfor_outputs(parfor, parfor.params)
    parfor_redvars, parfor_reddict = numba.parfor.get_parfor_reductions(
        parfor, parfor.params, calltypes)
    parfor_inputs = sorted(
        list(
            set(parfor.params) -
            set(parfor_outputs) -
            set(parfor_redvars)))

    if config.DEBUG_ARRAY_OPT >= 1:
        print("lower_parfor", block_label, block_index, parfor, type(parfor))
        print("params", parfor.params)
        print("inputs", parfor_inputs, type(parfor_inputs))
        print("outputs", parfor_outputs, type(parfor_outputs))
        print("redvars", parfor_redvars, type(parfor_redvars))
        numba.ir_utils.dump_block(block_label, block)

    loc = parfor.init_block.loc
    # split block across parfor
    prev_block = ir.Block(scope, loc)
    prev_block.body = block.body[:block_index]
    block.body = block.body[block_index + 1:]

    # The depth of the parfor loop nests.
    ndims = len(parfor.loop_nests)

    # previous block jump to parfor init block
    init_label = next_label()
    prev_block.body.append(ir.Jump(init_label, loc))
    new_blocks[init_label] = parfor.init_block
    new_blocks[block_label] = prev_block
    block_label = next_label()
    dprint("init_label", init_label)
    dprint("block_label", block_label)

    for i in range(ndims):
        loopnest = parfor.loop_nests[i]
        # create range block for loop
        range_label = next_label()
        header_label = next_label()
        dprint("range_label", range_label)
        dprint("header_label", header_label)
        range_block = mk_range_block(
            typemap,
            loopnest.start,
            loopnest.stop,
            loopnest.step,
            calltypes,
            scope,
            loc)
        range_block.body[-1].target = header_label  # fix jump target
        phi_var = range_block.body[-2].target
        new_blocks[range_label] = range_block
        header_block = mk_loop_header(typemap, phi_var, calltypes,
                                      scope, loc)
        header_block.body[-2].target = loopnest.index_variable
        new_blocks[header_label] = header_block
        # jump to this new inner loop
        if i == 0:
            parfor.init_block.body.append(ir.Jump(range_label, loc))
            header_block.body[-1].falsebr = block_label
        else:
            new_blocks[prev_header_label].body[-1].truebr = range_label
            header_block.body[-1].falsebr = prev_header_label
        prev_header_label = header_label  # to set truebr next loop

    # last body block jump to inner most header
    body_last_label = max(parfor.loop_body.keys())
    parfor.loop_body[body_last_label].body.append(
        ir.Jump(header_label, loc))
    # inner most header jumps to first body block
    body_first_label = min(parfor.loop_body.keys())
    header_block.body[-1].truebr = body_first_label
    # add parfor body to blocks
    for (l, b) in parfor.loop_body.items():
        l, parfor_found = _lower_parfor_sequential_block(
            l, b, new_blocks, typemap, calltypes, parfor_found, False, typingctx)
        new_blocks[l] = b

    dprint("end of _lower_parfor")
    if config.DEBUG_ARRAY_OPT >= 1:
        numba.ir_utils.dump_block(block_label, block)
        numba.ir_utils.dump_blocks(new_blocks)

    return block_label, block

def _lower_parfor_sequential_block(
        block_label,
        block,
        new_blocks,
        typemap,
        calltypes,
        parfor_found,
        openmp,
        typingctx,
        func_ir):
    if openmp != False:
        return _lower_parfor_openmp(block_label, block, new_blocks, typemap,
                                    calltypes, parfor_found, openmp, typingctx, func_ir)

    scope = block.scope
    i = _find_first_parfor(block.body)
    while i != -1:
        parfor_found = True
        inst = block.body[i]
        block_label, block = _lower_parfor(inst, block_label, block, i, new_blocks, typemap, calltypes, typingctx, parfor_found)
        i = _find_first_parfor(block.body)
    return block_label, parfor_found


def _find_first_parfor(body):
    for (i, inst) in enumerate(body):
        if isinstance(inst, Parfor) and not inst.no_sequential_lowering:
            return i
    return -1


def get_parfor_params(blocks, options_fusion, fusion_info):
    """find variables used in body of parfors from outside and save them.
    computed as live variables at entry of first block.
    """

    # since parfor wrap creates a back-edge to first non-init basic block,
    # live_map[first_non_init_block] contains variables defined in parfor body
    # that could be undefined before. So we only consider variables that are
    # actually defined before the parfor body in the program.
    parfor_ids = set()
    pre_defs = set()
    _, all_defs = compute_use_defs(blocks)
    topo_order = find_topo_order(blocks)
    for label in topo_order:
        block = blocks[label]
        for i, parfor in _find_parfors(block.body):
            # find variable defs before the parfor in the same block
            dummy_block = ir.Block(block.scope, block.loc)
            dummy_block.body = block.body[:i]
            before_defs = compute_use_defs({0: dummy_block}).defmap[0]
            pre_defs |= before_defs
            parfor.params = get_parfor_params_inner(parfor, pre_defs, options_fusion, fusion_info) | parfor.races
            parfor_ids.add(parfor.id)

        pre_defs |= all_defs[label]
    return parfor_ids


def get_parfor_params_inner(parfor, pre_defs, options_fusion, fusion_info):

    blocks = wrap_parfor_blocks(parfor)
    cfg = compute_cfg_from_blocks(blocks)
    usedefs = compute_use_defs(blocks)
    live_map = compute_live_map(cfg, blocks, usedefs.usemap, usedefs.defmap)
    parfor_ids = get_parfor_params(blocks, options_fusion, fusion_info)
    n_parfors = len(parfor_ids)
    if n_parfors > 0:
        if config.DEBUG_ARRAY_OPT_STATS:
            after_fusion = ("After fusion" if options_fusion
                            else "With fusion disabled")
            print(('{}, parallel for-loop {} has '
                'nested Parfor(s) #{}.').format(
                after_fusion, parfor.id, n_parfors, parfor_ids))
        fusion_info[parfor.id] = list(parfor_ids)

    unwrap_parfor_blocks(parfor)
    keylist = sorted(live_map.keys())
    init_block = keylist[0]
    first_non_init_block = keylist[1]

    before_defs = usedefs.defmap[init_block] | pre_defs
    params = live_map[first_non_init_block] & before_defs
    return params


def _find_parfors(body):
    for i, inst in enumerate(body):
        if isinstance(inst, Parfor):
            yield i, inst


def get_parfor_outputs(parfor, parfor_params):
    """get arrays that are written to inside the parfor and need to be passed
    as parameters to gufunc.
    """
    # FIXME: The following assumes the target of all SetItem are outputs,
    # which is wrong!
    last_label = max(parfor.loop_body.keys())
    outputs = []
    for blk in parfor.loop_body.values():
        for stmt in blk.body:
            if isinstance(stmt, ir.SetItem):
                if stmt.index.name == parfor.index_var.name:
                    outputs.append(stmt.target.name)
    # make sure these written arrays are in parfor parameters (live coming in)
    outputs = list(set(outputs) & set(parfor_params))
    return sorted(outputs)

def get_parfor_reductions(parfor, parfor_params, calltypes, reductions=None,
        reduce_varnames=None, param_uses=None, param_nodes=None,
        var_to_param=None):
    """find variables that are updated using their previous values and an array
    item accessed with parfor index, e.g. s = s+A[i]
    """
    if reductions is None:
        reductions = {}
    if reduce_varnames is None:
        reduce_varnames = []

    # for each param variable, find what other variables are used to update it
    # also, keep the related nodes
    if param_uses is None:
        param_uses = defaultdict(list)
    if param_nodes is None:
        param_nodes = defaultdict(list)
    if var_to_param is None:
        var_to_param = {}

    blocks = wrap_parfor_blocks(parfor)
    topo_order = find_topo_order(blocks)
    topo_order = topo_order[1:]  # ignore init block
    unwrap_parfor_blocks(parfor)

    for label in reversed(topo_order):
        for stmt in reversed(parfor.loop_body[label].body):
            if (isinstance(stmt, ir.Assign)
                    and (stmt.target.name in parfor_params
                        or stmt.target.name in var_to_param)):
                lhs = stmt.target.name
                rhs = stmt.value
                cur_param = lhs if lhs in parfor_params else var_to_param[lhs]
                used_vars = []
                if isinstance(rhs, ir.Var):
                    used_vars = [rhs.name]
                elif isinstance(rhs, ir.Expr):
                    used_vars = [v.name for v in stmt.value.list_vars()]
                param_uses[cur_param].extend(used_vars)
                for v in used_vars:
                    var_to_param[v] = cur_param
                # save copy of dependent stmt
                stmt_cp = copy.deepcopy(stmt)
                if stmt.value in calltypes:
                    calltypes[stmt_cp.value] = calltypes[stmt.value]
                param_nodes[cur_param].append(stmt_cp)
            if isinstance(stmt, Parfor):
                # recursive parfors can have reductions like test_prange8
                get_parfor_reductions(stmt, parfor_params, calltypes,
                    reductions, reduce_varnames, param_uses, param_nodes, var_to_param)
    for param, used_vars in param_uses.items():
        # a parameter is a reduction variable if its value is used to update it
        # check reduce_varnames since recursive parfors might have processed
        # param already
        if param in used_vars and param not in reduce_varnames:
            reduce_varnames.append(param)
            param_nodes[param].reverse()
            reduce_nodes = get_reduce_nodes(param, param_nodes[param])
            init_val = guard(get_reduction_init, reduce_nodes)
            reductions[param] = (init_val, reduce_nodes)
    return reduce_varnames, reductions

def get_reduction_init(nodes):
    """
    Get initial value for known reductions.
    Currently, only += and *= are supported. We assume the inplace_binop node
    is followed by an assignment.
    """
    require(len(nodes) >=2)
    require(isinstance(nodes[-1].value, ir.Var))
    require(nodes[-2].target.name == nodes[-1].value.name)
    acc_expr = nodes[-2].value
    require(isinstance(acc_expr, ir.Expr) and acc_expr.op=='inplace_binop')
    if acc_expr.fn == operator.iadd:
        return 0
    if acc_expr.fn == operator.imul:
        return 1
    return None

def get_reduce_nodes(name, nodes):
    """
    Get nodes that combine the reduction variable with a sentinel variable.
    Recognizes the first node that combines the reduction variable with another
    variable.
    """
    reduce_nodes = None
    defs = {}

    def lookup(var, varonly=True):
        val = defs.get(var.name, None)
        if isinstance(val, ir.Var):
            return lookup(val)
        else:
            return var if (varonly or val == None) else val

    for i, stmt in enumerate(nodes):
        lhs = stmt.target
        rhs = stmt.value
        defs[lhs.name] = rhs
        if isinstance(rhs, ir.Var) and rhs.name in defs:
            rhs = lookup(rhs)
        if isinstance(rhs, ir.Expr):
            in_vars = set(lookup(v, True).name for v in rhs.list_vars())
            if name in in_vars:
                args = [ (x.name, lookup(x, True)) for x in get_expr_args(rhs) ]
                non_red_args = [ x for (x, y) in args if y.name != name ]
                assert len(non_red_args) == 1
                args = [ (x, y) for (x, y) in args if x != y.name ]
                replace_dict = dict(args)
                replace_dict[non_red_args[0]] = ir.Var(lhs.scope, name+"#init", lhs.loc)
                replace_vars_inner(rhs, replace_dict)
                reduce_nodes = nodes[i:]
                break;
    assert reduce_nodes, "Invalid reduction format"
    return reduce_nodes

def get_expr_args(expr):
    """
    Get arguments of an expression node
    """
    if expr.op in ['binop', 'inplace_binop']:
        return [expr.lhs, expr.rhs]
    if expr.op == 'call':
        return [v for v in expr.args]
    raise NotImplementedError("get arguments for expression {}".format(expr))

def visit_parfor_pattern_vars(parfor, callback, cbdata):
    # currently, only stencil pattern has variables
    for pattern in parfor.patterns:
        if pattern[0] == 'stencil':
            left_lengths = pattern[1][0]
            for i in range(len(left_lengths)):
                if isinstance(left_lengths[i], ir.Var):
                    left_lengths[i] = visit_vars_inner(left_lengths[i],
                                                            callback, cbdata)
            right_lengths = pattern[1][1]
            for i in range(len(right_lengths)):
                if isinstance(right_lengths[i], ir.Var):
                    right_lengths[i] = visit_vars_inner(right_lengths[i],
                                                            callback, cbdata)

def visit_vars_parfor(parfor, callback, cbdata):
<<<<<<< HEAD
    if config.DEBUG_ARRAY_OPT >= 1:
        print("visiting parfor vars for:", parfor)
        print("cbdata: ", sorted(cbdata.items()))
=======
    dprint("visiting parfor vars for:", parfor)
    dprint("cbdata: ", sorted(cbdata.items()))
>>>>>>> 2893849c
    for l in parfor.loop_nests:
        l.index_variable = visit_vars_inner(l.index_variable, callback, cbdata)
        if isinstance(l.start, ir.Var):
            l.start = visit_vars_inner(l.start, callback, cbdata)
        if isinstance(l.stop, ir.Var):
            l.stop = visit_vars_inner(l.stop, callback, cbdata)
        if isinstance(l.step, ir.Var):
            l.step = visit_vars_inner(l.step, callback, cbdata)
    visit_vars({-1: parfor.init_block}, callback, cbdata)
    visit_parfor_pattern_vars(parfor, callback, cbdata)
    visit_vars(parfor.loop_body, callback, cbdata)
    return


# add call to visit parfor variable
ir_utils.visit_vars_extensions[Parfor] = visit_vars_parfor


def parfor_defs(parfor, use_set=None, def_set=None):
    """list variables written in this parfor by recursively
    calling compute_use_defs() on body and combining block defs.
    """
    if use_set is None:
        use_set = set()
    if def_set is None:
        def_set = set()
    blocks = wrap_parfor_blocks(parfor)
    uses, defs = compute_use_defs(blocks)
    cfg = compute_cfg_from_blocks(blocks)
    last_label = max(blocks.keys())
    unwrap_parfor_blocks(parfor)

    # Conservatively, only add defs for blocks that are definitely executed
    # Go through blocks in order, as if they are statements of the block that
    # includes the parfor, and update uses/defs.

    # no need for topo order of ir_utils
    topo_order = cfg.topo_order()
    # blocks that dominate last block are definitely executed
    definitely_executed = cfg.dominators()[last_label]
    # except loop bodies that might not execute
    for loop in cfg.loops().values():
        definitely_executed -= loop.body
    for label in topo_order:
        if label in definitely_executed:
            # see compute_use_defs() in analysis.py
            # variables defined in the block that includes the parfor are not
            # uses of that block (are not potentially live in the beginning of
            # the block)
            use_set.update(uses[label] - def_set)
            def_set.update(defs[label])
        else:
            use_set.update(uses[label] - def_set)

    # treat loop variables and size variables as use
    loop_vars = {
        l.start.name for l in parfor.loop_nests if isinstance(
            l.start, ir.Var)}
    loop_vars |= {
        l.stop.name for l in parfor.loop_nests if isinstance(
            l.stop, ir.Var)}
    loop_vars |= {
        l.step.name for l in parfor.loop_nests if isinstance(
            l.step, ir.Var)}
    use_set.update(loop_vars)
    use_set |= get_parfor_pattern_vars(parfor)

    return analysis._use_defs_result(usemap=use_set, defmap=def_set)


analysis.ir_extension_usedefs[Parfor] = parfor_defs


def parfor_insert_dels(parfor, curr_dead_set):
    """insert dels in parfor. input: dead variable set right after parfor.
    returns the variables for which del was inserted.
    """
    blocks = wrap_parfor_blocks(parfor)
    cfg = compute_cfg_from_blocks(blocks)
    usedefs = compute_use_defs(blocks)
    live_map = compute_live_map(cfg, blocks, usedefs.usemap, usedefs.defmap)
    dead_map = compute_dead_maps(cfg, blocks, live_map, usedefs.defmap)

    # treat loop variables and size variables as live
    loop_vars = {
        l.start.name for l in parfor.loop_nests if isinstance(
            l.start, ir.Var)}
    loop_vars |= {
        l.stop.name for l in parfor.loop_nests if isinstance(
            l.stop, ir.Var)}
    loop_vars |= {
        l.step.name for l in parfor.loop_nests if isinstance(
            l.step, ir.Var)}
    loop_vars |= {l.index_variable.name for l in parfor.loop_nests}
    # for var_list in parfor.array_analysis.array_size_vars.values():
    #    loop_vars |= {v.name for v in var_list if isinstance(v, ir.Var)}

    dead_set = set()
    for label in blocks.keys():
        # only kill vars that are actually dead at the parfor's block
        dead_map.internal[label] &= curr_dead_set
        dead_map.internal[label] -= loop_vars
        dead_set |= dead_map.internal[label]
        dead_map.escaping[label] &= curr_dead_set
        dead_map.escaping[label] -= loop_vars
        dead_set |= dead_map.escaping[label]

    # dummy class to replace func_ir. _patch_var_dels only accesses blocks
    class DummyFuncIR(object):

        def __init__(self, blocks):
            self.blocks = blocks
    post_proc = postproc.PostProcessor(DummyFuncIR(blocks))
    post_proc._patch_var_dels(dead_map.internal, dead_map.escaping)
    unwrap_parfor_blocks(parfor)

    return dead_set | loop_vars


postproc.ir_extension_insert_dels[Parfor] = parfor_insert_dels


def maximize_fusion(func_ir, blocks, typemap, up_direction=True):
    """
    Reorder statements to maximize parfor fusion. Push all parfors up or down
    so they are adjacent.
    """
    call_table, _ = get_call_table(blocks)
    alias_map, arg_aliases = find_potential_aliases(blocks, func_ir.arg_names, typemap, func_ir)
    for block in blocks.values():
        order_changed = True
        while order_changed:
            order_changed = maximize_fusion_inner(func_ir, block, call_table,
                                                  alias_map, up_direction)

def maximize_fusion_inner(func_ir, block, call_table, alias_map, up_direction=True):
    order_changed = False
    i = 0
    # i goes to body[-3] (i+1 to body[-2]) since body[-1] is terminator and
    # shouldn't be reordered
    while i < len(block.body) - 2:
        stmt = block.body[i]
        next_stmt = block.body[i+1]
        can_reorder = (_can_reorder_stmts(stmt, next_stmt, func_ir, call_table, alias_map)
                        if up_direction else _can_reorder_stmts(next_stmt, stmt,
                        func_ir, call_table, alias_map))
        if can_reorder:
            block.body[i] = next_stmt
            block.body[i+1] = stmt
            order_changed = True
        i += 1
    return order_changed

def expand_aliases(the_set, alias_map):
    ret = set()
    for i in the_set:
        if i in alias_map:
            ret = ret.union(alias_map[i])
        else:
            ret.add(i)
    return ret

def _can_reorder_stmts(stmt, next_stmt, func_ir, call_table, alias_map):
    """
    Check dependencies to determine if a parfor can be reordered in the IR block
    with a non-parfor statement.
    """
    # swap only parfors with non-parfors
    # don't reorder calls with side effects (e.g. file close)
    # only read-read dependencies are OK
    # make sure there is no write-write, write-read dependencies
    if (isinstance(
            stmt, Parfor) and not isinstance(
            next_stmt, Parfor) and not isinstance(
            next_stmt, ir.Print)
            and (not isinstance(next_stmt, ir.Assign)
                 or has_no_side_effect(
                next_stmt.value, set(), call_table)
            or guard(is_assert_equiv, func_ir, next_stmt.value))):
        stmt_accesses = expand_aliases({v.name for v in stmt.list_vars()}, alias_map)
        stmt_writes = expand_aliases(get_parfor_writes(stmt), alias_map)
        next_accesses = expand_aliases({v.name for v in next_stmt.list_vars()}, alias_map)
        next_writes = expand_aliases(get_stmt_writes(next_stmt), alias_map)
        if len((stmt_writes & next_accesses)
                | (next_writes & stmt_accesses)) == 0:
            return True
    return False

def is_assert_equiv(func_ir, expr):
    func_name, mod_name = find_callname(func_ir, expr)
    return func_name == 'assert_equiv'


def get_parfor_writes(parfor):
    assert isinstance(parfor, Parfor)
    writes = set()
    blocks = parfor.loop_body.copy()
    blocks[-1] = parfor.init_block
    for block in blocks.values():
        for stmt in block.body:
            writes.update(get_stmt_writes(stmt))
            if isinstance(stmt, Parfor):
                writes.update(get_parfor_writes(stmt))
    return writes

FusionReport = namedtuple('FusionReport', ['first', 'second', 'message'])

def try_fuse(equiv_set, parfor1, parfor2):
    """try to fuse parfors and return a fused parfor, otherwise return None
    """
    dprint("try_fuse: trying to fuse \n", parfor1, "\n", parfor2)

    # default report is None
    report = None

    # fusion of parfors with different dimensions not supported yet
    if len(parfor1.loop_nests) != len(parfor2.loop_nests):
        dprint("try_fuse: parfors number of dimensions mismatch")
        msg = "- fusion failed: number of loops mismatched, %s, %s."
        fmt = "parallel loop #%s has a nest of %s loops"
        l1 = fmt % (parfor1.id, len(parfor1.loop_nests))
        l2 = fmt % (parfor2.id, len(parfor2.loop_nests))
        report = FusionReport(parfor1.id, parfor2.id, msg % (l1, l2))
        return None, report

    ndims = len(parfor1.loop_nests)
    # all loops should be equal length

    def is_equiv(x, y):
        return x == y or equiv_set.is_equiv(x, y)

    for i in range(ndims):
        nest1 = parfor1.loop_nests[i]
        nest2 = parfor2.loop_nests[i]
        if not (is_equiv(nest1.start, nest2.start) and
                is_equiv(nest1.stop, nest2.stop) and
                is_equiv(nest1.step, nest2.step)):
            dprint("try_fuse: parfor dimension correlation mismatch", i)
            msg = "- fusion failed: loop dimension mismatched in axis %s. "
            msg += "slice(%s, %s, %s) != " % (nest1.start, nest1.stop, nest1.step)
            msg += "slice(%s, %s, %s)" % (nest2.start, nest2.stop, nest2.step)
            report = FusionReport(parfor1.id, parfor2.id, msg % i)
            return None, report

    # TODO: make sure parfor1's reduction output is not used in parfor2
    # only data parallel loops
    if has_cross_iter_dep(parfor1) or has_cross_iter_dep(parfor2):
        dprint("try_fuse: parfor cross iteration dependency found")
        msg = ("- fusion failed: cross iteration dependency found "
                "between loops #%s and #%s")
        report = FusionReport(parfor1.id, parfor2.id,
                                msg % (parfor1.id, parfor2.id))
        return None, report


    # find parfor1's defs, only body is considered since init_block will run
    # first after fusion as well
    p1_body_usedefs = compute_use_defs(parfor1.loop_body)
    p1_body_defs = set()
    for defs in p1_body_usedefs.defmap.values():
        p1_body_defs |= defs

    p2_usedefs = compute_use_defs(parfor2.loop_body)
    p2_uses = compute_use_defs({0: parfor2.init_block}).usemap[0]
    for uses in p2_usedefs.usemap.values():
        p2_uses |= uses

    if not p1_body_defs.isdisjoint(p2_uses):
        dprint("try_fuse: parfor2 depends on parfor1 body")
        msg = ("- fusion failed: parallel loop %s has a dependency on the "
                "body of parallel loop %s. ")
        report = FusionReport(parfor1.id, parfor2.id,
                                msg % (parfor1.id, parfor2.id))
        return None, report

    return fuse_parfors_inner(parfor1, parfor2)


def fuse_parfors_inner(parfor1, parfor2):
    # fuse parfor2 into parfor1
    # append parfor2's init block on parfor1's
    parfor1.init_block.body.extend(parfor2.init_block.body)

    # append parfor2's first block to parfor1's last block
    parfor2_first_label = min(parfor2.loop_body.keys())
    parfor2_first_block = parfor2.loop_body[parfor2_first_label].body
    parfor1_first_label = min(parfor1.loop_body.keys())
    parfor1_last_label = max(parfor1.loop_body.keys())
    parfor1.loop_body[parfor1_last_label].body.extend(parfor2_first_block)

    # add parfor2 body blocks to parfor1's except first
    parfor1.loop_body.update(parfor2.loop_body)
    parfor1.loop_body.pop(parfor2_first_label)

    # replace parfor2 indices with parfor1's
    ndims = len(parfor1.loop_nests)
    index_dict = {parfor2.index_var.name: parfor1.index_var}
    for i in range(ndims):
        index_dict[parfor2.loop_nests[i].index_variable.name] = parfor1.loop_nests[
            i].index_variable
    replace_vars(parfor1.loop_body, index_dict)

    # re-order labels from min to max
    blocks = wrap_parfor_blocks(parfor1, entry_label=parfor1_first_label)
    blocks = rename_labels(blocks)
    unwrap_parfor_blocks(parfor1, blocks)

    nameset = set(x.name for x in index_dict.values())
    remove_duplicate_definitions(parfor1.loop_body, nameset)
    parfor1.patterns.extend(parfor2.patterns)
    if config.DEBUG_ARRAY_OPT_STATS:
        print('Parallel for-loop #{} is fused into for-loop #{}.'.format(
              parfor2.id, parfor1.id))

    msg = '- fusion succeeded: parallel for-loop #{} is fused into for-loop #{}.'
    msg = msg.format(parfor2.id, parfor1.id)
    report = FusionReport(parfor1.id, parfor2.id, msg)

    return parfor1, report


def remove_duplicate_definitions(blocks, nameset):
    """Remove duplicated definition for variables in the given nameset, which
    is often a result of parfor fusion.
    """
    for label, block in blocks.items():
        body = block.body
        new_body = []
        defined = set()
        for inst in body:
            if isinstance(inst, ir.Assign):
                name = inst.target.name
                if name in nameset:
                    if name in defined:
                        continue
                    defined.add(name)
            new_body.append(inst)
        block.body = new_body
    return


def has_cross_iter_dep(parfor):
    # we consevatively assume there is cross iteration dependency when
    # the parfor index is used in any expression since the expression could
    # be used for indexing arrays
    # TODO: make it more accurate using ud-chains
    indices = {l.index_variable for l in parfor.loop_nests}
    for b in parfor.loop_body.values():
        for stmt in b.body:
            # GetItem/SetItem nodes are fine since can't have expression inside
            # and only simple indices are possible
            if isinstance(stmt, (ir.SetItem, ir.StaticSetItem)):
                continue
            # tuples are immutable so no expression on parfor possible
            if isinstance(stmt, ir.Assign) and isinstance(stmt.value, ir.Expr):
                op = stmt.value.op
                if op in ['build_tuple', 'getitem', 'static_getitem']:
                    continue
            # other statements can have potential violations
            if not indices.isdisjoint(stmt.list_vars()):
                dprint("has_cross_iter_dep found", indices, stmt)
                return True
    return False


<<<<<<< HEAD
def dprint(*s):
    if config.DEBUG_ARRAY_OPT >= 1:
        print(*s)

=======
>>>>>>> 2893849c
def get_parfor_pattern_vars(parfor):
    """ get the variables used in parfor pattern information
    """
    out = set()
    # currently, only stencil pattern has variables
    for pattern in parfor.patterns:
        if pattern[0] == 'stencil':
            left_lengths = pattern[1][0]
            right_lengths = pattern[1][1]
            for v in left_lengths+right_lengths:
                if isinstance(v, ir.Var):
                    out.add(v.name)
    return out

def remove_dead_parfor(parfor, lives, arg_aliases, alias_map, func_ir, typemap):
    """ remove dead code inside parfor including get/sets
    """

    with dummy_return_in_loop_body(parfor.loop_body):
        labels = find_topo_order(parfor.loop_body)

    # get/setitem replacement should ideally use dataflow to propagate setitem
    # saved values, but for simplicity we handle the common case of propagating
    # setitems in the first block (which is dominant) if the array is not
    # potentially changed in any way
    first_label = labels[0]
    first_block_saved_values = {}
    _update_parfor_get_setitems(
        parfor.loop_body[first_label].body,
        parfor.index_var, alias_map,
        first_block_saved_values,
        lives
        )

    # remove saved first block setitems if array potentially changed later
    saved_arrs = set(first_block_saved_values.keys())
    for l in labels:
        if l == first_label:
            continue
        for stmt in parfor.loop_body[l].body:
            if (isinstance(stmt, ir.Assign) and isinstance(stmt.value, ir.Expr)
                    and stmt.value.op == 'getitem'
                    and stmt.value.index.name == parfor.index_var.name):
                continue
            varnames = set(v.name for v in stmt.list_vars())
            rm_arrs = varnames & saved_arrs
            for a in rm_arrs:
                first_block_saved_values.pop(a, None)


    # replace getitems with available value
    # e.g. A[i] = v; ... s = A[i]  ->  s = v
    for l in labels:
        if l == first_label:
            continue
        block = parfor.loop_body[l]
        saved_values = first_block_saved_values.copy()
        _update_parfor_get_setitems(block.body, parfor.index_var, alias_map,
                                        saved_values, lives)


    # after getitem replacement, remove extra setitems
    blocks = parfor.loop_body.copy()  # shallow copy is enough
    last_label = max(blocks.keys())
    return_label, tuple_var = _add_liveness_return_block(blocks, lives, typemap)
    # jump to return label
    jump = ir.Jump(return_label, ir.Loc("parfors_dummy", -1))
    blocks[last_label].body.append(jump)
    cfg = compute_cfg_from_blocks(blocks)
    usedefs = compute_use_defs(blocks)
    live_map = compute_live_map(cfg, blocks, usedefs.usemap, usedefs.defmap)
    alias_set = set(alias_map.keys())

    for label, block in blocks.items():
        new_body = []
        in_lives = {v.name for v in block.terminator.list_vars()}
        # find live variables at the end of block
        for out_blk, _data in cfg.successors(label):
            in_lives |= live_map[out_blk]
        for stmt in reversed(block.body):
            # aliases of lives are also live for setitems
            alias_lives = in_lives & alias_set
            for v in alias_lives:
                in_lives |= alias_map[v]
            if (isinstance(stmt, ir.SetItem) and
                stmt.index.name == parfor.index_var.name and
                stmt.target.name not in in_lives and
                stmt.target.name not in arg_aliases):
                continue
            in_lives |= {v.name for v in stmt.list_vars()}
            new_body.append(stmt)
        new_body.reverse()
        block.body = new_body

    typemap.pop(tuple_var.name)  # remove dummy tuple type
    blocks[last_label].body.pop()  # remove jump


    # process parfor body recursively
    remove_dead_parfor_recursive(
        parfor, lives, arg_aliases, alias_map, func_ir, typemap)

    # remove parfor if empty
    is_empty = len(parfor.init_block.body) == 0
    for block in parfor.loop_body.values():
        is_empty &= len(block.body) == 0
    if is_empty:
        return None
    return parfor

def _update_parfor_get_setitems(block_body, index_var, alias_map,
                                  saved_values, lives):
    """
    replace getitems of a previously set array in a block of parfor loop body
    """
    for stmt in block_body:
        if (isinstance(stmt, ir.SetItem) and stmt.index.name ==
                index_var.name and stmt.target.name not in lives):
            # saved values of aliases of SetItem target array are invalid
            for w in alias_map.get(stmt.target.name, []):
                saved_values.pop(w, None)
            # set saved value after invalidation since alias_map may
            # contain the array itself (e.g. pi example)
            saved_values[stmt.target.name] = stmt.value
            continue
        if isinstance(stmt, ir.Assign) and isinstance(stmt.value, ir.Expr):
            rhs = stmt.value
            if rhs.op == 'getitem' and isinstance(rhs.index, ir.Var):
                if rhs.index.name == index_var.name:
                    # replace getitem if value saved
                    stmt.value = saved_values.get(rhs.value.name, rhs)
                    continue
        # conservative assumption: array is modified if referenced
        # remove all referenced arrays
        for v in stmt.list_vars():
            saved_values.pop(v.name, None)
            # aliases are potentially modified as well
            for w in alias_map.get(v.name, []):
                saved_values.pop(w, None)

    return

ir_utils.remove_dead_extensions[Parfor] = remove_dead_parfor


def remove_dead_parfor_recursive(parfor, lives, arg_aliases, alias_map,
                                                             func_ir, typemap):
    """create a dummy function from parfor and call remove dead recursively
    """
    blocks = parfor.loop_body.copy()  # shallow copy is enough
    first_body_block = min(blocks.keys())
    assert first_body_block > 0  # we are using 0 for init block here
    last_label = max(blocks.keys())

    return_label, tuple_var = _add_liveness_return_block(blocks, lives, typemap)

    # branch back to first body label to simulate loop
    scope = blocks[last_label].scope

    branchcond = ir.Var(scope, mk_unique_var("$branchcond"), ir.Loc("parfors_dummy", -1))
    typemap[branchcond.name] = types.boolean

    branch = ir.Branch(branchcond, first_body_block, return_label, ir.Loc("parfors_dummy", -1))
    blocks[last_label].body.append(branch)

    # add dummy jump in init_block for CFG to work
    blocks[0] = parfor.init_block
    blocks[0].body.append(ir.Jump(first_body_block, ir.Loc("parfors_dummy", -1)))

    # args var including aliases is ok
    remove_dead(blocks, arg_aliases, func_ir, typemap, alias_map, arg_aliases)
    typemap.pop(tuple_var.name)  # remove dummy tuple type
    blocks[0].body.pop()  # remove dummy jump
    blocks[last_label].body.pop()  # remove branch
    return

def _add_liveness_return_block(blocks, lives, typemap):
    last_label = max(blocks.keys())
    return_label = last_label + 1

    loc = blocks[last_label].loc
    scope = blocks[last_label].scope
    blocks[return_label] = ir.Block(scope, loc)

    # add lives in a dummpy return to last block to avoid their removal
    tuple_var = ir.Var(scope, mk_unique_var("$tuple_var"), loc)
    # dummy type for tuple_var
    typemap[tuple_var.name] = types.containers.UniTuple(
        types.uintp, 2)
    live_vars = [ir.Var(scope, v, loc) for v in lives]
    tuple_call = ir.Expr.build_tuple(live_vars, loc)
    blocks[return_label].body.append(ir.Assign(tuple_call, tuple_var, loc))
    blocks[return_label].body.append(ir.Return(tuple_var, loc))
    return return_label, tuple_var


def find_potential_aliases_parfor(parfor, args, typemap, func_ir, alias_map, arg_aliases):
    blocks = wrap_parfor_blocks(parfor)
    ir_utils.find_potential_aliases(
        blocks, args, typemap, func_ir, alias_map, arg_aliases)
    unwrap_parfor_blocks(parfor)
    return

ir_utils.alias_analysis_extensions[Parfor] = find_potential_aliases_parfor

def simplify_parfor_body_CFG(blocks):
    """simplify CFG of body loops in parfors"""
    for block in blocks.values():
        for stmt in block.body:
            if isinstance(stmt, Parfor):
                parfor = stmt
                # add dummy return to enable CFG creation
                # can't use dummy_return_in_loop_body since body changes
                last_block = parfor.loop_body[max(parfor.loop_body.keys())]
                scope = last_block.scope
                loc = ir.Loc("parfors_dummy", -1)
                const = ir.Var(scope, mk_unique_var("$const"), loc)
                last_block.body.append(ir.Assign(ir.Const(0, loc), const, loc))
                last_block.body.append(ir.Return(const, loc))
                parfor.loop_body = simplify_CFG(parfor.loop_body)
                last_block = parfor.loop_body[max(parfor.loop_body.keys())]
                last_block.body.pop()
                # call on body recursively
                simplify_parfor_body_CFG(parfor.loop_body)


def wrap_parfor_blocks(parfor, entry_label = None):
    """wrap parfor blocks for analysis/optimization like CFG"""
    blocks = parfor.loop_body.copy()  # shallow copy is enough
    if entry_label == None:
        entry_label = min(blocks.keys())
    assert entry_label > 0  # we are using 0 for init block here

    # add dummy jump in init_block for CFG to work
    blocks[0] = parfor.init_block
    blocks[0].body.append(ir.Jump(entry_label, blocks[0].loc))
    for block in blocks.values():
        if len(block.body) == 0 or (not block.body[-1].is_terminator):
            block.body.append(ir.Jump(entry_label, block.loc))
    return blocks


def unwrap_parfor_blocks(parfor, blocks=None):
    """
    unwrap parfor blocks after analysis/optimization.
    Allows changes to the parfor loop.
    """
    if blocks is not None:
        # make sure init block isn't removed
        init_block_label = min(blocks.keys())
        # update loop body blocks
        blocks.pop(init_block_label)
        parfor.loop_body = blocks

    # make sure dummy jump to loop body isn't altered
    first_body_label = min(parfor.loop_body.keys())
    assert isinstance(parfor.init_block.body[-1], ir.Jump)

    # remove dummy jump to loop body
    parfor.init_block.body.pop()

    # make sure dummy jump back to loop body isn't altered
    for block in parfor.loop_body.values():
        if (isinstance(block.body[-1], ir.Jump) and
            block.body[-1].target == first_body_label):
            # remove dummy jump back to loop
            block.body.pop()
    return


def get_copies_parfor(parfor, typemap):
    """find copies generated/killed by parfor"""
    blocks = wrap_parfor_blocks(parfor)
    in_copies_parfor, out_copies_parfor = copy_propagate(blocks, typemap)
    in_gen_copies, in_extra_kill = get_block_copies(blocks, typemap)
    unwrap_parfor_blocks(parfor)

    # parfor's extra kill is kills of its init block,
    # and all possible gens and kills of it's body loop.
    # body doesn't gen and only kills since it may or may not run
    # TODO: save copies that are repeated in parfor
    kill_set = in_extra_kill[0]
    for label in parfor.loop_body.keys():
        kill_set |= {l for l, r in in_gen_copies[label]}
        kill_set |= in_extra_kill[label]

    # gen copies is copies generated by init that are not killed by body
    last_label = max(parfor.loop_body.keys())
    gens = out_copies_parfor[last_label] & in_gen_copies[0]

<<<<<<< HEAD
    if config.DEBUG_ARRAY_OPT >= 1:
        print("copy propagate parfor gens:", gens, "kill_set", kill_set)
=======
    dprint("copy propagate parfor gens:", gens, "kill_set", kill_set)
>>>>>>> 2893849c
    return gens, kill_set


ir_utils.copy_propagate_extensions[Parfor] = get_copies_parfor


def apply_copies_parfor(parfor, var_dict, name_var_table,
                        typemap, calltypes, save_copies):
    """apply copy propagate recursively in parfor"""
    # replace variables in pattern metadata like stencil neighborhood
    for i, pattern in enumerate(parfor.patterns):
        if pattern[0] == 'stencil':
            parfor.patterns[i] = ('stencil',
                replace_vars_inner(pattern[1], var_dict))

    # replace loop boundary variables
    for l in parfor.loop_nests:
        l.start = replace_vars_inner(l.start, var_dict)
        l.stop = replace_vars_inner(l.stop, var_dict)
        l.step = replace_vars_inner(l.step, var_dict)

    blocks = wrap_parfor_blocks(parfor)
    # add dummy assigns for each copy
    assign_list = []
    for lhs_name, rhs in var_dict.items():
        assign_list.append(ir.Assign(rhs, name_var_table[lhs_name],
                                     ir.Loc("dummy", -1)))
    blocks[0].body = assign_list + blocks[0].body
    in_copies_parfor, out_copies_parfor = copy_propagate(blocks, typemap)
    apply_copy_propagate(blocks, in_copies_parfor, name_var_table, typemap,
                         calltypes, save_copies)
    unwrap_parfor_blocks(parfor)
    # remove dummy assignments
    blocks[0].body = blocks[0].body[len(assign_list):]
    return


ir_utils.apply_copy_propagate_extensions[Parfor] = apply_copies_parfor


def push_call_vars(blocks, saved_globals, saved_getattrs, nested=False):
    """push call variables to right before their call site.
    assuming one global/getattr is created for each call site and control flow
    doesn't change it.
    """
    for block in blocks.values():
        new_body = []
        # global/attr variables that are defined in this block already,
        #   no need to reassign them
        block_defs = set()
        for stmt in block.body:
            def process_assign(stmt):
                if isinstance(stmt, ir.Assign):
                    rhs = stmt.value
                    lhs = stmt.target
                    if (isinstance(rhs, ir.Global)):
                        saved_globals[lhs.name] = stmt
                        block_defs.add(lhs.name)
                    elif isinstance(rhs, ir.Expr) and rhs.op == 'getattr':
                        if (rhs.value.name in saved_globals
                                or rhs.value.name in saved_getattrs):
                            saved_getattrs[lhs.name] = stmt
                            block_defs.add(lhs.name)

            if not nested and isinstance(stmt, Parfor):
                for s in stmt.init_block.body:
                    process_assign(s)
                pblocks = stmt.loop_body.copy()
                push_call_vars(pblocks, saved_globals, saved_getattrs, nested=True)
                new_body.append(stmt)
                continue
            else:
                process_assign(stmt)
            for v in stmt.list_vars():
                new_body += _get_saved_call_nodes(v.name, saved_globals,
                                                  saved_getattrs, block_defs)
            new_body.append(stmt)
        block.body = new_body

    return


def _get_saved_call_nodes(fname, saved_globals, saved_getattrs, block_defs):
    nodes = []
    while (fname not in block_defs and (fname in saved_globals
                                        or fname in saved_getattrs)):
        if fname in saved_globals:
            nodes.append(saved_globals[fname])
            block_defs.add(saved_globals[fname].target.name)
            fname = '_PA_DONE'
        elif fname in saved_getattrs:
            up_name = saved_getattrs[fname].value.value.name
            nodes.append(saved_getattrs[fname])
            block_defs.add(saved_getattrs[fname].target.name)
            fname = up_name
    nodes.reverse()
    return nodes

def repr_arrayexpr(arrayexpr):
    """Extract operators from arrayexpr to represent it abstractly as a string.
    """
    if isinstance(arrayexpr, tuple):
        opr = arrayexpr[0]
        # sometimes opr is not string like '+', but is a ufunc object
        if not isinstance(opr, str):
            if hasattr(opr, '__name__'):
                opr = opr.__name__
            else:
                opr = '_'  # can return dummy since repr is not critical
        args = arrayexpr[1]
        if len(args) == 1:
            return '({}({}))'.format(opr, repr_arrayexpr(args[0]))
        else:
            opr = ' ' + opr + ' '
            return '({})'.format(opr.join([ repr_arrayexpr(x) for x in args ]))
    elif isinstance(arrayexpr, numba.ir.Var):
        name = arrayexpr.name
        if name.startswith('$'):
            return '\'%s\' (temporary variable)' % name
        else:
            return name
    elif isinstance(arrayexpr, numba.ir.Const):
        return repr(arrayexpr.value)
    else:
        return '_'

def fix_generator_types(generator_info, return_type, typemap):
    """postproc updates generator_info with live variables after transformations
    but generator variables have types in return_type that are updated here.
    """
    new_state_types = []
    for v in generator_info.state_vars:
        new_state_types.append(typemap[v])
    return_type.state_types = tuple(new_state_types)
    return


def get_parfor_call_table(parfor, call_table=None, reverse_call_table=None):
    if call_table is None:
        call_table = {}
    if reverse_call_table is None:
        reverse_call_table = {}
    blocks = wrap_parfor_blocks(parfor)
    call_table, reverse_call_table = get_call_table(blocks, call_table,
                                                    reverse_call_table)
    unwrap_parfor_blocks(parfor)
    return call_table, reverse_call_table


ir_utils.call_table_extensions[Parfor] = get_parfor_call_table


def get_parfor_tuple_table(parfor, tuple_table=None):
    if tuple_table is None:
        tuple_table = {}
    blocks = wrap_parfor_blocks(parfor)
    tuple_table = ir_utils.get_tuple_table(blocks, tuple_table)
    unwrap_parfor_blocks(parfor)
    return tuple_table


ir_utils.tuple_table_extensions[Parfor] = get_parfor_tuple_table


def get_parfor_array_accesses(parfor, accesses=None):
    if accesses is None:
        accesses = set()
    blocks = wrap_parfor_blocks(parfor)
    accesses = ir_utils.get_array_accesses(blocks, accesses)
    unwrap_parfor_blocks(parfor)
    return accesses


# parfor handler is same as
ir_utils.array_accesses_extensions[Parfor] = get_parfor_array_accesses


def parfor_add_offset_to_labels(parfor, offset):
    blocks = wrap_parfor_blocks(parfor)
    blocks = add_offset_to_labels(blocks, offset)
    blocks[0] = blocks[offset]
    blocks.pop(offset)
    unwrap_parfor_blocks(parfor, blocks)
    return


ir_utils.add_offset_to_labels_extensions[Parfor] = parfor_add_offset_to_labels


def parfor_find_max_label(parfor):
    blocks = wrap_parfor_blocks(parfor)
    max_label = ir_utils.find_max_label(blocks)
    unwrap_parfor_blocks(parfor)
    return max_label

ir_utils.find_max_label_extensions[Parfor] = parfor_find_max_label


def parfor_typeinfer(parfor, typeinferer):
    save_blocks = typeinferer.blocks
    blocks = wrap_parfor_blocks(parfor)
    index_vars = [l.index_variable for l in parfor.loop_nests]
    # no need to handle parfor.index_var (tuple of variables), since it will be
    # assigned to a tuple from individual indices
    first_block = min(blocks.keys())
    loc = blocks[first_block].loc
    # XXX
    index_assigns = [ir.Assign(ir.Const(1, loc=loc, use_literal_type=False), v, loc) for v in index_vars]
    save_first_block_body = blocks[first_block].body
    blocks[first_block].body = index_assigns + blocks[first_block].body
    typeinferer.blocks = blocks
    typeinferer.build_constraint()
    typeinferer.blocks = save_blocks
    blocks[first_block].body = save_first_block_body
    unwrap_parfor_blocks(parfor)


typeinfer.typeinfer_extensions[Parfor] = parfor_typeinfer

def build_parfor_definitions(parfor, definitions=None):
    """get variable definition table for parfors"""
    if definitions is None:
        definitions = defaultdict(list)

    # avoid wrap_parfor_blocks() since build_definitions is called inside
    # find_potential_aliases_parfor where the parfor is already wrapped
    build_definitions(parfor.loop_body, definitions)
    build_definitions({0: parfor.init_block}, definitions)
    return definitions

ir_utils.build_defs_extensions[Parfor] = build_parfor_definitions

@contextmanager
def dummy_return_in_loop_body(loop_body):
    """adds dummy return to last block of parfor loop body for CFG computation
    """
    # max is last block since we add it manually for prange
    last_label = max(loop_body.keys())
    scope = loop_body[last_label].scope
    const = ir.Var(scope, mk_unique_var("$const"), ir.Loc("parfors_dummy", -1))
    loop_body[last_label].body.append(
        ir.Return(const, ir.Loc("parfors_dummy", -1)))
    yield
    # remove dummy return
    loop_body[last_label].body.pop()

@infer_global(reduce)
class ReduceInfer(AbstractTemplate):
    def generic(self, args, kws):
        assert not kws
        assert len(args) == 3
        assert isinstance(args[1], types.Array)
        return signature(args[1].dtype, *args)


def ensure_parallel_support():
    """Check if the platform supports parallel=True and raise if it does not.
    """
    is_win32 = config.IS_WIN32
    is_py2 = not utils.IS_PY3
    is_32bit = config.IS_32BITS
    uns1 = is_win32 and is_py2
    uns2 = is_32bit
    if uns1 or uns2:
        msg = ("The 'parallel' target is not currently supported on "
            "Windows operating systems when using Python 2.7, or "
            "on 32 bit hardware.")
        raise errors.UnsupportedParforsError(msg)<|MERGE_RESOLUTION|>--- conflicted
+++ resolved
@@ -3572,14 +3572,9 @@
                                                             callback, cbdata)
 
 def visit_vars_parfor(parfor, callback, cbdata):
-<<<<<<< HEAD
     if config.DEBUG_ARRAY_OPT >= 1:
         print("visiting parfor vars for:", parfor)
         print("cbdata: ", sorted(cbdata.items()))
-=======
-    dprint("visiting parfor vars for:", parfor)
-    dprint("cbdata: ", sorted(cbdata.items()))
->>>>>>> 2893849c
     for l in parfor.loop_nests:
         l.index_variable = visit_vars_inner(l.index_variable, callback, cbdata)
         if isinstance(l.start, ir.Var):
@@ -3945,13 +3940,10 @@
     return False
 
 
-<<<<<<< HEAD
 def dprint(*s):
     if config.DEBUG_ARRAY_OPT >= 1:
         print(*s)
 
-=======
->>>>>>> 2893849c
 def get_parfor_pattern_vars(parfor):
     """ get the variables used in parfor pattern information
     """
@@ -4242,12 +4234,8 @@
     last_label = max(parfor.loop_body.keys())
     gens = out_copies_parfor[last_label] & in_gen_copies[0]
 
-<<<<<<< HEAD
     if config.DEBUG_ARRAY_OPT >= 1:
         print("copy propagate parfor gens:", gens, "kill_set", kill_set)
-=======
-    dprint("copy propagate parfor gens:", gens, "kill_set", kill_set)
->>>>>>> 2893849c
     return gens, kill_set
 
 
