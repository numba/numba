--- conflicted
+++ resolved
@@ -1557,14 +1557,6 @@
         if config.DEBUG_ARRAY_OPT >= 1:
             print("variable types: ", sorted(self.typemap.items()))
             print("call types: ", self.calltypes)
-<<<<<<< HEAD
-        if sequential_parfor_lowering or self.options.gen_openmp != False:
-            get_parfor_params(self.func_ir.blocks,
-                              self.options.fusion,
-                              self.nested_fusion_info)
-            lower_parfor_sequential(self.typingctx, self.func_ir, self.typemap,
-                                    self.calltypes, self.options.gen_openmp)
-=======
 
         if config.DEBUG_ARRAY_OPT >= 3:
             for(block_label, block) in self.func_ir.blocks.items():
@@ -1598,19 +1590,16 @@
         if self.func_ir.is_generator:
             fix_generator_types(self.func_ir.generator_info, self.return_type,
                                 self.typemap)
-        if sequential_parfor_lowering:
-            lower_parfor_sequential(
-                self.typingctx, self.func_ir, self.typemap, self.calltypes)
->>>>>>> 88e3dad3
+        if sequential_parfor_lowering or self.options.gen_openmp != False:
+            get_parfor_params(self.func_ir.blocks,
+                              self.options.fusion,
+                              self.nested_fusion_info)
+            lower_parfor_sequential(self.typingctx, self.func_ir, self.typemap,
+                                    self.calltypes, self.options.gen_openmp)
         else:
             # prepare for parallel lowering
             # add parfor params to parfors here since lowering is destructive
             # changing the IR after this is not allowed
-<<<<<<< HEAD
-            parfor_ids = get_parfor_params(self.func_ir.blocks,
-                                           self.options.fusion,
-                                           self.nested_fusion_info)
-=======
             parfor_ids, parfors = get_parfor_params(self.func_ir.blocks,
                                                     self.options.fusion,
                                                     self.nested_fusion_info)
@@ -1619,7 +1608,6 @@
                                                    p,
                                                    p.params,
                                                    self.calltypes)
->>>>>>> 88e3dad3
             if config.DEBUG_ARRAY_OPT_STATS:
                 name = self.func_ir.func_id.func_qualname
                 n_parfors = len(parfor_ids)
