--- conflicted
+++ resolved
@@ -888,7 +888,6 @@
 int reraise_exc_is_none(void) {
     /* Reraise */
     PyObject *tb, *type, *value;
-<<<<<<< HEAD
 
 #if (PY_MAJOR_VERSION >= 3) && (PY_MINOR_VERSION >= 11)
     /* intentionally empty */
@@ -902,9 +901,6 @@
 #if (PY_MAJOR_VERSION >= 3) && (PY_MINOR_VERSION >= 11)
     PyErr_GetExcInfo(&type, &value, &tb);
 #else
-=======
-    _PyErr_StackItem *tstate_exc = tstate->exc_info;
->>>>>>> ec521024
     type = tstate_exc->exc_type;
     value = tstate_exc->exc_value;
     tb = tstate_exc->exc_traceback;
