--- conflicted
+++ resolved
@@ -2865,7 +2865,6 @@
         """run parfor conversion pass: replace Numpy calls
         with Parfors when possible and optimize the IR."""
         self._pre_run()
-<<<<<<< HEAD
         if not self.options.recursive:
             # run stencil translation to parfor
             if self.options.stencil:
@@ -2894,102 +2893,48 @@
             # jumps can be created with prange conversion
             n_parfors = simplify_parfor_body_CFG(self.func_ir.blocks)
             # simplify before fusion
-=======
-        # run stencil translation to parfor
-        if self.options.stencil:
-            stencil_pass = StencilPass(self.func_ir, self.typemap,
-                                       self.calltypes, self.array_analysis,
-                                       self.typingctx, self.targetctx,
-                                       self.flags)
-            stencil_pass.run()
-        if self.options.setitem:
-            ConvertSetItemPass(self).run(self.func_ir.blocks)
-        if self.options.numpy:
-            ConvertNumpyPass(self).run(self.func_ir.blocks)
-        if self.options.reduction:
-            ConvertReducePass(self).run(self.func_ir.blocks)
-        if self.options.prange:
-            ConvertLoopPass(self).run(self.func_ir.blocks)
-        if self.options.inplace_binop:
-            ConvertInplaceBinop(self).run(self.func_ir.blocks)
-
-        # setup diagnostics now parfors are found
-        self.diagnostics.setup(self.func_ir, self.options.fusion)
-
-        dprint_func_ir(self.func_ir, "after parfor pass")
-
-        # simplify CFG of parfor body loops since nested parfors with extra
-        # jumps can be created with prange conversion
-        n_parfors = simplify_parfor_body_CFG(self.func_ir.blocks)
-        # simplify before fusion
-        simplify(self.func_ir, self.typemap, self.calltypes, self.metadata["parfors"])
-        # need two rounds of copy propagation to enable fusion of long sequences
-        # of parfors like test_fuse_argmin (some PYTHONHASHSEED values since
-        # apply_copies_parfor depends on set order for creating dummy assigns)
-        simplify(self.func_ir, self.typemap, self.calltypes, self.metadata["parfors"])
-
-        if self.options.fusion and n_parfors >= 2:
-            self.func_ir._definitions = build_definitions(self.func_ir.blocks)
-            self.array_analysis.equiv_sets = dict()
-            self.array_analysis.run(self.func_ir.blocks)
-
-            # Get parfor params to calculate reductions below.
-            _, parfors = get_parfor_params(self.func_ir.blocks,
-                                           self.options.fusion,
-                                           self.nested_fusion_info)
-
-            # Find reductions so that fusion can be disallowed if a
-            # subsequent parfor read a reduction variable.
-            for p in parfors:
-                p.redvars, p.reddict = get_parfor_reductions(self.func_ir,
-                                                             p,
-                                                             p.params,
-                                                             self.calltypes)
-
-            # reorder statements to maximize fusion
-            # push non-parfors down
-            maximize_fusion(self.func_ir, self.func_ir.blocks, self.typemap,
-                                                            up_direction=False)
-            dprint_func_ir(self.func_ir, "after maximize fusion down")
-            self.fuse_parfors(self.array_analysis,
-                              self.func_ir.blocks,
-                              self.func_ir,
-                              self.typemap)
-            dprint_func_ir(self.func_ir, "after first fuse")
-            # push non-parfors up
-            maximize_fusion(self.func_ir, self.func_ir.blocks, self.typemap)
-            dprint_func_ir(self.func_ir, "after maximize fusion up")
-            # try fuse again after maximize
-            self.fuse_parfors(self.array_analysis,
-                              self.func_ir.blocks,
-                              self.func_ir,
-                              self.typemap)
-            dprint_func_ir(self.func_ir, "after fusion")
-            # remove dead code after fusion to remove extra arrays and variables
->>>>>>> c12bbf4b
             simplify(self.func_ir, self.typemap, self.calltypes, self.metadata["parfors"])
             # need two rounds of copy propagation to enable fusion of long sequences
             # of parfors like test_fuse_argmin (some PYTHONHASHSEED values since
             # apply_copies_parfor depends on set order for creating dummy assigns)
             simplify(self.func_ir, self.typemap, self.calltypes, self.metadata["parfors"])
-            dprint_func_ir(self.func_ir, "after simplify")
 
             if self.options.fusion and n_parfors >= 2:
                 self.func_ir._definitions = build_definitions(self.func_ir.blocks)
                 self.array_analysis.equiv_sets = dict()
                 self.array_analysis.run(self.func_ir.blocks)
+
+                # Get parfor params to calculate reductions below.
+                _, parfors = get_parfor_params(self.func_ir.blocks,
+                                               self.options.fusion,
+                                               self.nested_fusion_info)
+
+                # Find reductions so that fusion can be disallowed if a
+                # subsequent parfor read a reduction variable.
+                for p in parfors:
+                    p.redvars, p.reddict = get_parfor_reductions(self.func_ir,
+                                                                 p,
+                                                                 p.params,
+                                                                 self.calltypes)
+
                 # reorder statements to maximize fusion
                 # push non-parfors down
                 maximize_fusion(self.func_ir, self.func_ir.blocks, self.typemap,
                                                                 up_direction=False)
                 dprint_func_ir(self.func_ir, "after maximize fusion down")
-                self.fuse_parfors(self.array_analysis, self.func_ir.blocks)
+                self.fuse_parfors(self.array_analysis,
+                                  self.func_ir.blocks,
+                                  self.func_ir,
+                                  self.typemap)
                 dprint_func_ir(self.func_ir, "after first fuse")
                 # push non-parfors up
                 maximize_fusion(self.func_ir, self.func_ir.blocks, self.typemap)
                 dprint_func_ir(self.func_ir, "after maximize fusion up")
                 # try fuse again after maximize
-                self.fuse_parfors(self.array_analysis, self.func_ir.blocks)
+                self.fuse_parfors(self.array_analysis,
+                                  self.func_ir.blocks,
+                                  self.func_ir,
+                                  self.typemap)
                 dprint_func_ir(self.func_ir, "after fusion")
                 # remove dead code after fusion to remove extra arrays and variables
                 simplify(self.func_ir, self.typemap, self.calltypes, self.metadata["parfors"])
@@ -3004,6 +2949,43 @@
             if config.DEBUG_ARRAY_OPT >= 1:
                 print("variable types: ", sorted(self.typemap.items()))
                 print("call types: ", self.calltypes)
+
+            if config.DEBUG_ARRAY_OPT >= 3:
+                for(block_label, block) in self.func_ir.blocks.items():
+                    new_block = []
+                    scope = block.scope
+                    for stmt in block.body:
+                        print("Considering:", stmt)
+                        new_block.append(stmt)
+                        if isinstance(stmt, ir.Assign):
+                            loc = stmt.loc
+                            lhs = stmt.target
+                            rhs = stmt.value
+                            lhs_typ = self.typemap[lhs.name]
+                            print("Adding print for assignment to ", lhs.name, lhs_typ, type(lhs_typ))
+                            if lhs_typ in types.number_domain or isinstance(lhs_typ, types.Literal):
+                                str_var = ir.Var(scope, mk_unique_var("str_var"), loc)
+                                self.typemap[str_var.name] = types.StringLiteral(lhs.name)
+                                lhs_const = ir.Const(lhs.name, loc)
+                                str_assign = ir.Assign(lhs_const, str_var, loc)
+                                new_block.append(str_assign)
+                                str_print = ir.Print([str_var], None, loc)
+                                self.calltypes[str_print] = signature(types.none, self.typemap[str_var.name])
+                                new_block.append(str_print)
+                                ir_print = ir.Print([lhs], None, loc)
+                                self.calltypes[ir_print] = signature(types.none, lhs_typ)
+                                new_block.append(ir_print)
+                            else:
+                                str_var = ir.Var(scope, mk_unique_var("str_var"), loc)
+                                self.typemap[str_var.name] = types.StringLiteral(str(stmt))
+                                lhs_const = ir.Const(str(stmt), loc)
+                                str_assign = ir.Assign(lhs_const, str_var, loc)
+                                new_block.append(str_assign)
+                                str_print = ir.Print([str_var], None, loc)
+                                self.calltypes[str_print] = signature(types.none, self.typemap[str_var.name])
+                                new_block.append(str_print)
+                    block.body = new_block
+                dprint_func_ir(self.func_ir, "after prints added")
 
         if self.func_ir.is_generator:
             fix_generator_types(self.func_ir.generator_info, self.return_type,
@@ -3041,43 +3023,6 @@
                            after_fusion, name, n_parfors, parfor_ids))
                 else:
                     print('Function {} has no Parfor.'.format(name))
-
-        if config.DEBUG_ARRAY_OPT >= 3:
-            for(block_label, block) in self.func_ir.blocks.items():
-                new_block = []
-                scope = block.scope
-                for stmt in block.body:
-                    print("Considering:", stmt)
-                    new_block.append(stmt)
-                    if isinstance(stmt, ir.Assign):
-                        loc = stmt.loc
-                        lhs = stmt.target
-                        rhs = stmt.value
-                        lhs_typ = self.typemap[lhs.name]
-                        print("Adding print for assignment to ", lhs.name, lhs_typ, type(lhs_typ))
-                        if lhs_typ in types.number_domain or isinstance(lhs_typ, types.Literal):
-                            str_var = ir.Var(scope, mk_unique_var("str_var"), loc)
-                            self.typemap[str_var.name] = types.StringLiteral(lhs.name)
-                            lhs_const = ir.Const(lhs.name, loc)
-                            str_assign = ir.Assign(lhs_const, str_var, loc)
-                            new_block.append(str_assign)
-                            str_print = ir.Print([str_var], None, loc)
-                            self.calltypes[str_print] = signature(types.none, self.typemap[str_var.name])
-                            new_block.append(str_print)
-                            ir_print = ir.Print([lhs], None, loc)
-                            self.calltypes[ir_print] = signature(types.none, lhs_typ)
-                            new_block.append(ir_print)
-                        else:
-                            str_var = ir.Var(scope, mk_unique_var("str_var"), loc)
-                            self.typemap[str_var.name] = types.StringLiteral(str(stmt))
-                            lhs_const = ir.Const(str(stmt), loc)
-                            str_assign = ir.Assign(lhs_const, str_var, loc)
-                            new_block.append(str_assign)
-                            str_print = ir.Print([str_var], None, loc)
-                            self.calltypes[str_print] = signature(types.none, self.typemap[str_var.name])
-                            new_block.append(str_print)
-                block.body = new_block
-            dprint_func_ir(self.func_ir, "after prints added")
 
         return
 
