--- conflicted
+++ resolved
@@ -1,14 +1,9 @@
 """
 Python wrapper that connects CPython interpreter to the numba dictobject.
 """
-<<<<<<< HEAD
-
+from collections.abc import MutableMapping, Iterable, Mapping
 import typing as pt
 from numba.core.types import DictType, TypeRef
-=======
-from collections.abc import MutableMapping, Iterable, Mapping
-from numba.core.types import DictType
->>>>>>> 2ae2cb7b
 from numba.core.imputils import numba_typeref_ctor
 from numba import njit, typeof
 from numba.core import types, errors, config, cgutils
