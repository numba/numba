"""
Python wrapper that connects CPython interpreter to the numba dictobject.
"""
from collections.abc import MutableMapping, Iterable, Mapping
from numba.core.types import DictType
from numba.core.imputils import numba_typeref_ctor
from numba import njit, typeof
from numba.core import types, errors, config, cgutils
from numba.core.extending import (
    overload,
    box,
    unbox,
    NativeValue,
    type_callable,
    overload_classmethod,
)
from numba.typed import dictobject
from numba.core.typing import signature


@njit
def _make_dict(keyty, valty, n_keys=0):
    return dictobject._as_meminfo(dictobject.new_dict(keyty, valty,
                                                      n_keys=n_keys))


@njit
def _length(d):
    return len(d)


@njit
def _setitem(d, key, value):
    d[key] = value


@njit
def _getitem(d, key):
    return d[key]


@njit
def _delitem(d, key):
    del d[key]


@njit
def _contains(d, key):
    return key in d


@njit
def _get(d, key, default):
    return d.get(key, default)


@njit
def _setdefault(d, key, default):
    return d.setdefault(key, default)


@njit
def _iter(d):
    return list(d.keys())


@njit
def _popitem(d):
    return d.popitem()


@njit
def _copy(d):
    return d.copy()


def _from_meminfo_ptr(ptr, dicttype):
    d = Dict(meminfo=ptr, dcttype=dicttype)
    return d


class Dict(MutableMapping):
    """A typed-dictionary usable in Numba compiled functions.

    Implements the MutableMapping interface.
    """

    def __new__(cls, dcttype=None, meminfo=None, n_keys=0):
        if config.DISABLE_JIT:
            return dict.__new__(dict)
        else:
            return object.__new__(cls)

    @classmethod
    def empty(cls, key_type, value_type, n_keys=0):
        """Create a new empty Dict with *key_type* and *value_type*
        as the types for the keys and values of the dictionary respectively.

        Optionally, allocate enough memory to hold *n_keys* without requiring
        resizes. The default value of 0 returns a dict with minimum size.
        """
        if config.DISABLE_JIT:
            return dict()
        else:
            return cls(dcttype=DictType(key_type, value_type), n_keys=n_keys)

    def __init__(self, *args, **kwargs):
        """
        For users, the constructor does not take any parameters.
        The keyword arguments are for internal use only.

        Parameters
        ----------
        dcttype : numba.core.types.DictType; keyword-only
            Used internally for the dictionary type.
        meminfo : MemInfo; keyword-only
            Used internally to pass the MemInfo object when boxing.
        """
        if kwargs:
            self._dict_type, self._opaque = self._parse_arg(**kwargs)
        else:
            self._dict_type = None

<<<<<<< HEAD
        if args:
            # CPython checks for at most 1 argument
            # https://github.com/python/cpython/blob/f215d7cac9a6f9b51ba864e4252686dee4e45d64/Objects/dictobject.c#L2693-L2695
            _len = len(args)
            if _len > 1:
                raise errors.TypingError("Dict expect at most 1 argument, "
                                         f"got {_len}")

            # check if argument is iterable
            arg = args[0]
            if not isinstance(arg, Iterable):
                msg = (f"'{type(arg)}' object is not iterable. Supported type "
                       "constructor are Dict() and Dict(iterable)")
                raise errors.TypingError(msg)
            elif isinstance(arg, Mapping):
                raise errors.TypingError("dict(mapping) is not supported")

            for idx, item in enumerate(arg):
                if len(item) != 2:
                    msg = (f"dictionary update sequence element #{idx} has "
                           f"length {len(item)}; 2 is required")
                    raise ValueError(msg)
                k, v = item
                self.__setitem__(k, v)

    def _parse_arg(self, dcttype, meminfo=None):
=======
    def _parse_arg(self, dcttype, meminfo=None, n_keys=0):
>>>>>>> 98787904
        if not isinstance(dcttype, DictType):
            raise TypeError('*dcttype* must be a DictType')

        if meminfo is not None:
            opaque = meminfo
        else:
            opaque = _make_dict(dcttype.key_type, dcttype.value_type,
                                n_keys=n_keys)
        return dcttype, opaque

    @property
    def _numba_type_(self):
        if self._dict_type is None:
            raise TypeError("invalid operation on untyped dictionary")
        return self._dict_type

    @property
    def _typed(self):
        """Returns True if the dictionary is typed.
        """
        return self._dict_type is not None

    def _initialise_dict(self, key, value):
        dcttype = types.DictType(typeof(key), typeof(value))
        self._dict_type, self._opaque = self._parse_arg(dcttype)

    def __getitem__(self, key):
        if not self._typed:
            raise KeyError(key)
        else:
            return _getitem(self, key)

    def __setitem__(self, key, value):
        if not self._typed:
            self._initialise_dict(key, value)
        return _setitem(self, key, value)

    def __delitem__(self, key):
        if not self._typed:
            raise KeyError(key)
        _delitem(self, key)

    def __iter__(self):
        if not self._typed:
            return iter(())
        else:
            return iter(_iter(self))

    def __len__(self):
        if not self._typed:
            return 0
        else:
            return _length(self)

    def __contains__(self, key):
        if len(self) == 0:
            return False
        else:
            return _contains(self, key)

    def __str__(self):
        buf = []
        for k, v in self.items():
            buf.append("{}: {}".format(k, v))
        return '{{{0}}}'.format(', '.join(buf))

    def __repr__(self):
        body = str(self)
        prefix = str(self._dict_type)
        return "{prefix}({body})".format(prefix=prefix, body=body)

    def get(self, key, default=None):
        if not self._typed:
            return default
        return _get(self, key, default)

    def setdefault(self, key, default=None):
        if not self._typed:
            if default is not None:
                self._initialise_dict(key, default)
        return _setdefault(self, key, default)

    def popitem(self):
        if len(self) == 0:
            raise KeyError('dictionary is empty')
        return _popitem(self)

    def copy(self):
        return _copy(self)


@overload_classmethod(types.DictType, 'empty')
def typeddict_empty(cls, key_type, value_type, n_keys=0):
    if cls.instance_type is not DictType:
        return

    def impl(cls, key_type, value_type, n_keys=0):
        return dictobject.new_dict(key_type, value_type, n_keys=n_keys)

    return impl


@box(types.DictType)
def box_dicttype(typ, val, c):
    context = c.context
    builder = c.builder

    # XXX deduplicate
    ctor = cgutils.create_struct_proxy(typ)
    dstruct = ctor(context, builder, value=val)
    # Returns the plain MemInfo
    boxed_meminfo = c.box(
        types.MemInfoPointer(types.voidptr),
        dstruct.meminfo,
    )

    modname = c.context.insert_const_string(
        c.builder.module, 'numba.typed.typeddict',
    )
    typeddict_mod = c.pyapi.import_module_noblock(modname)
    fmp_fn = c.pyapi.object_getattr_string(typeddict_mod, '_from_meminfo_ptr')

    dicttype_obj = c.pyapi.unserialize(c.pyapi.serialize_object(typ))

    result_var = builder.alloca(c.pyapi.pyobj)
    builder.store(cgutils.get_null_value(c.pyapi.pyobj), result_var)
    with builder.if_then(cgutils.is_not_null(builder, dicttype_obj)):
        res = c.pyapi.call_function_objargs(
            fmp_fn, (boxed_meminfo, dicttype_obj),
        )
        c.pyapi.decref(fmp_fn)
        c.pyapi.decref(typeddict_mod)
        c.pyapi.decref(boxed_meminfo)
        builder.store(res, result_var)
    return builder.load(result_var)


@unbox(types.DictType)
def unbox_dicttype(typ, val, c):
    context = c.context

    # Check that `type(val) is Dict`
    dict_type = c.pyapi.unserialize(c.pyapi.serialize_object(Dict))
    valtype = c.pyapi.object_type(val)
    same_type = c.builder.icmp_unsigned("==", valtype, dict_type)

    with c.builder.if_else(same_type) as (then, orelse):
        with then:
            miptr = c.pyapi.object_getattr_string(val, '_opaque')

            mip_type = types.MemInfoPointer(types.voidptr)
            native = c.unbox(mip_type, miptr)

            mi = native.value

            argtypes = mip_type, typeof(typ)

            def convert(mi, typ):
                return dictobject._from_meminfo(mi, typ)

            sig = signature(typ, *argtypes)
            nil_typeref = context.get_constant_null(argtypes[1])
            args = (mi, nil_typeref)
            is_error, dctobj = c.pyapi.call_jit_code(convert, sig, args)
            # decref here because we are stealing a reference.
            c.context.nrt.decref(c.builder, typ, dctobj)

            c.pyapi.decref(miptr)
            bb_unboxed = c.builder.basic_block

        with orelse:
            # Raise error on incorrect type
            c.pyapi.err_format(
                "PyExc_TypeError",
                "can't unbox a %S as a %S",
                valtype, dict_type,
            )
            bb_else = c.builder.basic_block

    # Phi nodes to gather the output
    dctobj_res = c.builder.phi(dctobj.type)
    is_error_res = c.builder.phi(is_error.type)

    dctobj_res.add_incoming(dctobj, bb_unboxed)
    dctobj_res.add_incoming(dctobj.type(None), bb_else)

    is_error_res.add_incoming(is_error, bb_unboxed)
    is_error_res.add_incoming(cgutils.true_bit, bb_else)

    # cleanup
    c.pyapi.decref(dict_type)
    c.pyapi.decref(valtype)

    return NativeValue(dctobj_res, is_error=is_error_res)


@type_callable(DictType)
def typeddict_call(context):
    """
    Defines typing logic for ``Dict()`` and ``Dict(iterable)``.
    Produces Dict[undefined, undefined] or Dict[key, value]
    """
    def typer(arg=None):
        if arg is None:
            return types.DictType(types.undefined, types.undefined)
        elif isinstance(arg, types.DictType):
            return arg
        elif isinstance(arg, types.Tuple) and len(arg) == 0:  # Dict(())
            msg = "non-precise type 'dict(())'"
            raise errors.TypingError(msg)
        elif isinstance(arg, types.IterableType):
            dtype = arg.iterator_type.yield_type
            if isinstance(dtype, types.UniTuple):
                key = value = dtype.key[0]
                return types.DictType(key, value)
            elif isinstance(dtype, types.Tuple):
                key, value = dtype.key
                return types.DictType(key, value)
    return typer


@overload(numba_typeref_ctor)
def impl_numba_typeref_ctor(cls, *args):
    """
    Defines lowering for ``Dict()`` and ``Dict(iterable)``.

    The type-inferred version of the dictionary ctor.

    Parameters
    ----------
    cls : TypeRef
        Expecting a TypeRef of a precise DictType.
    args: tuple
        A tuple that contains a single iterable (optional)

    Returns
    -------
    impl : function
        An implementation suitable for lowering the constructor call.

    See also: `redirect_type_ctor` in numba/cpython/builtins.py
    """
    dict_ty = cls.instance_type
    if not isinstance(dict_ty, types.DictType):
        return  # reject
    # Ensure the dictionary is precisely typed.
    if not dict_ty.is_precise():
        msg = "expecting a precise DictType but got {}".format(dict_ty)
        raise errors.LoweringError(msg)

    key_type = types.TypeRef(dict_ty.key_type)
    value_type = types.TypeRef(dict_ty.value_type)

    if args:
        if isinstance(args[0], types.IterableType):
            def impl(cls, *args):
                # Instantiate an empty dict and populate it with values from
                # the iterable.
                d = Dict.empty(key_type, value_type)
                for k, v in args[0]:
                    d[k] = v
                return d
    else:
        def impl(cls, *args):
            # Simply call .empty() with the key/value types from *cls*
            return Dict.empty(key_type, value_type)

    return impl<|MERGE_RESOLUTION|>--- conflicted
+++ resolved
@@ -121,7 +121,6 @@
         else:
             self._dict_type = None
 
-<<<<<<< HEAD
         if args:
             # CPython checks for at most 1 argument
             # https://github.com/python/cpython/blob/f215d7cac9a6f9b51ba864e4252686dee4e45d64/Objects/dictobject.c#L2693-L2695
@@ -147,10 +146,7 @@
                 k, v = item
                 self.__setitem__(k, v)
 
-    def _parse_arg(self, dcttype, meminfo=None):
-=======
     def _parse_arg(self, dcttype, meminfo=None, n_keys=0):
->>>>>>> 98787904
         if not isinstance(dcttype, DictType):
             raise TypeError('*dcttype* must be a DictType')
 
