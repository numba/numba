--- conflicted
+++ resolved
@@ -3,10 +3,6 @@
 import itertools
 import logging
 import textwrap
-<<<<<<< HEAD
-from os import path
-=======
->>>>>>> 9d570961
 from shutil import get_terminal_size
 
 from .abstract import Callable, DTypeSpec, Dummy, Literal, Type, weakref
@@ -159,15 +155,6 @@
 
                 msgbuf.append(_termcolor.errmsg(
                     _wrapper(_overload_template.format(nduplicates=nduplicates,
-<<<<<<< HEAD
-                                                    kind = source_kind.title(),
-                                                    function=fname,
-                                                    inof='of',
-                                                    file=source_file,
-                                                    line=source_lines,
-                                                    args=largstr),
-                    ldepth + 1)))
-=======
                                                        kind=source_kind.title(),
                                                        function=fname,
                                                        inof='of',
@@ -175,7 +162,6 @@
                                                        line=source_lines,
                                                        args=largstr),
                              ldepth + 1)))
->>>>>>> 9d570961
                 msgbuf.append(_termcolor.highlight(_wrapper(err.error,
                                                             ldepth + 2)))
             else:
@@ -183,15 +169,6 @@
                 # failed for a specific reason try and report this.
                 msgbuf.append(_termcolor.errmsg(
                     _wrapper(_overload_template.format(nduplicates=nduplicates,
-<<<<<<< HEAD
-                                                    kind = source_kind.title(),
-                                                    function=source_name,
-                                                    inof='in',
-                                                    file=source_file,
-                                                    line=source_lines[0],
-                                                    args=largstr),
-                    ldepth + 1)))
-=======
                                                        kind=source_kind.title(),
                                                        function=source_name,
                                                        inof='in',
@@ -199,7 +176,6 @@
                                                        line=source_lines[0],
                                                        args=largstr),
                              ldepth + 1)))
->>>>>>> 9d570961
 
                 if isinstance(error, BaseException):
                     reason = indent + self.format_error(error)
@@ -217,11 +193,7 @@
                     bt_as_lines = _bt_as_lines(bt)
                     nd2indent = '\n{}'.format(2 * indent)
                     errstr += _termcolor.reset(nd2indent +
-<<<<<<< HEAD
-                                                nd2indent.join(bt_as_lines))
-=======
                                                nd2indent.join(bt_as_lines))
->>>>>>> 9d570961
                 msgbuf.append(_termcolor.highlight(_wrapper(errstr,
                                                             ldepth + 2)))
                 loc = self.get_loc(template, error)
