
__all__ = ['FunctionType', 'UndefinedFunctionType', 'FunctionPrototype',
           'WrapperAddressProtocol', 'CompileResultWAP']

from abc import ABC, abstractmethod
from .abstract import Type
from .. import types, errors


class FunctionType(Type):
    """
    First-class function type.
    """

    cconv = None

    def __init__(self, signature):
        sig = types.unliteral(signature)
        self.nargs = len(sig.args)
        self.signature = sig
        self.ftype = FunctionPrototype(sig.return_type, sig.args)
        self._key = self.ftype.key

    @property
    def key(self):
        return self._key

    @property
    def name(self):
        return f'{type(self).__name__}[{self.key}]'

    def is_precise(self):
        return self.signature.is_precise()

    def get_precise(self):
        return self

    def dump(self, tab=''):
        print(f'{tab}DUMP {type(self).__name__}[code={self._code}]')
        self.signature.dump(tab=tab + '  ')
        print(f'{tab}END DUMP {type(self).__name__}')

    def get_call_type(self, context, args, kws):
        from numba.core import typing

        if kws:
            # First-class functions carry only the type signature
            # information and function address value. So, it is not
            # possible to determine the positional arguments
            # corresponding to the keyword arguments in the call
            # expression. For instance, the definition of the
            # first-class function may not use the same argument names
            # that the caller assumes. [numba/issues/5540].
            raise errors.UnsupportedError(
<<<<<<< HEAD
                f'first-class function call cannot use keyword arguments')
=======
                'first-class function call cannot use keyword arguments')
>>>>>>> bfd9be18

        if len(args) != self.nargs:
            raise ValueError(
                f'mismatch of arguments number: {len(args)} vs {self.nargs}')

        sig = self.signature

        # check that arguments types match with the signature types exactly
        for atype, sig_atype in zip(args, sig.args):
            atype = types.unliteral(atype)
            if sig_atype.is_precise():
                conv_score = context.context.can_convert(
                    fromty=atype, toty=sig_atype
                )
                if conv_score is None \
                   or conv_score > typing.context.Conversion.safe:
                    raise ValueError(
                        f'mismatch of argument types: {atype} vs {sig_atype}')

        if not sig.is_precise():
            for dispatcher in self.dispatchers:
                template, pysig, args, kws \
                    = dispatcher.get_call_template(args, kws)
                new_sig = template(context.context).apply(args, kws)
                return types.unliteral(new_sig)

        return sig

    def check_signature(self, other_sig):
        """Return True if signatures match (up to being precise).
        """
        sig = self.signature
        return (self.nargs == len(other_sig.args)
                and (sig == other_sig or not sig.is_precise()))

    def unify(self, context, other):
        if isinstance(other, types.UndefinedFunctionType) \
           and self.nargs == other.nargs:
            return self


class UndefinedFunctionType(FunctionType):

    _counter = 0

    def __init__(self, nargs, dispatchers):
        from numba.core.typing.templates import Signature
        signature = Signature(types.undefined,
                              (types.undefined,) * nargs, recvr=None)

        super(UndefinedFunctionType, self).__init__(signature)

        self.dispatchers = dispatchers

        # make the undefined function type instance unique
        type(self)._counter += 1
        self._key += str(type(self)._counter)

    def get_precise(self):
        """
        Return precise function type if possible.
        """
        for dispatcher in self.dispatchers:
            for cres in dispatcher.overloads.values():
                sig = types.unliteral(cres.signature)
                return FunctionType(sig)
        return self


class FunctionPrototype(Type):
    """
    Represents the prototype of a first-class function type.
    Used internally.
    """
    cconv = None

    def __init__(self, rtype, atypes):
        self.rtype = rtype
        self.atypes = tuple(atypes)

        assert isinstance(rtype, Type), (rtype)
        lst = []
        for atype in self.atypes:
            assert isinstance(atype, Type), (atype)
            lst.append(atype.name)
        name = '%s(%s)' % (rtype, ', '.join(lst))

        super(FunctionPrototype, self).__init__(name)

    @property
    def key(self):
        return self.name


class WrapperAddressProtocol(ABC):
    """Base class for Wrapper Address Protocol.

    Objects that inherit from the WrapperAddressProtocol can be passed
    as arguments to Numba jit compiled functions where it can be used
    as first-class functions. As a minimum, the derived types must
    implement two methods ``__wrapper_address__`` and ``signature``.
    """

    @abstractmethod
    def __wrapper_address__(self):
        """Return the address of a first-class function.

        Returns
        -------
        addr : int
        """

    @abstractmethod
    def signature(self):
        """Return the signature of a first-class function.

        Returns
        -------
        sig : Signature
          The returned Signature instance represents the type of a
          first-class function that the given WrapperAddressProtocol
          instance represents.
        """


class CompileResultWAP(WrapperAddressProtocol):
    """Wrapper of dispatcher instance compilation result to turn it a
    first-class function.
    """

    def __init__(self, cres):
        """
        Parameters
        ----------
        cres : CompileResult
          Specify compilation result of a Numba jit-decorated function
          (that is a value of dispatcher instance ``overloads``
          attribute)
        """
        self.cres = cres
        name = getattr(cres.fndesc, 'llvm_cfunc_wrapper_name')
        self.address = cres.library.get_pointer_to_function(name)

    def dump(self, tab=''):
        print(f'{tab}DUMP {type(self).__name__} [addr={self.address}]')
        self.cres.signature.dump(tab=tab + '  ')
        print(f'{tab}END DUMP {type(self).__name__}')

    def __wrapper_address__(self):
        return self.address

    def signature(self):
        return self.cres.signature

    def __call__(self, *args, **kwargs):  # used in object-mode
        return self.cres.entry_point(*args, **kwargs)<|MERGE_RESOLUTION|>--- conflicted
+++ resolved
@@ -52,11 +52,7 @@
             # first-class function may not use the same argument names
             # that the caller assumes. [numba/issues/5540].
             raise errors.UnsupportedError(
-<<<<<<< HEAD
-                f'first-class function call cannot use keyword arguments')
-=======
                 'first-class function call cannot use keyword arguments')
->>>>>>> bfd9be18
 
         if len(args) != self.nargs:
             raise ValueError(
