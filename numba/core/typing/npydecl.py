import warnings

import numpy as np
import operator

from numba.core import types, utils, config
from numba.core.typing.templates import (AttributeTemplate, AbstractTemplate,
                                         CallableTemplate, Registry, signature)

from numba.np.numpy_support import (ufunc_find_matching_loop,
                             supported_ufunc_loop, as_dtype,
                             from_dtype, as_dtype, resolve_output_type,
                             carray, farray, _ufunc_loop_sig)
from numba.core.errors import (TypingError, NumbaPerformanceWarning,
                               NumbaTypeError, NumbaAssertionError)
from numba import pndindex
from numba.core.overload_glue import glue_typing

registry = Registry()
infer = registry.register
infer_global = registry.register_global
infer_getattr = registry.register_attr


class Numpy_rules_ufunc(AbstractTemplate):
    @classmethod
    def _handle_inputs(cls, ufunc, args, kws):
        """
        Process argument types to a given *ufunc*.
        Returns a (base types, explicit outputs, ndims, layout) tuple where:
        - `base types` is a tuple of scalar types for each input
        - `explicit outputs` is a tuple of explicit output types (arrays)
        - `ndims` is the number of dimensions of the loop and also of
          any outputs, explicit or implicit
        - `layout` is the layout for any implicit output to be allocated
        """
        nin = ufunc.nin
        nout = ufunc.nout
        nargs = ufunc.nargs

        # preconditions
        assert nargs == nin + nout

        if len(args) < nin:
            msg = "ufunc '{0}': not enough arguments ({1} found, {2} required)"
            raise TypingError(msg=msg.format(ufunc.__name__, len(args), nin))

        if len(args) > nargs:
            msg = "ufunc '{0}': too many arguments ({1} found, {2} maximum)"
            raise TypingError(msg=msg.format(ufunc.__name__, len(args), nargs))

        args = [a.as_array if isinstance(a, types.ArrayCompatible) else a
                for a in args]
        arg_ndims = [a.ndim if isinstance(a, types.ArrayCompatible) else 0
                     for a in args]
        ndims = max(arg_ndims)

        # explicit outputs must be arrays (no explicit scalar return values supported)
        explicit_outputs = args[nin:]

        # all the explicit outputs must match the number max number of dimensions
        if not all(d == ndims for d in arg_ndims[nin:]):
            msg = "ufunc '{0}' called with unsuitable explicit output arrays."
            raise TypingError(msg=msg.format(ufunc.__name__))

        if not all(isinstance(output, types.ArrayCompatible)
                   for output in explicit_outputs):
            msg = "ufunc '{0}' called with an explicit output that is not an array"
            raise TypingError(msg=msg.format(ufunc.__name__))

        if not all(output.mutable for output in explicit_outputs):
            msg = "ufunc '{0}' called with an explicit output that is read-only"
            raise TypingError(msg=msg.format(ufunc.__name__))

        # find the kernel to use, based only in the input types (as does NumPy)
        base_types = [x.dtype if isinstance(x, types.ArrayCompatible) else x
                      for x in args]

        # Figure out the output array layout, if needed.
        layout = None
        if ndims > 0 and (len(explicit_outputs) < ufunc.nout):
            layout = 'C'
            layouts = [x.layout if isinstance(x, types.ArrayCompatible) else ''
                       for x in args]

            # Prefer C contig if any array is C contig.
            # Next, prefer F contig.
            # Defaults to C contig if not layouts are C/F.
            if 'C' not in layouts and 'F' in layouts:
                layout = 'F'

        return base_types, explicit_outputs, ndims, layout

    @property
    def ufunc(self):
        return self.key

    def generic(self, args, kws):
        # First, strip optional types, ufunc loops are typed on concrete types
        args = [x.type if isinstance(x, types.Optional) else x for x in args]

        ufunc = self.ufunc
        base_types, explicit_outputs, ndims, layout = self._handle_inputs(
            ufunc, args, kws)
        ufunc_loop = ufunc_find_matching_loop(ufunc, base_types)
        if ufunc_loop is None:
            raise TypingError("can't resolve ufunc {0} for types {1}".format(ufunc.__name__, args))

        # check if all the types involved in the ufunc loop are supported in this mode
        if not supported_ufunc_loop(ufunc, ufunc_loop):
            msg = "ufunc '{0}' using the loop '{1}' not supported in this mode"
            raise TypingError(msg=msg.format(ufunc.__name__, ufunc_loop.ufunc_sig))

        # if there is any explicit output type, check that it is valid
        explicit_outputs_np = [as_dtype(tp.dtype) for tp in explicit_outputs]

        # Numpy will happily use unsafe conversions (although it will actually warn)
        if not all (np.can_cast(fromty, toty, 'unsafe') for (fromty, toty) in
                    zip(ufunc_loop.numpy_outputs, explicit_outputs_np)):
            msg = "ufunc '{0}' can't cast result to explicit result type"
            raise TypingError(msg=msg.format(ufunc.__name__))

        # A valid loop was found that is compatible. The result of type inference should
        # be based on the explicit output types, and when not available with the type given
        # by the selected NumPy loop
        out = list(explicit_outputs)
        implicit_output_count = ufunc.nout - len(explicit_outputs)
        if implicit_output_count > 0:
            # XXX this is sometimes wrong for datetime64 and timedelta64,
            # as ufunc_find_matching_loop() doesn't do any type inference
            ret_tys = ufunc_loop.outputs[-implicit_output_count:]
            if ndims > 0:
                assert layout is not None
                # If either of the types involved in the ufunc operation have a
                # __array_ufunc__ method then invoke the first such one to
                # determine the output type of the ufunc.
                array_ufunc_type = None
                for a in args:
                    if hasattr(a, "__array_ufunc__"):
                        array_ufunc_type = a
                        break
                output_type = types.Array
                if array_ufunc_type is not None:
                    output_type = array_ufunc_type.__array_ufunc__(ufunc, "__call__", *args, **kws)
                    if output_type is NotImplemented:
                        msg = (f"unsupported use of ufunc {ufunc} on "
                               f"{array_ufunc_type}")
                        # raise TypeError here because
                        # NumpyRulesArrayOperator.generic is capturing
                        # TypingError
                        raise NumbaTypeError(msg)
                    elif not issubclass(output_type, types.Array):
                        msg = (f"ufunc {ufunc} on {array_ufunc_type}"
                               f"cannot return non-array {output_type}")
                        # raise TypeError here because
                        # NumpyRulesArrayOperator.generic is capturing
                        # TypingError
                        raise TypeError(msg)

                ret_tys = [output_type(dtype=ret_ty, ndim=ndims, layout=layout)
                           for ret_ty in ret_tys]
                ret_tys = [resolve_output_type(self.context, args, ret_ty)
                           for ret_ty in ret_tys]
            out.extend(ret_tys)

        return _ufunc_loop_sig(out, args)


class NumpyRulesArrayOperator(Numpy_rules_ufunc):
    _op_map = {
        operator.add: "add",
        operator.sub: "subtract",
        operator.mul: "multiply",
        operator.truediv: "true_divide",
        operator.floordiv: "floor_divide",
        operator.mod: "remainder",
        operator.pow: "power",
        operator.lshift: "left_shift",
        operator.rshift: "right_shift",
        operator.and_: "bitwise_and",
        operator.or_: "bitwise_or",
        operator.xor: "bitwise_xor",
        operator.eq: "equal",
        operator.gt: "greater",
        operator.ge: "greater_equal",
        operator.lt: "less",
        operator.le: "less_equal",
        operator.ne: "not_equal",
    }

    @property
    def ufunc(self):
        return getattr(np, self._op_map[self.key])

    @classmethod
    def install_operations(cls):
        for op, ufunc_name in cls._op_map.items():
            infer_global(op)(
                type("NumpyRulesArrayOperator_" + ufunc_name, (cls,), dict(key=op))
            )

    def generic(self, args, kws):
        '''Overloads and calls base class generic() method, returning
        None if a TypingError occurred.

        Returning None for operators is important since operators are
        heavily overloaded, and by suppressing type errors, we allow
        type inference to check other possibilities before giving up
        (particularly user-defined operators).
        '''
        try:
            sig = super(NumpyRulesArrayOperator, self).generic(args, kws)
        except TypingError:
            return None
        if sig is None:
            return None
        args = sig.args
        # Only accept at least one array argument, otherwise the operator
        # doesn't involve Numpy's ufunc machinery.
        if not any(isinstance(arg, types.ArrayCompatible)
                   for arg in args):
            return None
        return sig


_binop_map = NumpyRulesArrayOperator._op_map

class NumpyRulesInplaceArrayOperator(NumpyRulesArrayOperator):
    _op_map = {
        operator.iadd: "add",
        operator.isub: "subtract",
        operator.imul: "multiply",
        operator.itruediv: "true_divide",
        operator.ifloordiv: "floor_divide",
        operator.imod: "remainder",
        operator.ipow: "power",
        operator.ilshift: "left_shift",
        operator.irshift: "right_shift",
        operator.iand: "bitwise_and",
        operator.ior: "bitwise_or",
        operator.ixor: "bitwise_xor",
    }

    def generic(self, args, kws):
        # Type the inplace operator as if an explicit output was passed,
        # to handle type resolution correctly.
        # (for example int8[:] += int16[:] should use an int8[:] output,
        #  not int16[:])
        lhs, rhs = args
        if not isinstance(lhs, types.ArrayCompatible):
            return
        args = args + (lhs,)
        sig = super(NumpyRulesInplaceArrayOperator, self).generic(args, kws)
        # Strip off the fake explicit output
        assert len(sig.args) == 3
        real_sig = signature(sig.return_type, *sig.args[:2])
        return real_sig


class NumpyRulesUnaryArrayOperator(NumpyRulesArrayOperator):
    _op_map = {
        operator.pos: "positive",
        operator.neg: "negative",
        operator.invert: "invert",
    }

    def generic(self, args, kws):
        assert not kws
        if len(args) == 1 and isinstance(args[0], types.ArrayCompatible):
            return super(NumpyRulesUnaryArrayOperator, self).generic(args, kws)


# list of unary ufuncs to register

_math_operations = [ "add", "subtract", "multiply",
                     "logaddexp", "logaddexp2", "true_divide",
                     "floor_divide", "negative", "positive", "power",
                     "float_power", "remainder", "fmod", "absolute",
                     "rint", "sign", "conjugate", "exp", "exp2",
                     "log", "log2", "log10", "expm1", "log1p",
                     "sqrt", "square", "cbrt", "reciprocal",
                     "divide", "mod", "divmod", "abs", "fabs" , "gcd", "lcm"]

_trigonometric_functions = [ "sin", "cos", "tan", "arcsin",
                             "arccos", "arctan", "arctan2",
                             "hypot", "sinh", "cosh", "tanh",
                             "arcsinh", "arccosh", "arctanh",
                             "deg2rad", "rad2deg", "degrees",
                             "radians" ]

_bit_twiddling_functions = ["bitwise_and", "bitwise_or",
                            "bitwise_xor", "invert",
                            "left_shift", "right_shift",
                            "bitwise_not" ]

_comparison_functions = [ "greater", "greater_equal", "less",
                          "less_equal", "not_equal", "equal",
                          "logical_and", "logical_or",
                          "logical_xor", "logical_not",
                          "maximum", "minimum", "fmax", "fmin" ]

_floating_functions = [ "isfinite", "isinf", "isnan", "signbit",
                        "copysign", "nextafter", "modf", "ldexp",
                        "frexp", "floor", "ceil", "trunc",
                        "spacing" ]

_logic_functions = [ "isnat" ]


# This is a set of the ufuncs that are not yet supported by Lowering. In order
# to trigger no-python mode we must not register them until their Lowering is
# implemented.
#
# It also works as a nice TODO list for ufunc support :)
_unsupported = set([ 'frexp',
                     'modf',
                 ])

# A list of ufuncs that are in fact aliases of other ufuncs. They need to insert the
# resolve method, but not register the ufunc itself
_aliases = set(["bitwise_not", "mod", "abs"])

# In python3 np.divide is mapped to np.true_divide
if np.divide == np.true_divide:
    _aliases.add("divide")

def _numpy_ufunc(name):
    func = getattr(np, name)
    class typing_class(Numpy_rules_ufunc):
        key = func

    typing_class.__name__ = "resolve_{0}".format(name)

    if not name in _aliases:
        infer_global(func, types.Function(typing_class))

all_ufuncs = sum([_math_operations, _trigonometric_functions,
                  _bit_twiddling_functions, _comparison_functions,
                  _floating_functions, _logic_functions], [])

supported_ufuncs = [x for x in all_ufuncs if x not in _unsupported]

for func in supported_ufuncs:
    _numpy_ufunc(func)

all_ufuncs = [getattr(np, name) for name in all_ufuncs]
supported_ufuncs = [getattr(np, name) for name in supported_ufuncs]

NumpyRulesUnaryArrayOperator.install_operations()
NumpyRulesArrayOperator.install_operations()
NumpyRulesInplaceArrayOperator.install_operations()

supported_array_operators = set(
    NumpyRulesUnaryArrayOperator._op_map.keys()
).union(
    NumpyRulesArrayOperator._op_map.keys()
).union(
    NumpyRulesInplaceArrayOperator._op_map.keys()
)

del _math_operations, _trigonometric_functions, _bit_twiddling_functions
del _comparison_functions, _floating_functions, _unsupported
del _aliases, _numpy_ufunc


# -----------------------------------------------------------------------------
# Install global helpers for array methods.

class Numpy_method_redirection(AbstractTemplate):
    """
    A template redirecting a Numpy global function (e.g. np.sum) to an
    array method of the same name (e.g. ndarray.sum).
    """

    # Arguments like *axis* can specialize on literals but also support
    # non-literals
    prefer_literal = True

    def generic(self, args, kws):
        pysig = None
        if kws:
            if self.method_name == 'sum':
                if 'axis' in kws and 'dtype' not in kws:
                    def sum_stub(arr, axis):
                        pass
                    pysig = utils.pysignature(sum_stub)
                elif 'dtype' in kws and 'axis' not in kws:
                    def sum_stub(arr, dtype):
                        pass
                    pysig = utils.pysignature(sum_stub)
                elif 'dtype' in kws and 'axis' in kws:
                    def sum_stub(arr, axis, dtype):
                        pass
                    pysig = utils.pysignature(sum_stub)
            elif self.method_name == 'argsort':
                def argsort_stub(arr, kind='quicksort'):
                    pass
                pysig = utils.pysignature(argsort_stub)
            else:
                fmt = "numba doesn't support kwarg for {}"
                raise TypingError(fmt.format(self.method_name))

        arr = args[0]
        # This will return a BoundFunction
        meth_ty = self.context.resolve_getattr(arr, self.method_name)
        # Resolve arguments on the bound function
        meth_sig = self.context.resolve_function_type(meth_ty, args[1:], kws)
        if meth_sig is not None:
            return meth_sig.as_function().replace(pysig=pysig)


# Function to glue attributes onto the numpy-esque object
def _numpy_redirect(fname):
    numpy_function = getattr(np, fname)
    cls = type("Numpy_redirect_{0}".format(fname), (Numpy_method_redirection,),
               dict(key=numpy_function, method_name=fname))
    infer_global(numpy_function, types.Function(cls))

<<<<<<< HEAD
for func in ['min', 'max', 'sum', 'prod', 'var', 'std',  #'mean',
             'cumsum', 'cumprod', 'argmin', 'argmax', 'argsort',
             'nonzero', 'ravel']:
=======
for func in ['min', 'max', 'sum', 'prod', 'mean', 'var', 'std',
             'cumsum', 'cumprod', 'argsort', 'nonzero', 'ravel']:
>>>>>>> 15e48788
    _numpy_redirect(func)


# -----------------------------------------------------------------------------
# Numpy scalar constructors

# Register np.int8, etc. as converters to the equivalent Numba types
np_types = set(getattr(np, str(nb_type)) for nb_type in types.number_domain)
np_types.add(np.bool_)
# Those may or may not be aliases (depending on the Numpy build / version)
np_types.add(np.intc)
np_types.add(np.intp)
np_types.add(np.uintc)
np_types.add(np.uintp)


def register_number_classes(register_global):
    for np_type in np_types:
        nb_type = getattr(types, np_type.__name__)

        register_global(np_type, types.NumberClass(nb_type))


register_number_classes(infer_global)


# -----------------------------------------------------------------------------
# Numpy array constructors

def parse_shape(shape):
    """
    Given a shape, return the number of dimensions.
    """
    ndim = None
    if isinstance(shape, types.Integer):
        ndim = 1
    elif isinstance(shape, (types.Tuple, types.UniTuple)):
        int_tys = (types.Integer, types.IntEnumMember)
        if all(isinstance(s, int_tys) for s in shape):
            ndim = len(shape)
    return ndim

def parse_dtype(dtype):
    """
    Return the dtype of a type, if it is either a DtypeSpec (used for most
    dtypes) or a TypeRef (used for record types).
    """
    if isinstance(dtype, types.DTypeSpec):
        return dtype.dtype
    elif isinstance(dtype, types.TypeRef):
        return dtype.instance_type
    elif isinstance(dtype, types.StringLiteral):
        dtstr = dtype.literal_value
        try:
            dt = np.dtype(dtstr)
        except TypeError:
            msg = f"Invalid NumPy dtype specified: '{dtstr}'"
            raise TypingError(msg)
        return from_dtype(dt)

def _parse_nested_sequence(context, typ):
    """
    Parse a (possibly 0d) nested sequence type.
    A (ndim, dtype) tuple is returned.  Note the sequence may still be
    heterogeneous, as long as it converts to the given dtype.
    """
    if isinstance(typ, (types.Buffer,)):
        raise TypingError("%r not allowed in a homogeneous sequence" % typ)
    elif isinstance(typ, (types.Sequence,)):
        n, dtype = _parse_nested_sequence(context, typ.dtype)
        return n + 1, dtype
    elif isinstance(typ, (types.BaseTuple,)):
        if typ.count == 0:
            # Mimic Numpy's behaviour
            return 1, types.float64
        n, dtype = _parse_nested_sequence(context, typ[0])
        dtypes = [dtype]
        for i in range(1, typ.count):
            _n, dtype = _parse_nested_sequence(context, typ[i])
            if _n != n:
                raise TypingError("type %r does not have a regular shape"
                                  % (typ,))
            dtypes.append(dtype)
        dtype = context.unify_types(*dtypes)
        if dtype is None:
            raise TypingError("cannot convert %r to a homogeneous type" % typ)
        return n + 1, dtype
    else:
        # Scalar type => check it's valid as a Numpy array dtype
        as_dtype(typ)
        return 0, typ


@glue_typing(np.array)
class NpArray(CallableTemplate):
    """
    Typing template for np.array().
    """

    def generic(self):
        def typer(object, dtype=None):
            ndim, seq_dtype = _parse_nested_sequence(self.context, object)
            if dtype is None:
                dtype = seq_dtype
            else:
                dtype = parse_dtype(dtype)
                if dtype is None:
                    return
            return types.Array(dtype, ndim, 'C')

        return typer

@glue_typing(np.full)
class NdFull(CallableTemplate):

    def generic(self):
        def typer(shape, fill_value, dtype=None):
            if dtype is None:
                nb_dtype = fill_value
            else:
                nb_dtype = parse_dtype(dtype)

            ndim = parse_shape(shape)
            if nb_dtype is not None and ndim is not None:
                return types.Array(dtype=nb_dtype, ndim=ndim, layout='C')

        return typer

@glue_typing(np.full_like)
class NdFullLike(CallableTemplate):

    def generic(self):
        """
        np.full_like(array, val) -> array of the same shape and layout
        np.full_like(scalar, val) -> 0-d array of the scalar type
        """
        def typer(arg, fill_value, dtype=None):
            if dtype is not None:
                nb_dtype = parse_dtype(dtype)
            elif isinstance(arg, types.Array):
                nb_dtype = arg.dtype
            else:
                nb_dtype = arg
            if nb_dtype is not None:
                if isinstance(arg, types.Array):
                    return arg.copy(dtype=nb_dtype, readonly=False)
                else:
                    return types.Array(dtype=nb_dtype, ndim=0, layout='C')

        return typer


@glue_typing(np.identity)
class NdIdentity(AbstractTemplate):

    def generic(self, args, kws):
        assert not kws
        n = args[0]
        if not isinstance(n, types.Integer):
            return
        if len(args) >= 2:
            nb_dtype = parse_dtype(args[1])
        else:
            nb_dtype = types.float64

        if nb_dtype is not None:
            return_type = types.Array(ndim=2, dtype=nb_dtype, layout='C')
            return signature(return_type, *args)


def _infer_dtype_from_inputs(inputs):
    return dtype


@glue_typing(np.linspace)
class NdLinspace(AbstractTemplate):

    def generic(self, args, kws):
        assert not kws
        bounds = args[:2]
        if not all(isinstance(arg, types.Number) for arg in bounds):
            return
        if len(args) >= 3:
            num = args[2]
            if not isinstance(num, types.Integer):
                return
        if len(args) >= 4:
            # Not supporting the other arguments as it would require
            # keyword arguments for reasonable use.
            return
        if any(isinstance(arg, types.Complex) for arg in bounds):
            dtype = types.complex128
        else:
            dtype = types.float64
        return_type = types.Array(ndim=1, dtype=dtype, layout='C')
        return signature(return_type, *args)


@glue_typing(np.frombuffer)
class NdFromBuffer(CallableTemplate):

    def generic(self):
        def typer(buffer, dtype=None):
            if not isinstance(buffer, types.Buffer) or buffer.layout != 'C':
                return
            if dtype is None:
                nb_dtype = types.float64
            else:
                nb_dtype = parse_dtype(dtype)

            if nb_dtype is not None:
                return types.Array(dtype=nb_dtype, ndim=1, layout='C',
                                   readonly=not buffer.mutable)

        return typer


@glue_typing(np.sort)
class NdSort(CallableTemplate):

    def generic(self):
        def typer(a):
            if isinstance(a, types.Array):
                return a

        return typer


@glue_typing(np.asfortranarray)
class AsFortranArray(CallableTemplate):

    def generic(self):
        def typer(a):
            if isinstance(a, types.Array):
                return a.copy(layout='F', ndim=max(a.ndim, 1))

        return typer


@glue_typing(np.ascontiguousarray)
class AsContiguousArray(CallableTemplate):

    def generic(self):
        def typer(a):
            if isinstance(a, types.Array):
                return a.copy(layout='C', ndim=max(a.ndim, 1))

        return typer


@glue_typing(np.copy)
class NdCopy(CallableTemplate):

    def generic(self):
        def typer(a):
            if isinstance(a, types.Array):
                layout = 'F' if a.layout == 'F' else 'C'
                return a.copy(layout=layout, readonly=False)

        return typer


@glue_typing(np.expand_dims)
class NdExpandDims(CallableTemplate):

    def generic(self):
        def typer(a, axis):
            if (not isinstance(a, types.Array)
                or not isinstance(axis, types.Integer)):
                return

            layout = a.layout if a.ndim <= 1 else 'A'
            return a.copy(ndim=a.ndim + 1, layout=layout)

        return typer


class BaseAtLeastNdTemplate(AbstractTemplate):

    def generic(self, args, kws):
        assert not kws
        if not args or not all(isinstance(a, types.Array) for a in args):
            return

        rets = [self.convert_array(a) for a in args]
        if len(rets) > 1:
            retty = types.BaseTuple.from_types(rets)
        else:
            retty = rets[0]
        return signature(retty, *args)


@glue_typing(np.atleast_1d)
class NdAtLeast1d(BaseAtLeastNdTemplate):

    def convert_array(self, a):
        return a.copy(ndim=max(a.ndim, 1))


@glue_typing(np.atleast_2d)
class NdAtLeast2d(BaseAtLeastNdTemplate):

    def convert_array(self, a):
        return a.copy(ndim=max(a.ndim, 2))


@glue_typing(np.atleast_3d)
class NdAtLeast3d(BaseAtLeastNdTemplate):

    def convert_array(self, a):
        return a.copy(ndim=max(a.ndim, 3))


def _homogeneous_dims(context, func_name, arrays):
    ndim = arrays[0].ndim
    for a in arrays:
        if a.ndim != ndim:
            msg = (f"{func_name}(): all the input arrays must have same number "
                   "of dimensions")
            raise NumbaTypeError(msg)
    return ndim

def _sequence_of_arrays(context, func_name, arrays,
                        dim_chooser=_homogeneous_dims):
    if (not isinstance(arrays, types.BaseTuple)
        or not len(arrays)
        or not all(isinstance(a, types.Array) for a in arrays)):
        raise TypeError("%s(): expecting a non-empty tuple of arrays, "
                        "got %s" % (func_name, arrays))

    ndim = dim_chooser(context, func_name, arrays)

    dtype = context.unify_types(*(a.dtype for a in arrays))
    if dtype is None:
        raise TypeError("%s(): input arrays must have "
                        "compatible dtypes" % func_name)

    return dtype, ndim

def _choose_concatenation_layout(arrays):
    # Only create a F array if all input arrays have F layout.
    # This is a simplified version of Numpy's behaviour,
    # while Numpy's actually processes the input strides to
    # decide on optimal output strides
    # (see PyArray_CreateMultiSortedStridePerm()).
    return 'F' if all(a.layout == 'F' for a in arrays) else 'C'


@glue_typing(np.concatenate)
class NdConcatenate(CallableTemplate):

    def generic(self):
        def typer(arrays, axis=None):
            if axis is not None and not isinstance(axis, types.Integer):
                # Note Numpy allows axis=None, but it isn't documented:
                # https://github.com/numpy/numpy/issues/7968
                return

            dtype, ndim = _sequence_of_arrays(self.context,
                                              "np.concatenate", arrays)
            if ndim == 0:
                raise TypeError("zero-dimensional arrays cannot be concatenated")

            layout = _choose_concatenation_layout(arrays)

            return types.Array(dtype, ndim, layout)

        return typer


@glue_typing(np.stack)
class NdStack(CallableTemplate):

    def generic(self):
        def typer(arrays, axis=None):
            if axis is not None and not isinstance(axis, types.Integer):
                # Note Numpy allows axis=None, but it isn't documented:
                # https://github.com/numpy/numpy/issues/7968
                return

            dtype, ndim = _sequence_of_arrays(self.context,
                                                "np.stack", arrays)

            # This diverges from Numpy's behaviour, which simply inserts
            # a new stride at the requested axis (therefore can return
            # a 'A' array).
            layout = 'F' if all(a.layout == 'F' for a in arrays) else 'C'

            return types.Array(dtype, ndim + 1, layout)

        return typer


class BaseStackTemplate(CallableTemplate):

    def generic(self):
        def typer(arrays):
            dtype, ndim = _sequence_of_arrays(self.context,
                                              self.func_name, arrays)

            ndim = max(ndim, self.ndim_min)
            layout = _choose_concatenation_layout(arrays)

            return types.Array(dtype, ndim, layout)

        return typer


@glue_typing(np.hstack)
class NdStack(BaseStackTemplate):
    func_name = "np.hstack"
    ndim_min = 1

@glue_typing(np.vstack)
class NdStack(BaseStackTemplate):
    func_name = "np.vstack"
    ndim_min = 2

@glue_typing(np.dstack)
class NdStack(BaseStackTemplate):
    func_name = "np.dstack"
    ndim_min = 3



def _column_stack_dims(context, func_name, arrays):
    # column_stack() allows stacking 1-d and 2-d arrays together
    for a in arrays:
        if a.ndim < 1 or a.ndim > 2:
            raise TypeError("np.column_stack() is only defined on "
                            "1-d and 2-d arrays")
    return 2


@glue_typing(np.column_stack)
class NdColumnStack(CallableTemplate):

    def generic(self):
        def typer(arrays):
            dtype, ndim = _sequence_of_arrays(self.context,
                                              "np.column_stack", arrays,
                                              dim_chooser=_column_stack_dims)

            layout = _choose_concatenation_layout(arrays)

            return types.Array(dtype, ndim, layout)

        return typer


# -----------------------------------------------------------------------------
# Linear algebra


class MatMulTyperMixin(object):

    def matmul_typer(self, a, b, out=None):
        """
        Typer function for Numpy matrix multiplication.
        """
        if not isinstance(a, types.Array) or not isinstance(b, types.Array):
            return
        if not all(x.ndim in (1, 2) for x in (a, b)):
            raise TypingError("%s only supported on 1-D and 2-D arrays"
                              % (self.func_name, ))
        # Output dimensionality
        ndims = set([a.ndim, b.ndim])
        if ndims == set([2]):
            # M * M
            out_ndim = 2
        elif ndims == set([1, 2]):
            # M* V and V * M
            out_ndim = 1
        elif ndims == set([1]):
            # V * V
            out_ndim = 0

        if out is not None:
            if out_ndim == 0:
                raise TypeError("explicit output unsupported for vector * vector")
            elif out.ndim != out_ndim:
                raise TypeError("explicit output has incorrect dimensionality")
            if not isinstance(out, types.Array) or out.layout != 'C':
                raise TypeError("output must be a C-contiguous array")
            all_args = (a, b, out)
        else:
            all_args = (a, b)

        if not (config.DISABLE_PERFORMANCE_WARNINGS or
                all(x.layout in 'CF' for x in (a, b))):
            msg = ("%s is faster on contiguous arrays, called on %s" %
                   (self.func_name, (a, b)))
            warnings.warn(NumbaPerformanceWarning(msg))
        if not all(x.dtype == a.dtype for x in all_args):
            raise TypingError("%s arguments must all have "
                              "the same dtype" % (self.func_name,))
        if not isinstance(a.dtype, (types.Float, types.Complex)):
            raise TypingError("%s only supported on "
                              "float and complex arrays"
                              % (self.func_name,))
        if out:
            return out
        elif out_ndim > 0:
            return types.Array(a.dtype, out_ndim, 'C')
        else:
            return a.dtype


@glue_typing(np.dot)
class Dot(MatMulTyperMixin, CallableTemplate):
    func_name = "np.dot()"

    def generic(self):
        def typer(a, b, out=None):
            # NOTE: np.dot() and the '@' operator have distinct semantics
            # for >2-D arrays, but we don't support them.
            return self.matmul_typer(a, b, out)

        return typer


@glue_typing(np.vdot)
class VDot(CallableTemplate):

    def generic(self):
        def typer(a, b):
            if not isinstance(a, types.Array) or not isinstance(b, types.Array):
                return
            if not all(x.ndim == 1 for x in (a, b)):
                raise TypingError("np.vdot() only supported on 1-D arrays")
            if not all(x.layout in 'CF' for x in (a, b)):
                warnings.warn("np.vdot() is faster on contiguous arrays, called on %s"
                              % ((a, b),), NumbaPerformanceWarning)
            if not all(x.dtype == a.dtype for x in (a, b)):
                raise TypingError("np.vdot() arguments must all have "
                                  "the same dtype")
            if not isinstance(a.dtype, (types.Float, types.Complex)):
                raise TypingError("np.vdot() only supported on "
                                  "float and complex arrays")
            return a.dtype

        return typer


@infer_global(operator.matmul)
class MatMul(MatMulTyperMixin, AbstractTemplate):
    key = operator.matmul
    func_name = "'@'"

    def generic(self, args, kws):
        assert not kws
        restype = self.matmul_typer(*args)
        if restype is not None:
            return signature(restype, *args)


def _check_linalg_matrix(a, func_name):
    if not isinstance(a, types.Array):
        return
    if not a.ndim == 2:
        raise TypingError("np.linalg.%s() only supported on 2-D arrays"
                          % func_name)
    if not isinstance(a.dtype, (types.Float, types.Complex)):
        raise TypingError("np.linalg.%s() only supported on "
                          "float and complex arrays" % func_name)

# -----------------------------------------------------------------------------
# Miscellaneous functions

@infer_global(np.ndenumerate)
class NdEnumerate(AbstractTemplate):

    def generic(self, args, kws):
        assert not kws
        arr, = args

        if isinstance(arr, types.Array):
            enumerate_type = types.NumpyNdEnumerateType(arr)
            return signature(enumerate_type, *args)


@infer_global(np.nditer)
class NdIter(AbstractTemplate):

    def generic(self, args, kws):
        assert not kws
        if len(args) != 1:
            return
        arrays, = args

        if isinstance(arrays, types.BaseTuple):
            if not arrays:
                return
            arrays = list(arrays)
        else:
            arrays = [arrays]
        nditerty = types.NumpyNdIterType(arrays)
        return signature(nditerty, *args)


@infer_global(pndindex)
@infer_global(np.ndindex)
class NdIndex(AbstractTemplate):

    def generic(self, args, kws):
        assert not kws

        # Either ndindex(shape) or ndindex(*shape)
        if len(args) == 1 and isinstance(args[0], types.BaseTuple):
            tup = args[0]
            if tup.count > 0 and not isinstance(tup, types.UniTuple):
                # Heterogeneous tuple
                return
            shape = list(tup)
        else:
            shape = args

        if all(isinstance(x, types.Integer) for x in shape):
            iterator_type = types.NumpyNdIndexType(len(shape))
            return signature(iterator_type, *args)


# We use the same typing key for np.round() and np.around() to
# re-use the implementations automatically.
@glue_typing(np.round)
@glue_typing(np.around)
class Round(AbstractTemplate):

    def generic(self, args, kws):
        assert not kws
        assert 1 <= len(args) <= 3

        arg = args[0]
        if len(args) == 1:
            decimals = types.intp
            out = None
        else:
            decimals = args[1]
            if len(args) == 2:
                out = None
            else:
                out = args[2]

        supported_scalars = (types.Integer, types.Float, types.Complex)
        if isinstance(arg, supported_scalars):
            assert out is None
            return signature(arg, *args)
        if (isinstance(arg, types.Array) and isinstance(arg.dtype, supported_scalars) and
            isinstance(out, types.Array) and isinstance(out.dtype, supported_scalars) and
            out.ndim == arg.ndim):
            # arg can only be complex if out is complex too
            if (not isinstance(arg.dtype, types.Complex)
                or isinstance(out.dtype, types.Complex)):
                return signature(out, *args)


@glue_typing(np.where)
class Where(AbstractTemplate):

    def generic(self, args, kws):
        assert not kws

        if len(args) == 1:
            # 0-dim arrays return one result array
            ary = args[0]
            ndim = max(ary.ndim, 1)
            retty = types.UniTuple(types.Array(types.intp, 1, 'C'), ndim)
            return signature(retty, ary)

        elif len(args) == 3:
            cond, x, y = args
            retdty = from_dtype(np.promote_types(
                        as_dtype(getattr(args[1], 'dtype', args[1])),
                        as_dtype(getattr(args[2], 'dtype', args[2]))))
            if isinstance(cond, types.Array):
                # array where()
                if isinstance(x, types.Array) and isinstance(y, types.Array):
                    if (cond.ndim == x.ndim == y.ndim):
                        if x.layout == y.layout == cond.layout:
                            retty = types.Array(retdty, x.ndim, x.layout)
                        else:
                            retty = types.Array(retdty, x.ndim, 'C')
                        return signature(retty, *args)
                else:
                    # x and y both scalar
                    retty = types.Array(retdty, cond.ndim, cond.layout)
                    return signature(retty, *args)
            else:
                # scalar where()
                if not isinstance(x, types.Array):
                    retty = types.Array(retdty, 0, 'C')
                    return signature(retty, *args)


@glue_typing(np.sinc)
class Sinc(AbstractTemplate):

    def generic(self, args, kws):
        assert not kws
        assert len(args) == 1
        arg = args[0]
        supported_scalars = (types.Float, types.Complex)
        if (isinstance(arg, supported_scalars) or
              (isinstance(arg, types.Array) and
               isinstance(arg.dtype, supported_scalars))):
            return signature(arg, arg)


@glue_typing(np.angle)
class Angle(CallableTemplate):
    """
    Typing template for np.angle()
    """
    def generic(self):
        def typer(z, deg=False):
            if isinstance(z, types.Array):
                dtype = z.dtype
            else:
                dtype = z
            if isinstance(dtype, types.Complex):
                ret_dtype = dtype.underlying_float
            elif isinstance(dtype, types.Float):
                ret_dtype = dtype
            else:
                return
            if isinstance(z, types.Array):
                return z.copy(dtype=ret_dtype)
            else:
                return ret_dtype
        return typer


@glue_typing(np.diag)
class DiagCtor(CallableTemplate):
    """
    Typing template for np.diag()
    """
    def generic(self):
        def typer(ref, k=0):
            if isinstance(ref, types.Array):
                if ref.ndim == 1:
                    rdim = 2
                elif ref.ndim == 2:
                    rdim = 1
                else:
                    return None
                if isinstance(k, (int, types.Integer)):
                    return types.Array(ndim=rdim, dtype=ref.dtype, layout='C')
        return typer


@glue_typing(np.take)
class Take(AbstractTemplate):

    def generic(self, args, kws):
        if kws:
            raise NumbaAssertionError("kws not supported")
        if len(args) != 2:
            raise NumbaAssertionError("two arguments are required")
        arr, ind = args
        if isinstance(ind, types.Number):
            retty = arr.dtype
        elif isinstance(ind, types.Array):
            retty = types.Array(ndim=ind.ndim, dtype=arr.dtype, layout='C')
        elif isinstance(ind, types.List):
            retty = types.Array(ndim=1, dtype=arr.dtype, layout='C')
        elif isinstance(ind, types.BaseTuple):
            retty = types.Array(ndim=np.ndim(ind), dtype=arr.dtype, layout='C')
        else:
            return None

        return signature(retty, *args)

# -----------------------------------------------------------------------------
# Numba helpers

@glue_typing(carray)
class NumbaCArray(CallableTemplate):
    layout = 'C'

    def generic(self):
        func_name = self.key.__name__

        def typer(ptr, shape, dtype=None):
            if ptr is types.voidptr:
                ptr_dtype = None
            elif isinstance(ptr, types.CPointer):
                ptr_dtype = ptr.dtype
            else:
                raise NumbaTypeError("%s(): pointer argument expected, got '%s'"
                                     % (func_name, ptr))

            if dtype is None:
                if ptr_dtype is None:
                    raise NumbaTypeError("%s(): explicit dtype required for void* argument"
                                         % (func_name,))
                dtype = ptr_dtype
            elif isinstance(dtype, types.DTypeSpec):
                dtype = dtype.dtype
                if ptr_dtype is not None and dtype != ptr_dtype:
                    raise NumbaTypeError("%s(): mismatching dtype '%s' for pointer type '%s'"
                                         % (func_name, dtype, ptr))
            else:
                raise NumbaTypeError("%s(): invalid dtype spec '%s'"
                                     % (func_name, dtype))

            ndim = parse_shape(shape)
            if ndim is None:
                raise NumbaTypeError("%s(): invalid shape '%s'"
                                     % (func_name, shape))

            return types.Array(dtype, ndim, self.layout)

        return typer


@glue_typing(farray)
class NumbaFArray(NumbaCArray):
    layout = 'F'<|MERGE_RESOLUTION|>--- conflicted
+++ resolved
@@ -416,14 +416,9 @@
                dict(key=numpy_function, method_name=fname))
     infer_global(numpy_function, types.Function(cls))
 
-<<<<<<< HEAD
-for func in ['min', 'max', 'sum', 'prod', 'var', 'std',  #'mean',
-             'cumsum', 'cumprod', 'argmin', 'argmax', 'argsort',
-             'nonzero', 'ravel']:
-=======
-for func in ['min', 'max', 'sum', 'prod', 'mean', 'var', 'std',
+
+for func in ['min', 'max', 'sum', 'prod', 'var', 'std',
              'cumsum', 'cumprod', 'argsort', 'nonzero', 'ravel']:
->>>>>>> 15e48788
     _numpy_redirect(func)
 
 
