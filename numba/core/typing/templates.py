"""
Define typing templates
"""

from abc import ABC, abstractmethod
import functools
import sys
import inspect
import os.path
from collections import namedtuple
from collections.abc import Sequence
from types import MethodType, FunctionType

import numba
from numba.core import types, utils
from numba.core.errors import TypingError, InternalError
from numba.core.cpu_options import InlineOptions

# info store for inliner callback functions e.g. cost model
_inline_info = namedtuple('inline_info',
                          'func_ir typemap calltypes signature')


class Signature(object):
    """
    The signature of a function call or operation, i.e. its argument types
    and return type.
    """

    # XXX Perhaps the signature should be a BoundArguments, instead
    # of separate args and pysig...
    __slots__ = '_return_type', '_args', '_recvr', '_pysig'

    def __init__(self, return_type, args, recvr, pysig=None):
        if isinstance(args, list):
            args = tuple(args)
        self._return_type = return_type
        self._args = args
        self._recvr = recvr
        self._pysig = pysig

    @property
    def return_type(self):
        return self._return_type

    @property
    def args(self):
        return self._args

    @property
    def recvr(self):
        return self._recvr

    @property
    def pysig(self):
        return self._pysig

    def replace(self, **kwargs):
        """Copy and replace the given attributes provided as keyword arguments.
        Returns an updated copy.
        """
        curstate = dict(return_type=self.return_type,
                        args=self.args,
                        recvr=self.recvr,
                        pysig=self.pysig)
        curstate.update(kwargs)
        return Signature(**curstate)

    def __getstate__(self):
        """
        Needed because of __slots__.
        """
        return self._return_type, self._args, self._recvr, self._pysig

    def __setstate__(self, state):
        """
        Needed because of __slots__.
        """
        self._return_type, self._args, self._recvr, self._pysig = state

    def __hash__(self):
        return hash((self.args, self.return_type))

    def __eq__(self, other):
        if isinstance(other, Signature):
            return (self.args == other.args and
                    self.return_type == other.return_type and
                    self.recvr == other.recvr and
                    self.pysig == other.pysig)

    def __ne__(self, other):
        return not (self == other)

    def __repr__(self):
        return "%s -> %s" % (self.args, self.return_type)

    @property
    def is_method(self):
        """
        Whether this signature represents a bound method or a regular
        function.
        """
        return self.recvr is not None

    def as_method(self):
        """
        Convert this signature to a bound method signature.
        """
        if self.recvr is not None:
            return self
        sig = signature(self.return_type, *self.args[1:],
                        recvr=self.args[0])

        # Adjust the python signature
        params = list(self.pysig.parameters.values())[1:]
        sig = sig.replace(
            pysig=utils.pySignature(
                parameters=params,
                return_annotation=self.pysig.return_annotation,
            ),
        )
        return sig

    def as_function(self):
        """
        Convert this signature to a regular function signature.
        """
        if self.recvr is None:
            return self
        sig = signature(self.return_type, *((self.recvr,) + self.args))
        return sig

    def as_type(self):
        """
        Convert this signature to a first-class function type.
        """
        return types.FunctionType(self)

    def __unliteral__(self):
        return signature(types.unliteral(self.return_type),
                         *map(types.unliteral, self.args))

    def dump(self, tab=''):
        c = self.as_type()._code
        print(f'{tab}DUMP {type(self).__name__} [type code: {c}]')
        print(f'{tab}  Argument types:')
        for a in self.args:
            a.dump(tab=tab + '  | ')
        print(f'{tab}  Return type:')
        self.return_type.dump(tab=tab + '  | ')
        print(f'{tab}END DUMP')

    def is_precise(self):
        for atype in self.args:
            if not atype.is_precise():
                return False
        return self.return_type.is_precise()


def make_concrete_template(name, key, signatures):
    baseclasses = (ConcreteTemplate,)
    gvars = dict(key=key, cases=list(signatures))
    return type(name, baseclasses, gvars)


def make_callable_template(key, typer, recvr=None):
    """
    Create a callable template with the given key and typer function.
    """
    def generic(self):
        return typer

    name = "%s_CallableTemplate" % (key,)
    bases = (CallableTemplate,)
    class_dict = dict(key=key, generic=generic, recvr=recvr)
    return type(name, bases, class_dict)


def signature(return_type, *args, **kws):
    recvr = kws.pop('recvr', None)
    assert not kws
    return Signature(return_type, args, recvr=recvr)


def fold_arguments(pysig, args, kws, normal_handler, default_handler,
                   stararg_handler):
    """
    Given the signature *pysig*, explicit *args* and *kws*, resolve
    omitted arguments and keyword arguments. A tuple of positional
    arguments is returned.
    Various handlers allow to process arguments:
    - normal_handler(index, param, value) is called for normal arguments
    - default_handler(index, param, default) is called for omitted arguments
    - stararg_handler(index, param, values) is called for a "*args" argument
    """
    if isinstance(kws, Sequence):
        # Normalize dict kws
        kws = dict(kws)

    # deal with kwonly args
    params = pysig.parameters
    kwonly = []
    for name, p in params.items():
        if p.kind == p.KEYWORD_ONLY:
            kwonly.append(name)

    if kwonly:
        bind_args = args[:-len(kwonly)]
    else:
        bind_args = args
    bind_kws = kws.copy()
    if kwonly:
        for idx, n in enumerate(kwonly):
            bind_kws[n] = args[len(kwonly) + idx]

    # now bind
    ba = pysig.bind(*bind_args, **bind_kws)
    for i, param in enumerate(pysig.parameters.values()):
        name = param.name
        default = param.default
        if param.kind == param.VAR_POSITIONAL:
            # stararg may be omitted, in which case its "default" value
            # is simply the empty tuple
            if name in ba.arguments:
                argval = ba.arguments[name]
                # NOTE: avoid wrapping the tuple type for stararg in another
                #       tuple.
                if (len(argval) == 1 and
                        isinstance(argval[0], (types.StarArgTuple,
                                               types.StarArgUniTuple))):
                    argval = tuple(argval[0])
            else:
                argval = ()
            out = stararg_handler(i, param, argval)

            ba.arguments[name] = out
        elif name in ba.arguments:
            # Non-stararg, present
            ba.arguments[name] = normal_handler(i, param, ba.arguments[name])
        else:
            # Non-stararg, omitted
            assert default is not param.empty
            ba.arguments[name] = default_handler(i, param, default)
    # Collect args in the right order
    args = tuple(ba.arguments[param.name]
                 for param in pysig.parameters.values())
    return args


class FunctionTemplate(ABC):
    # Set to true to disable unsafe cast.
    # subclass overide-able
    unsafe_casting = True
    # Set to true to require exact match without casting.
    # subclass overide-able
    exact_match_required = False
    # Set to true to prefer literal arguments.
    # Useful for definitions that specialize on literal but also support
    # non-literals.
    # subclass overide-able
    prefer_literal = False

    def __init__(self, context):
        self.context = context

    def _select(self, cases, args, kws):
        options = {
            'unsafe_casting': self.unsafe_casting,
            'exact_match_required': self.exact_match_required,
        }
        selected = self.context.resolve_overload(self.key, cases, args, kws,
                                                 **options)
        return selected

    def get_impl_key(self, sig):
        """
        Return the key for looking up the implementation for the given
        signature on the target context.
        """
        # Lookup the key on the class, to avoid binding it with `self`.
        key = type(self).key
        # On Python 2, we must also take care about unbound methods
        if isinstance(key, MethodType):
            assert key.im_self is None
            key = key.im_func
        return key

<<<<<<< HEAD
=======
    @classmethod
    def get_source_code_info(cls, impl):
        """
        Gets the source information about function impl.
        Returns:

        code - str: source code as a string
        firstlineno - int: the first line number of the function impl
        path - str: the path to file containing impl

        if any of the above are not available something generic is returned
        """
        try:
            code, firstlineno = inspect.getsourcelines(impl)
        except OSError: # missing source, probably a string
            code = "None available (built from string?)"
            firstlineno = 0
        path = inspect.getsourcefile(impl)
        if path is None:
            path = "<unknown> (built from string?)"
        return code, firstlineno, path

>>>>>>> 9d570961
    @abstractmethod
    def get_template_info(self):
        """
        Returns a dictionary with information specific to the template that will
        govern how error messages are displayed to users. The dictionary must
        be of the form:
        info = {
            'kind': "unknown", # str: The kind of template, e.g. "Overload"
            'name': "unknown", # str: The name of the source function
            'sig': "unknown",  # str: The signature(s) of the source function
            'filename': "unknown", # str: The filename of the source function
            'lines': ("start", "end"), # tuple(int, int): The start and
                                         end line of the source function.
            'docstring': "unknown" # str: The docstring of the source function
        }
        """
        pass

<<<<<<< HEAD
=======
    def __str__(self):
        info = self.get_template_info()
        srcinfo = f"{info['filename']}:{info['lines'][0]}"
        return f"<{self.__class__.__name__} {srcinfo}>"

    __repr__ = __str__

>>>>>>> 9d570961

class AbstractTemplate(FunctionTemplate):
    """
    Defines method ``generic(self, args, kws)`` which compute a possible
    signature base on input types.  The signature does not have to match the
    input types. It is compared against the input types afterwards.
    """

    def apply(self, args, kws):
        generic = getattr(self, "generic")
        sig = generic(args, kws)
        # Enforce that *generic()* must return None or Signature
        if sig is not None:
            if not isinstance(sig, Signature):
                raise AssertionError(
                    "generic() must return a Signature or None. "
                    "{} returned {}".format(generic, type(sig)),
                )

        # Unpack optional type if no matching signature
        if not sig and any(isinstance(x, types.Optional) for x in args):
            def unpack_opt(x):
                if isinstance(x, types.Optional):
                    return x.type
                else:
                    return x

            args = list(map(unpack_opt, args))
            assert not kws  # Not supported yet
            sig = generic(args, kws)

        return sig

    def get_template_info(self):
        impl = getattr(self, "generic")
        basepath = os.path.dirname(os.path.dirname(numba.__file__))
<<<<<<< HEAD
        code, firstlineno = inspect.getsourcelines(impl)
        path = inspect.getsourcefile(impl)
=======

        code, firstlineno, path = self.get_source_code_info(impl)
>>>>>>> 9d570961
        sig = str(utils.pysignature(impl))
        info = {
            'kind': "overload",
            'name': getattr(impl, '__qualname__', impl.__name__),
            'sig': sig,
<<<<<<< HEAD
            'filename': os.path.relpath(path, start=basepath),
=======
            'filename': utils.safe_relpath(path, start=basepath),
>>>>>>> 9d570961
            'lines': (firstlineno, firstlineno + len(code) - 1),
            'docstring': impl.__doc__
        }
        return info


class CallableTemplate(FunctionTemplate):
    """
    Base class for a template defining a ``generic(self)`` method
    returning a callable to be called with the actual ``*args`` and
    ``**kwargs`` representing the call signature.  The callable has
    to return a return type, a full signature, or None.  The signature
    does not have to match the input types. It is compared against the
    input types afterwards.
    """
    recvr = None

    def apply(self, args, kws):
        generic = getattr(self, "generic")
        typer = generic()
        sig = typer(*args, **kws)

        # Unpack optional type if no matching signature
        if sig is None:
            if any(isinstance(x, types.Optional) for x in args):
                def unpack_opt(x):
                    if isinstance(x, types.Optional):
                        return x.type
                    else:
                        return x

                args = list(map(unpack_opt, args))
                sig = typer(*args, **kws)
            if sig is None:
                return

        # Get the pysig
        try:
            pysig = typer.pysig
        except AttributeError:
            pysig = utils.pysignature(typer)

        # Fold any keyword arguments
        bound = pysig.bind(*args, **kws)
        if bound.kwargs:
            raise TypingError("unsupported call signature")
        if not isinstance(sig, Signature):
            # If not a signature, `sig` is assumed to be the return type
            if not isinstance(sig, types.Type):
                raise TypeError("invalid return type for callable template: "
                                "got %r" % (sig,))
            sig = signature(sig, *bound.args)
        if self.recvr is not None:
            sig = sig.replace(recvr=self.recvr)
        # Hack any omitted parameters out of the typer's pysig,
        # as lowering expects an exact match between formal signature
        # and actual args.
        if len(bound.args) < len(pysig.parameters):
            parameters = list(pysig.parameters.values())[:len(bound.args)]
            pysig = pysig.replace(parameters=parameters)
        sig = sig.replace(pysig=pysig)
        cases = [sig]
        return self._select(cases, bound.args, bound.kwargs)

    def get_template_info(self):
        impl = getattr(self, "generic")
        basepath = os.path.dirname(os.path.dirname(numba.__file__))
<<<<<<< HEAD
        code, firstlineno = inspect.getsourcelines(impl)
        path = inspect.getsourcefile(impl)
=======
        code, firstlineno, path = self.get_source_code_info(impl)
>>>>>>> 9d570961
        sig = str(utils.pysignature(impl))
        info = {
            'kind': "overload",
            'name': getattr(self.key, '__name__',
                            getattr(impl, '__qualname__', impl.__name__),),
            'sig': sig,
<<<<<<< HEAD
            'filename': os.path.relpath(path, start=basepath),
=======
            'filename': utils.safe_relpath(path, start=basepath),
>>>>>>> 9d570961
            'lines': (firstlineno, firstlineno + len(code) - 1),
            'docstring': impl.__doc__
        }
        return info


class ConcreteTemplate(FunctionTemplate):
    """
    Defines attributes "cases" as a list of signature to match against the
    given input types.
    """

    def apply(self, args, kws):
        cases = getattr(self, 'cases')
        return self._select(cases, args, kws)

    def get_template_info(self):
        import operator
        name = getattr(self.key, '__name__', "unknown")
        op_func = getattr(operator, name, None)

        kind = "Type restricted function"
        if op_func is not None:
            if self.key is op_func:
                kind = "operator overload"
        info = {
            'kind': kind,
            'name': name,
            'sig': "unknown",
            'filename': "unknown",
            'lines': ("unknown", "unknown"),
            'docstring': "unknown"
        }
        return info


class _EmptyImplementationEntry(InternalError):
    def __init__(self, reason):
        super(_EmptyImplementationEntry, self).__init__(
            "_EmptyImplementationEntry({!r})".format(reason),
        )


class _OverloadFunctionTemplate(AbstractTemplate):
    """
    A base class of templates for overload functions.
    """

    def _validate_sigs(self, typing_func, impl_func):
        # check that the impl func and the typing func have the same signature!
        typing_sig = utils.pysignature(typing_func)
        impl_sig = utils.pysignature(impl_func)
        # the typing signature is considered golden and must be adhered to by
        # the implementation...
        # Things that are valid:
        # 1. args match exactly
        # 2. kwargs match exactly in name and default value
        # 3. Use of *args in the same location by the same name in both typing
        #    and implementation signature
        # 4. Use of *args in the implementation signature to consume any number
        #    of arguments in the typing signature.
        # Things that are invalid:
        # 5. Use of *args in the typing signature that is not replicated
        #    in the implementing signature
        # 6. Use of **kwargs

        def get_args_kwargs(sig):
            kws = []
            args = []
            pos_arg = None
            for x in sig.parameters.values():
                if x.default == utils.pyParameter.empty:
                    args.append(x)
                    if x.kind == utils.pyParameter.VAR_POSITIONAL:
                        pos_arg = x
                    elif x.kind == utils.pyParameter.VAR_KEYWORD:
                        msg = ("The use of VAR_KEYWORD (e.g. **kwargs) is "
                               "unsupported. (offending argument name is '%s')")
                        raise InternalError(msg % x)
                else:
                    kws.append(x)
            return args, kws, pos_arg

        ty_args, ty_kws, ty_pos = get_args_kwargs(typing_sig)
        im_args, im_kws, im_pos = get_args_kwargs(impl_sig)

        sig_fmt = ("Typing signature:         %s\n"
                   "Implementation signature: %s")
        sig_str = sig_fmt % (typing_sig, impl_sig)

        err_prefix = "Typing and implementation arguments differ in "

        a = ty_args
        b = im_args
        if ty_pos:
            if not im_pos:
                # case 5. described above
                msg = ("VAR_POSITIONAL (e.g. *args) argument kind (offending "
                       "argument name is '%s') found in the typing function "
                       "signature, but is not in the implementing function "
                       "signature.\n%s") % (ty_pos, sig_str)
                raise InternalError(msg)
        else:
            if im_pos:
                # no *args in typing but there's a *args in the implementation
                # this is case 4. described above
                b = im_args[:im_args.index(im_pos)]
                try:
                    a = ty_args[:ty_args.index(b[-1]) + 1]
                except ValueError:
                    # there's no b[-1] arg name in the ty_args, something is
                    # very wrong, we can't work out a diff (*args consumes
                    # unknown quantity of args) so just report first error
                    specialized = "argument names.\n%s\nFirst difference: '%s'"
                    msg = err_prefix + specialized % (sig_str, b[-1])
                    raise InternalError(msg)

        def gen_diff(typing, implementing):
            diff = set(typing) ^ set(implementing)
            return "Difference: %s" % diff

        if a != b:
            specialized = "argument names.\n%s\n%s" % (sig_str, gen_diff(a, b))
            raise InternalError(err_prefix + specialized)

        # ensure kwargs are the same
        ty = [x.name for x in ty_kws]
        im = [x.name for x in im_kws]
        if ty != im:
            specialized = "keyword argument names.\n%s\n%s"
            msg = err_prefix + specialized % (sig_str, gen_diff(ty_kws, im_kws))
            raise InternalError(msg)
        same = [x.default for x in ty_kws] == [x.default for x in im_kws]
        if not same:
            specialized = "keyword argument default values.\n%s\n%s"
            msg = err_prefix + specialized % (sig_str, gen_diff(ty_kws, im_kws))
            raise InternalError(msg)

    def generic(self, args, kws):
        """
        Type the overloaded function by compiling the appropriate
        implementation for the given args.
        """
        disp, new_args = self._get_impl(args, kws)
        if disp is None:
            return
        # Compile and type it for the given types
        disp_type = types.Dispatcher(disp)
        # Store the compiled overload for use in the lowering phase if there's
        # no inlining required (else functions are being compiled which will
        # never be used as they are inlined)
        if not self._inline.is_never_inline:
            # need to run the compiler front end up to type inference to compute
            # a signature
            from numba.core import typed_passes, compiler
            from numba.core.inline_closurecall import InlineWorker
            fcomp = disp._compiler
            flags = compiler.Flags()

            # Updating these causes problems?!
            #fcomp.targetdescr.options.parse_as_flags(flags,
            #                                         fcomp.targetoptions)
            #flags = fcomp._customize_flags(flags)

            # spoof a compiler pipline like the one that will be in use
            tyctx = fcomp.targetdescr.typing_context
            tgctx = fcomp.targetdescr.target_context
            compiler_inst = fcomp.pipeline_class(tyctx, tgctx, None, None, None,
                                                 flags, None, )
            inline_worker = InlineWorker(tyctx, tgctx, fcomp.locals,
                                         compiler_inst, flags, None,)

            # If the inlinee contains something to trigger literal arg dispatch
            # then the pipeline call will unconditionally fail due to a raised
            # ForceLiteralArg exception. Therefore `resolve` is run first, as
            # type resolution must occur at some point, this will hit any
            # `literally` calls and because it's going via the dispatcher will
            # handle them correctly i.e. ForceLiteralArg propagates. This having
            # the desired effect of ensuring the pipeline call is only made in
            # situations that will succeed. For context see #5887.
            resolve = disp_type.dispatcher.get_call_template
            template, pysig, folded_args, kws = resolve(new_args, kws)
            ir = inline_worker.run_untyped_passes(disp_type.dispatcher.py_func)

            typemap, return_type, calltypes = typed_passes.type_inference_stage(
                self.context, ir, folded_args, None)
            sig = Signature(return_type, folded_args, None)
            # this stores a load of info for the cost model function if supplied
            # it by default is None
            self._inline_overloads[sig.args] = {'folded_args': folded_args}
            # this stores the compiled overloads, if there's no compiled
            # overload available i.e. function is always inlined, the key still
            # needs to exist for type resolution

            # NOTE: If lowering is failing on a `_EmptyImplementationEntry`,
            #       the inliner has failed to inline this entry corretly.
            impl_init = _EmptyImplementationEntry('always inlined')
            self._compiled_overloads[sig.args] = impl_init
            if not self._inline.is_always_inline:
                # this branch is here because a user has supplied a function to
                # determine whether to inline or not. As a result both compiled
                # function and inliner info needed, delaying the computation of
                # this leads to an internal state mess at present. TODO: Fix!
                sig = disp_type.get_call_type(self.context, new_args, kws)
                self._compiled_overloads[sig.args] = disp_type.get_overload(sig)
                # store the inliner information, it's used later in the cost
                # model function call
            iinfo = _inline_info(ir, typemap, calltypes, sig)
            self._inline_overloads[sig.args] = {'folded_args': folded_args,
                                                'iinfo': iinfo}
        else:
            sig = disp_type.get_call_type(self.context, new_args, kws)
            self._compiled_overloads[sig.args] = disp_type.get_overload(sig)
        return sig

    def _get_impl(self, args, kws):
        """Get implementation given the argument types.

        Returning a Dispatcher object.  The Dispatcher object is cached
        internally in `self._impl_cache`.
        """
        cache_key = self.context, tuple(args), tuple(kws.items())
        try:
            impl, args = self._impl_cache[cache_key]
        except KeyError:
            impl, args = self._build_impl(cache_key, args, kws)
        return impl, args

    def _build_impl(self, cache_key, args, kws):
        """Build and cache the implementation.

        Given the positional (`args`) and keyword arguments (`kws`), obtains
        the `overload` implementation and wrap it in a Dispatcher object.
        The expected argument types are returned for use by type-inference.
        The expected argument types are only different from the given argument
        types if there is an imprecise type in the given argument types.

        Parameters
        ----------
        cache_key : hashable
            The key used for caching the implementation.
        args : Tuple[Type]
            Types of positional argument.
        kws : Dict[Type]
            Types of keyword argument.

        Returns
        -------
        disp, args :
            On success, returns `(Dispatcher, Tuple[Type])`.
            On failure, returns `(None, None)`.

        """
        from numba import jit

        # Get the overload implementation for the given types
        ovf_result = self._overload_func(*args, **kws)
        if ovf_result is None:
            # No implementation => fail typing
            self._impl_cache[cache_key] = None, None
            return None, None
        elif isinstance(ovf_result, tuple):
            # The implementation returned a signature that the type-inferencer
            # should be using.
            sig, pyfunc = ovf_result
            args = sig.args
            kws = {}
            cache_key = None            # don't cache
        else:
            # Regular case
            pyfunc = ovf_result

        # Check type of pyfunc
        if not isinstance(pyfunc, FunctionType):
            msg = ("Implementator function returned by `@overload` "
                   "has an unexpected type.  Got {}")
            raise AssertionError(msg.format(pyfunc))

        # check that the typing and impl sigs match up
        if self._strict:
            self._validate_sigs(self._overload_func, pyfunc)
        # Make dispatcher
        jitdecor = jit(nopython=True, **self._jit_options)
        disp = jitdecor(pyfunc)
        # Make sure that the implementation can be fully compiled
        disp_type = types.Dispatcher(disp)
        disp_type.get_call_type(self.context, args, kws)
        if cache_key is not None:
            self._impl_cache[cache_key] = disp, args
        return disp, args

    def get_impl_key(self, sig):
        """
        Return the key for looking up the implementation for the given
        signature on the target context.
        """
        return self._compiled_overloads[sig.args]

    @classmethod
    def get_source_info(cls):
        """Return a dictionary with information about the source code of the
        implementation.

        Returns
        -------
        info : dict
            - "kind" : str
                The implementation kind.
            - "name" : str
                The name of the function that provided the definition.
            - "sig" : str
                The formatted signature of the function.
            - "filename" : str
                The name of the source file.
            - "lines": tuple (int, int)
                First and list line number.
            - "docstring": str
                The docstring of the definition.
        """
        basepath = os.path.dirname(os.path.dirname(numba.__file__))
        impl = cls._overload_func
        code, firstlineno, path = cls.get_source_code_info(impl)
        sig = str(utils.pysignature(impl))
        info = {
            'kind': "overload",
            'name': getattr(impl, '__qualname__', impl.__name__),
            'sig': sig,
            'filename': utils.safe_relpath(path, start=basepath),
            'lines': (firstlineno, firstlineno + len(code) - 1),
            'docstring': impl.__doc__
        }
        return info

    def get_template_info(self):
        basepath = os.path.dirname(os.path.dirname(numba.__file__))
        impl = self._overload_func
        code, firstlineno, path = self.get_source_code_info(impl)
        sig = str(utils.pysignature(impl))
        info = {
            'kind': "overload",
            'name': getattr(impl, '__qualname__', impl.__name__),
            'sig': sig,
            'filename': utils.safe_relpath(path, start=basepath),
            'lines': (firstlineno, firstlineno + len(code) - 1),
            'docstring': impl.__doc__
        }
        return info

    def get_template_info(self):
        basepath = os.path.dirname(os.path.dirname(numba.__file__))
        impl = self._overload_func
        code, firstlineno = inspect.getsourcelines(impl)
        path = inspect.getsourcefile(impl)
        sig = str(utils.pysignature(impl))
        info = {
            'kind': "overload",
            'name': getattr(impl, '__qualname__', impl.__name__),
            'sig': sig,
            'filename': os.path.relpath(path, start=basepath),
            'lines': (firstlineno, firstlineno + len(code) - 1),
            'docstring': impl.__doc__
        }
        return info


def make_overload_template(func, overload_func, jit_options, strict,
                           inline, prefer_literal=False):
    """
    Make a template class for function *func* overloaded by *overload_func*.
    Compiler options are passed as a dictionary to *jit_options*.
    """
    func_name = getattr(func, '__name__', str(func))
    name = "OverloadTemplate_%s" % (func_name,)
    base = _OverloadFunctionTemplate
    dct = dict(key=func, _overload_func=staticmethod(overload_func),
               _impl_cache={}, _compiled_overloads={}, _jit_options=jit_options,
               _strict=strict, _inline=staticmethod(InlineOptions(inline)),
               _inline_overloads={}, prefer_literal=prefer_literal)
    return type(base)(name, (base,), dct)


class _IntrinsicTemplate(AbstractTemplate):
    """
    A base class of templates for intrinsic definition
    """

    def generic(self, args, kws):
        """
        Type the intrinsic by the arguments.
        """
        from numba.core.imputils import lower_builtin

        cache_key = self.context, args, tuple(kws.items())
        try:
            return self._impl_cache[cache_key]
        except KeyError:
            result = self._definition_func(self.context, *args, **kws)
            if result is None:
                return
            [sig, imp] = result
            pysig = utils.pysignature(self._definition_func)
            # omit context argument from user function
            parameters = list(pysig.parameters.values())[1:]
            sig = sig.replace(pysig=pysig.replace(parameters=parameters))
            self._impl_cache[cache_key] = sig
            self._overload_cache[sig.args] = imp
            # register the lowering
            lower_builtin(imp, *sig.args)(imp)
            return sig

    def get_impl_key(self, sig):
        """
        Return the key for looking up the implementation for the given
        signature on the target context.
        """
        return self._overload_cache[sig.args]

    def get_template_info(self):
        basepath = os.path.dirname(os.path.dirname(numba.__file__))
        impl = self._definition_func
<<<<<<< HEAD
        code, firstlineno = inspect.getsourcelines(impl)
        path = inspect.getsourcefile(impl)
=======
        code, firstlineno, path = self.get_source_code_info(impl)
>>>>>>> 9d570961
        sig = str(utils.pysignature(impl))
        info = {
            'kind': "intrinsic",
            'name': getattr(impl, '__qualname__', impl.__name__),
            'sig': sig,
<<<<<<< HEAD
            'filename': os.path.relpath(path, start=basepath),
=======
            'filename': utils.safe_relpath(path, start=basepath),
>>>>>>> 9d570961
            'lines': (firstlineno, firstlineno + len(code) - 1),
            'docstring': impl.__doc__
        }
        return info


def make_intrinsic_template(handle, defn, name):
    """
    Make a template class for a intrinsic handle *handle* defined by the
    function *defn*.  The *name* is used for naming the new template class.
    """
    base = _IntrinsicTemplate
    name = "_IntrinsicTemplate_%s" % (name)
    dct = dict(key=handle, _definition_func=staticmethod(defn),
               _impl_cache={}, _overload_cache={})
    return type(base)(name, (base,), dct)


class AttributeTemplate(object):
    _initialized = False

    def __init__(self, context):
        self._lazy_class_init()
        self.context = context

    def resolve(self, value, attr):
        return self._resolve(value, attr)

    @classmethod
    def _lazy_class_init(cls):
        if not cls._initialized:
            cls.do_class_init()
            cls._initialized = True

    @classmethod
    def do_class_init(cls):
        """
        Class-wide initialization.  Can be overridden by subclasses to
        register permanent typing or target hooks.
        """

    def _resolve(self, value, attr):
        fn = getattr(self, "resolve_%s" % attr, None)
        if fn is None:
            fn = self.generic_resolve
            if fn is NotImplemented:
                if isinstance(value, types.Module):
                    return self.context.resolve_module_constants(value, attr)
                else:
                    return None
            else:
                return fn(value, attr)
        else:
            return fn(value)

    generic_resolve = NotImplemented


class _OverloadAttributeTemplate(AttributeTemplate):
    """
    A base class of templates for @overload_attribute functions.
    """
    is_method = False

    def __init__(self, context):
        super(_OverloadAttributeTemplate, self).__init__(context)
        self.context = context

    @classmethod
    def do_class_init(cls):
        """
        Register attribute implementation.
        """
        from numba.core.imputils import lower_getattr
        attr = cls._attr

        @lower_getattr(cls.key, attr)
        def getattr_impl(context, builder, typ, value):
            typingctx = context.typing_context
            fnty = cls._get_function_type(typingctx, typ)
            sig = cls._get_signature(typingctx, fnty, (typ,), {})
            call = context.get_function(fnty, sig)
            return call(builder, (value,))

    def _resolve(self, typ, attr):
        if self._attr != attr:
            return None
        fnty = self._get_function_type(self.context, typ)
        sig = self._get_signature(self.context, fnty, (typ,), {})
        # There should only be one template
        for template in fnty.templates:
            self._inline_overloads.update(template._inline_overloads)
        return sig.return_type

    @classmethod
    def _get_signature(cls, typingctx, fnty, args, kws):
        sig = fnty.get_call_type(typingctx, args, kws)
        sig = sig.replace(pysig=utils.pysignature(cls._overload_func))
        return sig

    @classmethod
    def _get_function_type(cls, typingctx, typ):
        return typingctx.resolve_value_type(cls._overload_func)


class _OverloadMethodTemplate(_OverloadAttributeTemplate):
    """
    A base class of templates for @overload_method functions.
    """
    is_method = True

    @classmethod
    def do_class_init(cls):
        """
        Register generic method implementation.
        """
        from numba.core.imputils import lower_builtin
        attr = cls._attr

        @lower_builtin((cls.key, attr), cls.key, types.VarArg(types.Any))
        def method_impl(context, builder, sig, args):
            typ = sig.args[0]
            typing_context = context.typing_context
            fnty = cls._get_function_type(typing_context, typ)
            sig = cls._get_signature(typing_context, fnty, sig.args, {})
            call = context.get_function(fnty, sig)
            # Link dependent library
            context.add_linking_libs(getattr(call, 'libs', ()))
            return call(builder, args)

    def _resolve(self, typ, attr):
        if self._attr != attr:
            return None

        assert isinstance(typ, self.key)

        class MethodTemplate(AbstractTemplate):
            key = (self.key, attr)
            _inline = self._inline
            _overload_func = staticmethod(self._overload_func)
            _inline_overloads = self._inline_overloads
            prefer_literal = self.prefer_literal

            def generic(_, args, kws):
                args = (typ,) + tuple(args)
                fnty = self._get_function_type(self.context, typ)
                sig = self._get_signature(self.context, fnty, args, kws)
                sig = sig.replace(pysig=utils.pysignature(self._overload_func))
                for template in fnty.templates:
                    self._inline_overloads.update(template._inline_overloads)
                if sig is not None:
                    return sig.as_method()

        return types.BoundFunction(MethodTemplate, typ)


def make_overload_attribute_template(typ, attr, overload_func, inline,
                                     prefer_literal=False,
                                     base=_OverloadAttributeTemplate):
    """
    Make a template class for attribute *attr* of *typ* overloaded by
    *overload_func*.
    """
    assert isinstance(typ, types.Type) or issubclass(typ, types.Type)
    name = "OverloadAttributeTemplate_%s_%s" % (typ, attr)
    # Note the implementation cache is subclass-specific
    dct = dict(key=typ, _attr=attr, _impl_cache={},
               _inline=staticmethod(InlineOptions(inline)),
               _inline_overloads={},
               _overload_func=staticmethod(overload_func),
               prefer_literal=prefer_literal,
               )
    obj = type(base)(name, (base,), dct)
    return obj


def make_overload_method_template(typ, attr, overload_func, inline,
                                  prefer_literal=False):
    """
    Make a template class for method *attr* of *typ* overloaded by
    *overload_func*.
    """
    return make_overload_attribute_template(
        typ, attr, overload_func, inline=inline,
        base=_OverloadMethodTemplate, prefer_literal=prefer_literal,
    )


def bound_function(template_key):
    """
    Wrap an AttributeTemplate resolve_* method to allow it to
    resolve an instance method's signature rather than a instance attribute.
    The wrapped method must return the resolved method's signature
    according to the given self type, args, and keywords.

    It is used thusly:

        class ComplexAttributes(AttributeTemplate):
            @bound_function("complex.conjugate")
            def resolve_conjugate(self, ty, args, kwds):
                return ty

    *template_key* (e.g. "complex.conjugate" above) will be used by the
    target to look up the method's implementation, as a regular function.
    """
    def wrapper(method_resolver):
        @functools.wraps(method_resolver)
        def attribute_resolver(self, ty):
            class MethodTemplate(AbstractTemplate):
                key = template_key

                def generic(_, args, kws):
                    sig = method_resolver(self, ty, args, kws)
                    if sig is not None and sig.recvr is None:
                        sig = sig.replace(recvr=ty)
                    return sig

            return types.BoundFunction(MethodTemplate, ty)
        return attribute_resolver
    return wrapper


class MacroTemplate(object):
    pass


# -----------------------------

class Registry(object):
    """
    A registry of typing declarations.  The registry stores such declarations
    for functions, attributes and globals.
    """

    def __init__(self):
        self.functions = []
        self.attributes = []
        self.globals = []

    def register(self, item):
        assert issubclass(item, FunctionTemplate)
        self.functions.append(item)
        return item

    def register_attr(self, item):
        assert issubclass(item, AttributeTemplate)
        self.attributes.append(item)
        return item

    def register_global(self, val=None, typ=None, **kwargs):
        """
        Register the typing of a global value.
        Functional usage with a Numba type::
            register_global(value, typ)

        Decorator usage with a template class::
            @register_global(value, typing_key=None)
            class Template:
                ...
        """
        if typ is not None:
            # register_global(val, typ)
            assert val is not None
            assert not kwargs
            self.globals.append((val, typ))
        else:
            def decorate(cls, typing_key):
                class Template(cls):
                    key = typing_key
                if callable(val):
                    typ = types.Function(Template)
                else:
                    raise TypeError("cannot infer type for global value %r")
                self.globals.append((val, typ))
                return cls

            # register_global(val, typing_key=None)(<template class>)
            assert val is not None
            typing_key = kwargs.pop('typing_key', val)
            assert not kwargs
            if typing_key is val:
                # Check the value is globally reachable, as it is going
                # to be used as the key.
                mod = sys.modules[val.__module__]
                if getattr(mod, val.__name__) is not val:
                    raise ValueError("%r is not globally reachable as '%s.%s'"
                                     % (mod, val.__module__, val.__name__))

            def decorator(cls):
                return decorate(cls, typing_key)
            return decorator


class BaseRegistryLoader(object):
    """
    An incremental loader for a registry.  Each new call to
    new_registrations() will iterate over the not yet seen registrations.

    The reason for this object is multiple:
    - there can be several contexts
    - each context wants to install all registrations
    - registrations can be added after the first installation, so contexts
      must be able to get the "new" installations

    Therefore each context maintains its own loaders for each existing
    registry, without duplicating the registries themselves.
    """

    def __init__(self, registry):
        self._registrations = dict(
            (name, utils.stream_list(getattr(registry, name)))
            for name in self.registry_items)

    def new_registrations(self, name):
        for item in next(self._registrations[name]):
            yield item


class RegistryLoader(BaseRegistryLoader):
    """
    An incremental loader for a typing registry.
    """
    registry_items = ('functions', 'attributes', 'globals')


builtin_registry = Registry()
infer = builtin_registry.register
infer_getattr = builtin_registry.register_attr
infer_global = builtin_registry.register_global<|MERGE_RESOLUTION|>--- conflicted
+++ resolved
@@ -285,8 +285,6 @@
             key = key.im_func
         return key
 
-<<<<<<< HEAD
-=======
     @classmethod
     def get_source_code_info(cls, impl):
         """
@@ -309,7 +307,6 @@
             path = "<unknown> (built from string?)"
         return code, firstlineno, path
 
->>>>>>> 9d570961
     @abstractmethod
     def get_template_info(self):
         """
@@ -328,8 +325,6 @@
         """
         pass
 
-<<<<<<< HEAD
-=======
     def __str__(self):
         info = self.get_template_info()
         srcinfo = f"{info['filename']}:{info['lines'][0]}"
@@ -337,7 +332,6 @@
 
     __repr__ = __str__
 
->>>>>>> 9d570961
 
 class AbstractTemplate(FunctionTemplate):
     """
@@ -374,23 +368,14 @@
     def get_template_info(self):
         impl = getattr(self, "generic")
         basepath = os.path.dirname(os.path.dirname(numba.__file__))
-<<<<<<< HEAD
-        code, firstlineno = inspect.getsourcelines(impl)
-        path = inspect.getsourcefile(impl)
-=======
 
         code, firstlineno, path = self.get_source_code_info(impl)
->>>>>>> 9d570961
         sig = str(utils.pysignature(impl))
         info = {
             'kind': "overload",
             'name': getattr(impl, '__qualname__', impl.__name__),
             'sig': sig,
-<<<<<<< HEAD
-            'filename': os.path.relpath(path, start=basepath),
-=======
             'filename': utils.safe_relpath(path, start=basepath),
->>>>>>> 9d570961
             'lines': (firstlineno, firstlineno + len(code) - 1),
             'docstring': impl.__doc__
         }
@@ -458,23 +443,14 @@
     def get_template_info(self):
         impl = getattr(self, "generic")
         basepath = os.path.dirname(os.path.dirname(numba.__file__))
-<<<<<<< HEAD
-        code, firstlineno = inspect.getsourcelines(impl)
-        path = inspect.getsourcefile(impl)
-=======
         code, firstlineno, path = self.get_source_code_info(impl)
->>>>>>> 9d570961
         sig = str(utils.pysignature(impl))
         info = {
             'kind': "overload",
             'name': getattr(self.key, '__name__',
                             getattr(impl, '__qualname__', impl.__name__),),
             'sig': sig,
-<<<<<<< HEAD
-            'filename': os.path.relpath(path, start=basepath),
-=======
             'filename': utils.safe_relpath(path, start=basepath),
->>>>>>> 9d570961
             'lines': (firstlineno, firstlineno + len(code) - 1),
             'docstring': impl.__doc__
         }
@@ -895,22 +871,13 @@
     def get_template_info(self):
         basepath = os.path.dirname(os.path.dirname(numba.__file__))
         impl = self._definition_func
-<<<<<<< HEAD
-        code, firstlineno = inspect.getsourcelines(impl)
-        path = inspect.getsourcefile(impl)
-=======
         code, firstlineno, path = self.get_source_code_info(impl)
->>>>>>> 9d570961
         sig = str(utils.pysignature(impl))
         info = {
             'kind': "intrinsic",
             'name': getattr(impl, '__qualname__', impl.__name__),
             'sig': sig,
-<<<<<<< HEAD
-            'filename': os.path.relpath(path, start=basepath),
-=======
             'filename': utils.safe_relpath(path, start=basepath),
->>>>>>> 9d570961
             'lines': (firstlineno, firstlineno + len(code) - 1),
             'docstring': impl.__doc__
         }
