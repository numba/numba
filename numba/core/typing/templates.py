"""
Define typing templates
"""

from abc import ABC, abstractmethod
import functools
import sys
import inspect
import os.path
from collections import namedtuple
from collections.abc import Sequence
<<<<<<< HEAD
from types import MethodType, FunctionType
import typing as pt
=======
from types import MethodType, FunctionType, MappingProxyType
>>>>>>> e15cd687

import numba
from numba.core import types, utils, targetconfig
from numba.core.errors import (
    TypingError,
    InternalError,
)
from numba.core.cpu_options import InlineOptions


SignatureLike = pt.Union["Signature", pt.Tuple[types.Type, ...], str]


# info store for inliner callback functions e.g. cost model
_inline_info = namedtuple('inline_info',
                          'func_ir typemap calltypes signature')


class Signature(object):
    """
    The signature of a function call or operation, i.e. its argument types
    and return type.
    """

    # XXX Perhaps the signature should be a BoundArguments, instead
    # of separate args and pysig...
    __slots__ = '_return_type', '_args', '_recvr', '_pysig'

    def __init__(self, return_type, args, recvr, pysig=None):
        if isinstance(args, list):
            args = tuple(args)
        self._return_type = return_type
        self._args = args
        self._recvr = recvr
        self._pysig = pysig

    @property
    def return_type(self):
        return self._return_type

    @property
    def args(self):
        return self._args

    @property
    def recvr(self):
        return self._recvr

    @property
    def pysig(self):
        return self._pysig

    def replace(self, **kwargs):
        """Copy and replace the given attributes provided as keyword arguments.
        Returns an updated copy.
        """
        curstate = dict(return_type=self.return_type,
                        args=self.args,
                        recvr=self.recvr,
                        pysig=self.pysig)
        curstate.update(kwargs)
        return Signature(**curstate)

    def __getstate__(self):
        """
        Needed because of __slots__.
        """
        return self._return_type, self._args, self._recvr, self._pysig

    def __setstate__(self, state):
        """
        Needed because of __slots__.
        """
        self._return_type, self._args, self._recvr, self._pysig = state

    def __hash__(self):
        return hash((self.args, self.return_type))

    def __eq__(self, other):
        if isinstance(other, Signature):
            return (self.args == other.args and
                    self.return_type == other.return_type and
                    self.recvr == other.recvr and
                    self.pysig == other.pysig)

    def __ne__(self, other):
        return not (self == other)

    def __repr__(self):
        return "%s -> %s" % (self.args, self.return_type)

    @property
    def is_method(self):
        """
        Whether this signature represents a bound method or a regular
        function.
        """
        return self.recvr is not None

    def as_method(self):
        """
        Convert this signature to a bound method signature.
        """
        if self.recvr is not None:
            return self
        sig = signature(self.return_type, *self.args[1:],
                        recvr=self.args[0])

        # Adjust the python signature
        params = list(self.pysig.parameters.values())[1:]
        sig = sig.replace(
            pysig=utils.pySignature(
                parameters=params,
                return_annotation=self.pysig.return_annotation,
            ),
        )
        return sig

    def as_function(self):
        """
        Convert this signature to a regular function signature.
        """
        if self.recvr is None:
            return self
        sig = signature(self.return_type, *((self.recvr,) + self.args))
        return sig

    def as_type(self):
        """
        Convert this signature to a first-class function type.
        """
        return types.FunctionType(self)

    def __unliteral__(self):
        return signature(types.unliteral(self.return_type),
                         *map(types.unliteral, self.args))

    def dump(self, tab=''):
        c = self.as_type()._code
        print(f'{tab}DUMP {type(self).__name__} [type code: {c}]')
        print(f'{tab}  Argument types:')
        for a in self.args:
            a.dump(tab=tab + '  | ')
        print(f'{tab}  Return type:')
        self.return_type.dump(tab=tab + '  | ')
        print(f'{tab}END DUMP')

    def is_precise(self):
        for atype in self.args:
            if not atype.is_precise():
                return False
        return self.return_type.is_precise()


def make_concrete_template(name, key, signatures):
    baseclasses = (ConcreteTemplate,)
    gvars = dict(key=key, cases=list(signatures))
    return type(name, baseclasses, gvars)


def make_callable_template(key, typer, recvr=None):
    """
    Create a callable template with the given key and typer function.
    """
    def generic(self):
        return typer

    name = "%s_CallableTemplate" % (key,)
    bases = (CallableTemplate,)
    class_dict = dict(key=key, generic=generic, recvr=recvr)
    return type(name, bases, class_dict)


def signature(return_type, *args, **kws):
    recvr = kws.pop('recvr', None)
    assert not kws
    return Signature(return_type, args, recvr=recvr)


def fold_arguments(pysig, args, kws, normal_handler, default_handler,
                   stararg_handler):
    """
    Given the signature *pysig*, explicit *args* and *kws*, resolve
    omitted arguments and keyword arguments. A tuple of positional
    arguments is returned.
    Various handlers allow to process arguments:
    - normal_handler(index, param, value) is called for normal arguments
    - default_handler(index, param, default) is called for omitted arguments
    - stararg_handler(index, param, values) is called for a "*args" argument
    """
    if isinstance(kws, Sequence):
        # Normalize dict kws
        kws = dict(kws)

    # deal with kwonly args
    params = pysig.parameters
    kwonly = []
    for name, p in params.items():
        if p.kind == p.KEYWORD_ONLY:
            kwonly.append(name)

    if kwonly:
        bind_args = args[:-len(kwonly)]
    else:
        bind_args = args
    bind_kws = kws.copy()
    if kwonly:
        for idx, n in enumerate(kwonly):
            bind_kws[n] = args[len(kwonly) + idx]

    # now bind
    ba = pysig.bind(*bind_args, **bind_kws)
    for i, param in enumerate(pysig.parameters.values()):
        name = param.name
        default = param.default
        if param.kind == param.VAR_POSITIONAL:
            # stararg may be omitted, in which case its "default" value
            # is simply the empty tuple
            if name in ba.arguments:
                argval = ba.arguments[name]
                # NOTE: avoid wrapping the tuple type for stararg in another
                #       tuple.
                if (len(argval) == 1 and
                        isinstance(argval[0], (types.StarArgTuple,
                                               types.StarArgUniTuple))):
                    argval = tuple(argval[0])
            else:
                argval = ()
            out = stararg_handler(i, param, argval)

            ba.arguments[name] = out
        elif name in ba.arguments:
            # Non-stararg, present
            ba.arguments[name] = normal_handler(i, param, ba.arguments[name])
        else:
            # Non-stararg, omitted
            assert default is not param.empty
            ba.arguments[name] = default_handler(i, param, default)
    # Collect args in the right order
    args = tuple(ba.arguments[param.name]
                 for param in pysig.parameters.values())
    return args


class FunctionTemplate(ABC):
    # Set to true to disable unsafe cast.
    # subclass overide-able
    unsafe_casting = True
    # Set to true to require exact match without casting.
    # subclass overide-able
    exact_match_required = False
    # Set to true to prefer literal arguments.
    # Useful for definitions that specialize on literal but also support
    # non-literals.
    # subclass overide-able
    prefer_literal = False
    # metadata
    metadata = {}

    def __init__(self, context):
        self.context = context

    def _select(self, cases, args, kws):
        options = {
            'unsafe_casting': self.unsafe_casting,
            'exact_match_required': self.exact_match_required,
        }
        selected = self.context.resolve_overload(self.key, cases, args, kws,
                                                 **options)
        return selected

    def get_impl_key(self, sig):
        """
        Return the key for looking up the implementation for the given
        signature on the target context.
        """
        # Lookup the key on the class, to avoid binding it with `self`.
        key = type(self).key
        # On Python 2, we must also take care about unbound methods
        if isinstance(key, MethodType):
            assert key.im_self is None
            key = key.im_func
        return key

    @classmethod
    def get_source_code_info(cls, impl):
        """
        Gets the source information about function impl.
        Returns:

        code - str: source code as a string
        firstlineno - int: the first line number of the function impl
        path - str: the path to file containing impl

        if any of the above are not available something generic is returned
        """
        try:
            code, firstlineno = inspect.getsourcelines(impl)
        except OSError: # missing source, probably a string
            code = "None available (built from string?)"
            firstlineno = 0
        path = inspect.getsourcefile(impl)
        if path is None:
            path = "<unknown> (built from string?)"
        return code, firstlineno, path

    @abstractmethod
    def get_template_info(self):
        """
        Returns a dictionary with information specific to the template that will
        govern how error messages are displayed to users. The dictionary must
        be of the form:
        info = {
            'kind': "unknown", # str: The kind of template, e.g. "Overload"
            'name': "unknown", # str: The name of the source function
            'sig': "unknown",  # str: The signature(s) of the source function
            'filename': "unknown", # str: The filename of the source function
            'lines': ("start", "end"), # tuple(int, int): The start and
                                         end line of the source function.
            'docstring': "unknown" # str: The docstring of the source function
        }
        """
        pass

    def __str__(self):
        info = self.get_template_info()
        srcinfo = f"{info['filename']}:{info['lines'][0]}"
        return f"<{self.__class__.__name__} {srcinfo}>"

    __repr__ = __str__


class AbstractTemplate(FunctionTemplate):
    """
    Defines method ``generic(self, args, kws)`` which compute a possible
    signature base on input types.  The signature does not have to match the
    input types. It is compared against the input types afterwards.
    """

    def apply(self, args, kws):
        generic = getattr(self, "generic")
        sig = generic(args, kws)
        # Enforce that *generic()* must return None or Signature
        if sig is not None:
            if not isinstance(sig, Signature):
                raise AssertionError(
                    "generic() must return a Signature or None. "
                    "{} returned {}".format(generic, type(sig)),
                )

        # Unpack optional type if no matching signature
        if not sig and any(isinstance(x, types.Optional) for x in args):
            def unpack_opt(x):
                if isinstance(x, types.Optional):
                    return x.type
                else:
                    return x

            args = list(map(unpack_opt, args))
            assert not kws  # Not supported yet
            sig = generic(args, kws)

        return sig

    def get_template_info(self):
        impl = getattr(self, "generic")
        basepath = os.path.dirname(os.path.dirname(numba.__file__))

        code, firstlineno, path = self.get_source_code_info(impl)
        sig = str(utils.pysignature(impl))
        info = {
            'kind': "overload",
            'name': getattr(impl, '__qualname__', impl.__name__),
            'sig': sig,
            'filename': utils.safe_relpath(path, start=basepath),
            'lines': (firstlineno, firstlineno + len(code) - 1),
            'docstring': impl.__doc__
        }
        return info

    def get_cache_deps_info(
            self, sig: SignatureLike, dependency_getter_fc: pt.Callable
    ):
        """ default implementation

        Returning an empty dictionary means that the dependencies of this
        function will not used to determine cache invalidation. This is only
        valid if not applied to a user-defined function
        """
        return {}


class CallableTemplate(FunctionTemplate):
    """
    Base class for a template defining a ``generic(self)`` method
    returning a callable to be called with the actual ``*args`` and
    ``**kwargs`` representing the call signature.  The callable has
    to return a return type, a full signature, or None.  The signature
    does not have to match the input types. It is compared against the
    input types afterwards.
    """
    recvr = None

    def apply(self, args, kws):
        generic = getattr(self, "generic")
        typer = generic()
        match_sig = inspect.signature(typer)
        try:
            match_sig.bind(*args, **kws)
        except TypeError as e:
            # bind failed, raise, if there's a
            # ValueError then there's likely unrecoverable
            # problems
            raise TypingError(str(e)) from e

        sig = typer(*args, **kws)

        # Unpack optional type if no matching signature
        if sig is None:
            if any(isinstance(x, types.Optional) for x in args):
                def unpack_opt(x):
                    if isinstance(x, types.Optional):
                        return x.type
                    else:
                        return x

                args = list(map(unpack_opt, args))
                sig = typer(*args, **kws)
            if sig is None:
                return

        # Get the pysig
        try:
            pysig = typer.pysig
        except AttributeError:
            pysig = utils.pysignature(typer)

        # Fold any keyword arguments
        bound = pysig.bind(*args, **kws)
        if bound.kwargs:
            raise TypingError("unsupported call signature")
        if not isinstance(sig, Signature):
            # If not a signature, `sig` is assumed to be the return type
            if not isinstance(sig, types.Type):
                raise TypeError("invalid return type for callable template: "
                                "got %r" % (sig,))
            sig = signature(sig, *bound.args)
        if self.recvr is not None:
            sig = sig.replace(recvr=self.recvr)
        # Hack any omitted parameters out of the typer's pysig,
        # as lowering expects an exact match between formal signature
        # and actual args.
        if len(bound.args) < len(pysig.parameters):
            parameters = list(pysig.parameters.values())[:len(bound.args)]
            pysig = pysig.replace(parameters=parameters)
        sig = sig.replace(pysig=pysig)
        cases = [sig]
        return self._select(cases, bound.args, bound.kwargs)

    def get_template_info(self):
        impl = getattr(self, "generic")
        basepath = os.path.dirname(os.path.dirname(numba.__file__))
        code, firstlineno, path = self.get_source_code_info(impl)
        sig = str(utils.pysignature(impl))
        info = {
            'kind': "overload",
            'name': getattr(self.key, '__name__',
                            getattr(impl, '__qualname__', impl.__name__),),
            'sig': sig,
            'filename': utils.safe_relpath(path, start=basepath),
            'lines': (firstlineno, firstlineno + len(code) - 1),
            'docstring': impl.__doc__
        }
        return info


class ConcreteTemplate(FunctionTemplate):
    """
    Defines attributes "cases" as a list of signature to match against the
    given input types.
    """

    def apply(self, args, kws):
        cases = getattr(self, 'cases')
        return self._select(cases, args, kws)

    def get_template_info(self):
        import operator
        name = getattr(self.key, '__name__', "unknown")
        op_func = getattr(operator, name, None)

        kind = "Type restricted function"
        if op_func is not None:
            if self.key is op_func:
                kind = "operator overload"
        info = {
            'kind': kind,
            'name': name,
            'sig': "unknown",
            'filename': "unknown",
            'lines': ("unknown", "unknown"),
            'docstring': "unknown"
        }
        return info


class _EmptyImplementationEntry(InternalError):
    def __init__(self, reason):
        super(_EmptyImplementationEntry, self).__init__(
            "_EmptyImplementationEntry({!r})".format(reason),
        )


class _OverloadFunctionTemplate(AbstractTemplate):
    """
    A base class of templates for overload functions.
    """

    def _validate_sigs(self, typing_func, impl_func):
        # check that the impl func and the typing func have the same signature!
        typing_sig = utils.pysignature(typing_func)
        impl_sig = utils.pysignature(impl_func)
        # the typing signature is considered golden and must be adhered to by
        # the implementation...
        # Things that are valid:
        # 1. args match exactly
        # 2. kwargs match exactly in name and default value
        # 3. Use of *args in the same location by the same name in both typing
        #    and implementation signature
        # 4. Use of *args in the implementation signature to consume any number
        #    of arguments in the typing signature.
        # Things that are invalid:
        # 5. Use of *args in the typing signature that is not replicated
        #    in the implementing signature
        # 6. Use of **kwargs

        def get_args_kwargs(sig):
            kws = []
            args = []
            pos_arg = None
            for x in sig.parameters.values():
                if x.default == utils.pyParameter.empty:
                    args.append(x)
                    if x.kind == utils.pyParameter.VAR_POSITIONAL:
                        pos_arg = x
                    elif x.kind == utils.pyParameter.VAR_KEYWORD:
                        msg = ("The use of VAR_KEYWORD (e.g. **kwargs) is "
                               "unsupported. (offending argument name is '%s')")
                        raise InternalError(msg % x)
                else:
                    kws.append(x)
            return args, kws, pos_arg

        ty_args, ty_kws, ty_pos = get_args_kwargs(typing_sig)
        im_args, im_kws, im_pos = get_args_kwargs(impl_sig)

        sig_fmt = ("Typing signature:         %s\n"
                   "Implementation signature: %s")
        sig_str = sig_fmt % (typing_sig, impl_sig)

        err_prefix = "Typing and implementation arguments differ in "

        a = ty_args
        b = im_args
        if ty_pos:
            if not im_pos:
                # case 5. described above
                msg = ("VAR_POSITIONAL (e.g. *args) argument kind (offending "
                       "argument name is '%s') found in the typing function "
                       "signature, but is not in the implementing function "
                       "signature.\n%s") % (ty_pos, sig_str)
                raise InternalError(msg)
        else:
            if im_pos:
                # no *args in typing but there's a *args in the implementation
                # this is case 4. described above
                b = im_args[:im_args.index(im_pos)]
                try:
                    a = ty_args[:ty_args.index(b[-1]) + 1]
                except ValueError:
                    # there's no b[-1] arg name in the ty_args, something is
                    # very wrong, we can't work out a diff (*args consumes
                    # unknown quantity of args) so just report first error
                    specialized = "argument names.\n%s\nFirst difference: '%s'"
                    msg = err_prefix + specialized % (sig_str, b[-1])
                    raise InternalError(msg)

        def gen_diff(typing, implementing):
            diff = set(typing) ^ set(implementing)
            return "Difference: %s" % diff

        if a != b:
            specialized = "argument names.\n%s\n%s" % (sig_str, gen_diff(a, b))
            raise InternalError(err_prefix + specialized)

        # ensure kwargs are the same
        ty = [x.name for x in ty_kws]
        im = [x.name for x in im_kws]
        if ty != im:
            specialized = "keyword argument names.\n%s\n%s"
            msg = err_prefix + specialized % (sig_str, gen_diff(ty_kws, im_kws))
            raise InternalError(msg)
        same = [x.default for x in ty_kws] == [x.default for x in im_kws]
        if not same:
            specialized = "keyword argument default values.\n%s\n%s"
            msg = err_prefix + specialized % (sig_str, gen_diff(ty_kws, im_kws))
            raise InternalError(msg)

    def generic(self, args, kws):
        """
        Type the overloaded function by compiling the appropriate
        implementation for the given args.
        """
        from numba.core.typed_passes import PreLowerStripPhis

        disp, new_args = self._get_impl(args, kws)
        if disp is None:
            return
        # Compile and type it for the given types
        disp_type = types.Dispatcher(disp)
        # Store the compiled overload for use in the lowering phase if there's
        # no inlining required (else functions are being compiled which will
        # never be used as they are inlined)
        if not self._inline.is_never_inline:
            # need to run the compiler front end up to type inference to compute
            # a signature
            from numba.core import typed_passes, compiler
            from numba.core.inline_closurecall import InlineWorker
            fcomp = disp._compiler
            flags = compiler.Flags()

            # Updating these causes problems?!
            #fcomp.targetdescr.options.parse_as_flags(flags,
            #                                         fcomp.targetoptions)
            #flags = fcomp._customize_flags(flags)

            # spoof a compiler pipline like the one that will be in use
            tyctx = fcomp.targetdescr.typing_context
            tgctx = fcomp.targetdescr.target_context
            compiler_inst = fcomp.pipeline_class(tyctx, tgctx, None, None, None,
                                                 flags, None, )
            inline_worker = InlineWorker(tyctx, tgctx, fcomp.locals,
                                         compiler_inst, flags, None,)

            # If the inlinee contains something to trigger literal arg dispatch
            # then the pipeline call will unconditionally fail due to a raised
            # ForceLiteralArg exception. Therefore `resolve` is run first, as
            # type resolution must occur at some point, this will hit any
            # `literally` calls and because it's going via the dispatcher will
            # handle them correctly i.e. ForceLiteralArg propagates. This having
            # the desired effect of ensuring the pipeline call is only made in
            # situations that will succeed. For context see #5887.
            resolve = disp_type.dispatcher.get_call_template
            template, pysig, folded_args, kws = resolve(new_args, kws)
            ir = inline_worker.run_untyped_passes(
                disp_type.dispatcher.py_func, enable_ssa=True
            )

            (
                typemap,
                return_type,
                calltypes,
                _
            ) = typed_passes.type_inference_stage(
                self.context, tgctx, ir, folded_args, None)
            ir = PreLowerStripPhis()._strip_phi_nodes(ir)
            ir._definitions = numba.core.ir_utils.build_definitions(ir.blocks)

            sig = Signature(return_type, folded_args, None)
            # this stores a load of info for the cost model function if supplied
            # it by default is None
            self._inline_overloads[sig.args] = {'folded_args': folded_args}
            # this stores the compiled overloads, if there's no compiled
            # overload available i.e. function is always inlined, the key still
            # needs to exist for type resolution

            # NOTE: If lowering is failing on a `_EmptyImplementationEntry`,
            #       the inliner has failed to inline this entry correctly.
            impl_init = _EmptyImplementationEntry('always inlined')
            self._compiled_overloads[sig.args] = impl_init
            if not self._inline.is_always_inline:
                # this branch is here because a user has supplied a function to
                # determine whether to inline or not. As a result both compiled
                # function and inliner info needed, delaying the computation of
                # this leads to an internal state mess at present. TODO: Fix!
                sig = disp_type.get_call_type(self.context, new_args, kws)
                self._compiled_overloads[sig.args] = disp_type.get_overload(sig)
                # store the inliner information, it's used later in the cost
                # model function call
            iinfo = _inline_info(ir, typemap, calltypes, sig)
            self._inline_overloads[sig.args] = {'folded_args': folded_args,
                                                'iinfo': iinfo}
        else:
            sig = disp_type.get_call_type(self.context, new_args, kws)
            if sig is None: # can't resolve for this target
                return None
            self._compiled_overloads[sig.args] = disp_type.get_overload(sig)
        return sig

    def _get_impl(self, args, kws):
        """Get implementation given the argument types.

        Returning a Dispatcher object.  The Dispatcher object is cached
        internally in `self._impl_cache`.
        """
        flags = targetconfig.ConfigStack.top_or_none()
        cache_key = self.context, tuple(args), tuple(kws.items()), flags
        try:
            impl, args = self._impl_cache[cache_key]
            return impl, args
        except KeyError:
            # pass and try outside the scope so as to not have KeyError with a
            # nested addition error in the case the _build_impl fails
            pass
        impl, args = self._build_impl(cache_key, args, kws)
        return impl, args

    def _get_jit_decorator(self):
        """Gets a jit decorator suitable for the current target"""

        from numba.core.target_extension import (target_registry,
                                                 get_local_target,
                                                 jit_registry)

        jitter_str = self.metadata.get('target', 'generic')
        jitter = jit_registry.get(jitter_str, None)

        if jitter is None:
            # No JIT known for target string, see if something is
            # registered for the string and report if not.
            target_class = target_registry.get(jitter_str, None)
            if target_class is None:
                msg = ("Unknown target '{}', has it been ",
                       "registered?")
                raise ValueError(msg.format(jitter_str))

            target_hw = get_local_target(self.context)

            # check that the requested target is in the hierarchy for the
            # current frame's target.
            if not issubclass(target_hw, target_class):
                msg = "No overloads exist for the requested target: {}."

            jitter = jit_registry[target_hw]

        if jitter is None:
            raise ValueError("Cannot find a suitable jit decorator")

        return jitter

    def _build_impl(self, cache_key, args, kws):
        """Build and cache the implementation.

        Given the positional (`args`) and keyword arguments (`kws`), obtains
        the `overload` implementation and wrap it in a Dispatcher object.
        The expected argument types are returned for use by type-inference.
        The expected argument types are only different from the given argument
        types if there is an imprecise type in the given argument types.

        Parameters
        ----------
        cache_key : hashable
            The key used for caching the implementation.
        args : Tuple[Type]
            Types of positional argument.
        kws : Dict[Type]
            Types of keyword argument.

        Returns
        -------
        disp, args :
            On success, returns `(Dispatcher, Tuple[Type])`.
            On failure, returns `(None, None)`.

        """
        jitter = self._get_jit_decorator()

        # Get the overload implementation for the given types
        ov_sig = inspect.signature(self._overload_func)
        try:
            ov_sig.bind(*args, **kws)
        except TypeError as e:
            # bind failed, raise, if there's a
            # ValueError then there's likely unrecoverable
            # problems
            raise TypingError(str(e)) from e
        else:
            ovf_result = self._overload_func(*args, **kws)

        if ovf_result is None:
            # No implementation => fail typing
            self._impl_cache[cache_key] = None, None
            return None, None
        elif isinstance(ovf_result, tuple):
            # The implementation returned a signature that the type-inferencer
            # should be using.
            sig, pyfunc = ovf_result
            args = sig.args
            kws = {}
            cache_key = None            # don't cache
        else:
            # Regular case
            pyfunc = ovf_result

        # Check type of pyfunc
        if not isinstance(pyfunc, FunctionType):
            msg = ("Implementation function returned by `@overload` "
                   "has an unexpected type.  Got {}")
            raise AssertionError(msg.format(pyfunc))

        # check that the typing and impl sigs match up
        if self._strict:
            self._validate_sigs(self._overload_func, pyfunc)
        # Make dispatcher
        jitdecor = jitter(**self._jit_options)
        disp = jitdecor(pyfunc)
        # Make sure that the implementation can be fully compiled
        disp_type = types.Dispatcher(disp)
        disp_type.get_call_type(self.context, args, kws)
        if cache_key is not None:
            self._impl_cache[cache_key] = disp, args
        return disp, args

    def get_impl_key(self, sig):
        """
        Return the key for looking up the implementation for the given
        signature on the target context.
        """
        return self._compiled_overloads[sig.args]

    @classmethod
    def get_source_info(cls):
        """Return a dictionary with information about the source code of the
        implementation.

        Returns
        -------
        info : dict
            - "kind" : str
                The implementation kind.
            - "name" : str
                The name of the function that provided the definition.
            - "sig" : str
                The formatted signature of the function.
            - "filename" : str
                The name of the source file.
            - "lines": tuple (int, int)
                First and list line number.
            - "docstring": str
                The docstring of the definition.
        """
        basepath = os.path.dirname(os.path.dirname(numba.__file__))
        impl = cls._overload_func
        code, firstlineno, path = cls.get_source_code_info(impl)
        sig = str(utils.pysignature(impl))
        info = {
            'kind': "overload",
            'name': getattr(impl, '__qualname__', impl.__name__),
            'sig': sig,
            'filename': utils.safe_relpath(path, start=basepath),
            'lines': (firstlineno, firstlineno + len(code) - 1),
            'docstring': impl.__doc__
        }
        return info

    def get_template_info(self):
        basepath = os.path.dirname(os.path.dirname(numba.__file__))
        impl = self._overload_func
        code, firstlineno, path = self.get_source_code_info(impl)
        sig = str(utils.pysignature(impl))
        info = {
            'kind': "overload",
            'name': getattr(impl, '__qualname__', impl.__name__),
            'sig': sig,
            'filename': utils.safe_relpath(path, start=basepath),
            'lines': (firstlineno, firstlineno + len(code) - 1),
            'docstring': impl.__doc__
        }
        return info

    @functools.lru_cache()
    def get_cache_deps_info(
            self, sig: SignatureLike, dependency_getter_fc: pt.Callable
    ):
        """ return a dictionary with information about other functions this
        function depends on

        :param sig: signature
        :param dependency_getter_fc a function able to look into an overload
          and retrieve the inner dependencies. This will be always
          `caching.get_function_dependencies` but we pass it as an argument
          to avoid the import
        :return: dictionary of filenames and file stamps
        """
        sig_args = sig.args
        deps = {}
        for (_, sig, _, _), (dispatcher, _) in self._impl_cache.items():
            if sig != sig_args:
                continue
            if dispatcher is None:
                continue
            ovrl = dispatcher.overloads[sig_args]
            deps.update(dependency_getter_fc(ovrl))
        return deps


def make_overload_template(func, overload_func, jit_options, strict,
                           inline, prefer_literal=False, **kwargs):
    """
    Make a template class for function *func* overloaded by *overload_func*.
    Compiler options are passed as a dictionary to *jit_options*.
    """
    func_name = getattr(func, '__name__', str(func))
    name = "OverloadTemplate_%s" % (func_name,)
    base = _OverloadFunctionTemplate
    dct = dict(key=func, _overload_func=staticmethod(overload_func),
               _impl_cache={}, _compiled_overloads={}, _jit_options=jit_options,
               _strict=strict, _inline=staticmethod(InlineOptions(inline)),
               _inline_overloads={}, prefer_literal=prefer_literal,
               metadata=kwargs)
    return type(base)(name, (base,), dct)


class _TemplateTargetHelperMixin(object):
    """Mixin for helper methods that assist with target/registry resolution"""

    def _get_target_registry(self, reason):
        """Returns the registry for the current target.

        Parameters
        ----------
        reason: str
            Reason for the resolution. Expects a noun.
        Returns
        -------
        reg : a registry suitable for the current target.
        """
        from numba.core.target_extension import (_get_local_target_checked,
                                                 dispatcher_registry)
        hwstr = self.metadata.get('target', 'generic')
        target_hw = _get_local_target_checked(self.context, hwstr, reason)
        # Get registry for the current hardware
        disp = dispatcher_registry[target_hw]
        tgtctx = disp.targetdescr.target_context
        # This is all workarounds...
        # The issue is that whilst targets shouldn't care about which registry
        # in which to register lowering implementations, the CUDA target
        # "borrows" implementations from the CPU from specific registries. This
        # means that if some impl is defined via @intrinsic, e.g. numba.*unsafe
        # modules, _AND_ CUDA also makes use of the same impl, then it's
        # required that the registry in use is one that CUDA borrows from. This
        # leads to the following expression where by the CPU builtin_registry is
        # used if it is in the target context as a known registry (i.e. the
        # target installed it) and if it is not then it is assumed that the
        # registries for the target are unbound to any other target and so it's
        # fine to use any of them as a place to put lowering impls.
        #
        # NOTE: This will need subsequently fixing again when targets use solely
        # the extension APIs to describe their implementation. The issue will be
        # that the builtin_registry should contain _just_ the stack allocated
        # implementations and low level target invariant things and should not
        # be modified further. It should be acceptable to remove the `then`
        # branch and just keep the `else`.

        # In case the target has swapped, e.g. cuda borrowing cpu, refresh to
        # populate.
        tgtctx.refresh()
        if builtin_registry in tgtctx._registries:
            reg = builtin_registry
        else:
            # Pick a registry in which to install intrinsics
            registries = iter(tgtctx._registries)
            reg = next(registries)
        return reg


class _IntrinsicTemplate(_TemplateTargetHelperMixin, AbstractTemplate):
    """
    A base class of templates for intrinsic definition
    """

    def generic(self, args, kws):
        """
        Type the intrinsic by the arguments.
        """
        lower_builtin = self._get_target_registry('intrinsic').lower
        cache_key = self.context, args, tuple(kws.items())
        try:
            return self._impl_cache[cache_key]
        except KeyError:
            pass
        result = self._definition_func(self.context, *args, **kws)
        if result is None:
            return
        [sig, imp] = result
        pysig = utils.pysignature(self._definition_func)
        # omit context argument from user function
        parameters = list(pysig.parameters.values())[1:]
        sig = sig.replace(pysig=pysig.replace(parameters=parameters))
        self._impl_cache[cache_key] = sig
        self._overload_cache[sig.args] = imp
        # register the lowering
        lower_builtin(imp, *sig.args)(imp)
        return sig

    def get_impl_key(self, sig):
        """
        Return the key for looking up the implementation for the given
        signature on the target context.
        """
        return self._overload_cache[sig.args]

    def get_template_info(self):
        basepath = os.path.dirname(os.path.dirname(numba.__file__))
        impl = self._definition_func
        code, firstlineno, path = self.get_source_code_info(impl)
        sig = str(utils.pysignature(impl))
        info = {
            'kind': "intrinsic",
            'name': getattr(impl, '__qualname__', impl.__name__),
            'sig': sig,
            'filename': utils.safe_relpath(path, start=basepath),
            'lines': (firstlineno, firstlineno + len(code) - 1),
            'docstring': impl.__doc__
        }
        return info


def make_intrinsic_template(handle, defn, name, *, prefer_literal=False,
                            kwargs=None):
    """
    Make a template class for a intrinsic handle *handle* defined by the
    function *defn*.  The *name* is used for naming the new template class.
    """
    kwargs = MappingProxyType({} if kwargs is None else kwargs)
    base = _IntrinsicTemplate
    name = "_IntrinsicTemplate_%s" % (name)
    dct = dict(key=handle, _definition_func=staticmethod(defn),
               _impl_cache={}, _overload_cache={},
               prefer_literal=prefer_literal, metadata=kwargs)
    return type(base)(name, (base,), dct)


class AttributeTemplate(object):
    def __init__(self, context):
        self.context = context

    def resolve(self, value, attr):
        return self._resolve(value, attr)

    def _resolve(self, value, attr):
        fn = getattr(self, "resolve_%s" % attr, None)
        if fn is None:
            fn = self.generic_resolve
            if fn is NotImplemented:
                if isinstance(value, types.Module):
                    return self.context.resolve_module_constants(value, attr)
                else:
                    return None
            else:
                return fn(value, attr)
        else:
            return fn(value)

    generic_resolve = NotImplemented


class _OverloadAttributeTemplate(_TemplateTargetHelperMixin, AttributeTemplate):
    """
    A base class of templates for @overload_attribute functions.
    """
    is_method = False

    def __init__(self, context):
        super(_OverloadAttributeTemplate, self).__init__(context)
        self.context = context
        self._init_once()

    def _init_once(self):
        cls = type(self)
        attr = cls._attr

        lower_getattr = self._get_target_registry('attribute').lower_getattr

        @lower_getattr(cls.key, attr)
        def getattr_impl(context, builder, typ, value):
            typingctx = context.typing_context
            fnty = cls._get_function_type(typingctx, typ)
            sig = cls._get_signature(typingctx, fnty, (typ,), {})
            call = context.get_function(fnty, sig)
            return call(builder, (value,))

    def _resolve(self, typ, attr):
        if self._attr != attr:
            return None
        fnty = self._get_function_type(self.context, typ)
        sig = self._get_signature(self.context, fnty, (typ,), {})
        # There should only be one template
        for template in fnty.templates:
            self._inline_overloads.update(template._inline_overloads)
        return sig.return_type

    @classmethod
    def _get_signature(cls, typingctx, fnty, args, kws):
        sig = fnty.get_call_type(typingctx, args, kws)
        sig = sig.replace(pysig=utils.pysignature(cls._overload_func))
        return sig

    @classmethod
    def _get_function_type(cls, typingctx, typ):
        return typingctx.resolve_value_type(cls._overload_func)


class _OverloadMethodTemplate(_OverloadAttributeTemplate):
    """
    A base class of templates for @overload_method functions.
    """
    is_method = True

    def _init_once(self):
        """
        Overriding parent definition
        """
        attr = self._attr

        registry = self._get_target_registry('method')

        @registry.lower((self.key, attr), self.key, types.VarArg(types.Any))
        def method_impl(context, builder, sig, args):
            typ = sig.args[0]
            typing_context = context.typing_context
            fnty = self._get_function_type(typing_context, typ)
            sig = self._get_signature(typing_context, fnty, sig.args, {})
            call = context.get_function(fnty, sig)
            # Link dependent library
            context.add_linking_libs(getattr(call, 'libs', ()))
            return call(builder, args)

    def _resolve(self, typ, attr):
        if self._attr != attr:
            return None

        if isinstance(typ, types.TypeRef):
            assert typ == self.key
        elif isinstance(typ, types.Callable):
            assert typ == self.key
        else:
            assert isinstance(typ, self.key)

        class MethodTemplate(AbstractTemplate):
            key = (self.key, attr)
            _inline = self._inline
            _overload_func = staticmethod(self._overload_func)
            _inline_overloads = self._inline_overloads
            prefer_literal = self.prefer_literal

            def generic(_, args, kws):
                args = (typ,) + tuple(args)
                fnty = self._get_function_type(self.context, typ)
                sig = self._get_signature(self.context, fnty, args, kws)
                sig = sig.replace(pysig=utils.pysignature(self._overload_func))
                for template in fnty.templates:
                    self._inline_overloads.update(template._inline_overloads)
                if sig is not None:
                    return sig.as_method()

            def get_template_info(self):
                basepath = os.path.dirname(os.path.dirname(numba.__file__))
                impl = self._overload_func
                code, firstlineno, path = self.get_source_code_info(impl)
                sig = str(utils.pysignature(impl))
                info = {
                    'kind': "overload_method",
                    'name': getattr(impl, '__qualname__', impl.__name__),
                    'sig': sig,
                    'filename': utils.safe_relpath(path, start=basepath),
                    'lines': (firstlineno, firstlineno + len(code) - 1),
                    'docstring': impl.__doc__
                }

                return info

        return types.BoundFunction(MethodTemplate, typ)


def make_overload_attribute_template(typ, attr, overload_func, inline='never',
                                     prefer_literal=False,
                                     base=_OverloadAttributeTemplate,
                                     **kwargs):
    """
    Make a template class for attribute *attr* of *typ* overloaded by
    *overload_func*.
    """
    assert isinstance(typ, types.Type) or issubclass(typ, types.Type)
    name = "OverloadAttributeTemplate_%s_%s" % (typ, attr)
    # Note the implementation cache is subclass-specific
    dct = dict(key=typ, _attr=attr, _impl_cache={},
               _inline=staticmethod(InlineOptions(inline)),
               _inline_overloads={},
               _overload_func=staticmethod(overload_func),
               prefer_literal=prefer_literal,
               metadata=kwargs,
               )
    obj = type(base)(name, (base,), dct)
    return obj


def make_overload_method_template(typ, attr, overload_func, inline,
                                  prefer_literal=False, **kwargs):
    """
    Make a template class for method *attr* of *typ* overloaded by
    *overload_func*.
    """
    return make_overload_attribute_template(
        typ, attr, overload_func, inline=inline,
        base=_OverloadMethodTemplate, prefer_literal=prefer_literal,
        **kwargs,
    )


def bound_function(template_key):
    """
    Wrap an AttributeTemplate resolve_* method to allow it to
    resolve an instance method's signature rather than a instance attribute.
    The wrapped method must return the resolved method's signature
    according to the given self type, args, and keywords.

    It is used thusly:

        class ComplexAttributes(AttributeTemplate):
            @bound_function("complex.conjugate")
            def resolve_conjugate(self, ty, args, kwds):
                return ty

    *template_key* (e.g. "complex.conjugate" above) will be used by the
    target to look up the method's implementation, as a regular function.
    """
    def wrapper(method_resolver):
        @functools.wraps(method_resolver)
        def attribute_resolver(self, ty):
            class MethodTemplate(AbstractTemplate):
                key = template_key

                def generic(_, args, kws):
                    sig = method_resolver(self, ty, args, kws)
                    if sig is not None and sig.recvr is None:
                        sig = sig.replace(recvr=ty)
                    return sig

            return types.BoundFunction(MethodTemplate, ty)
        return attribute_resolver
    return wrapper


# -----------------------------

class Registry(object):
    """
    A registry of typing declarations.  The registry stores such declarations
    for functions, attributes and globals.
    """

    def __init__(self):
        self.functions = []
        self.attributes = []
        self.globals = []

    def register(self, item):
        assert issubclass(item, FunctionTemplate)
        self.functions.append(item)
        return item

    def register_attr(self, item):
        assert issubclass(item, AttributeTemplate)
        self.attributes.append(item)
        return item

    def register_global(self, val=None, typ=None, **kwargs):
        """
        Register the typing of a global value.
        Functional usage with a Numba type::
            register_global(value, typ)

        Decorator usage with a template class::
            @register_global(value, typing_key=None)
            class Template:
                ...
        """
        if typ is not None:
            # register_global(val, typ)
            assert val is not None
            assert not kwargs
            self.globals.append((val, typ))
        else:
            def decorate(cls, typing_key):
                class Template(cls):
                    key = typing_key
                if callable(val):
                    typ = types.Function(Template)
                else:
                    raise TypeError("cannot infer type for global value %r")
                self.globals.append((val, typ))
                return cls

            # register_global(val, typing_key=None)(<template class>)
            assert val is not None
            typing_key = kwargs.pop('typing_key', val)
            assert not kwargs
            if typing_key is val:
                # Check the value is globally reachable, as it is going
                # to be used as the key.
                mod = sys.modules[val.__module__]
                if getattr(mod, val.__name__) is not val:
                    raise ValueError("%r is not globally reachable as '%s.%s'"
                                     % (mod, val.__module__, val.__name__))

            def decorator(cls):
                return decorate(cls, typing_key)
            return decorator


class BaseRegistryLoader(object):
    """
    An incremental loader for a registry.  Each new call to
    new_registrations() will iterate over the not yet seen registrations.

    The reason for this object is multiple:
    - there can be several contexts
    - each context wants to install all registrations
    - registrations can be added after the first installation, so contexts
      must be able to get the "new" installations

    Therefore each context maintains its own loaders for each existing
    registry, without duplicating the registries themselves.
    """

    def __init__(self, registry):
        self._registrations = dict(
            (name, utils.stream_list(getattr(registry, name)))
            for name in self.registry_items)

    def new_registrations(self, name):
        for item in next(self._registrations[name]):
            yield item


class RegistryLoader(BaseRegistryLoader):
    """
    An incremental loader for a typing registry.
    """
    registry_items = ('functions', 'attributes', 'globals')


builtin_registry = Registry()
infer = builtin_registry.register
infer_getattr = builtin_registry.register_attr
infer_global = builtin_registry.register_global<|MERGE_RESOLUTION|>--- conflicted
+++ resolved
@@ -9,12 +9,8 @@
 import os.path
 from collections import namedtuple
 from collections.abc import Sequence
-<<<<<<< HEAD
-from types import MethodType, FunctionType
 import typing as pt
-=======
 from types import MethodType, FunctionType, MappingProxyType
->>>>>>> e15cd687
 
 import numba
 from numba.core import types, utils, targetconfig
