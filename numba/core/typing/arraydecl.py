import numpy as np
import operator
from collections import namedtuple

from numba.core import types, utils
from numba.core.typing.templates import (AttributeTemplate, AbstractTemplate,
                                         infer, infer_global, infer_getattr,
                                         signature, bound_function)
# import time side effect: array operations requires typing support of sequence
# defined in collections: e.g. array.shape[i]
from numba.core.typing import collections
from numba.core.errors import (TypingError, RequireLiteralValue, NumbaTypeError,
                               NumbaNotImplementedError, NumbaAssertionError,
                               NumbaKeyError, NumbaIndexError)
from numba.core.cgutils import is_nonelike


Indexing = namedtuple("Indexing", ("index", "result", "advanced"))


def get_array_index_type(ary, idx):
    """
    Returns None or a tuple-3 for the types of the input array, index, and
    resulting type of ``array[index]``.

    Note: This is shared logic for ndarray getitem and setitem.
    """
    if not isinstance(ary, types.Buffer):
        return

    ndim = ary.ndim

    left_indices = []
    right_indices = []
    ellipsis_met = False
    advanced = False
<<<<<<< HEAD
=======
    has_integer = False
    num_newaxis = 0
>>>>>>> ec521024

    if not isinstance(idx, types.BaseTuple):
        idx = [idx]

    in_subspace = False
    num_subspaces = 0
    array_indices = 0

    # Walk indices
    for ty in idx:
        if ty is types.ellipsis:
            if ellipsis_met:
                raise NumbaTypeError(
                    "Only one ellipsis allowed in array indices "
                    "(got %s)" % (idx,))
            ellipsis_met = True
            in_subspace = False
        elif isinstance(ty, types.SliceType):
            in_subspace = False
        elif isinstance(ty, types.Integer):
            # Normalize integer index
            ty = types.intp if ty.signed else types.uintp
            # Integer indexing removes the given dimension
            ndim -= 1
            if not in_subspace:
                num_subspaces += 1
                in_subspace = True
        elif (isinstance(ty, types.Array) and ty.ndim == 0
              and isinstance(ty.dtype, types.Integer)):
            # 0-d array used as integer index
            ndim -= 1
            if not in_subspace:
                num_subspaces += 1
                in_subspace = True
        elif (isinstance(ty, types.Array)
              and isinstance(ty.dtype, (types.Integer, types.Boolean))):
            if ty.ndim > 1:
                if isinstance(ty.dtype, (types.Boolean,)):
                    msg = ("You may only use one dimensional boolean index per axis."
                           " NumPy behaviour of multidimensional boolean indices for "
                           "implicitly indexing multiple axes is not supported.")
                    raise NumbaTypeError(msg)
                ndim += ty.ndim - 1
            array_indices += 1
            advanced = True
<<<<<<< HEAD
            if not in_subspace:
                num_subspaces += 1
                in_subspace = True
=======
        elif (is_nonelike(ty)):
            ndim += 1
            num_newaxis += 1
>>>>>>> ec521024
        else:
            raise NumbaTypeError("Unsupported array index type %s in %s"
                                 % (ty, idx))
        (right_indices if ellipsis_met else left_indices).append(ty)

    if advanced:
        if array_indices > 1:
            # Advanced indexing limitation # 2
            msg = "Using more than one non-scalar array index is unsupported."
            raise NumbaTypeError(msg)

        if num_subspaces > 1:
            # Advanced indexing limitation # 3
            msg = ("Using more than one indexing subspace (consecutive group "
                   "of integer or array indices) is unsupported.")
            raise NumbaTypeError(msg)

    # Only Numpy arrays support advanced indexing
    if advanced and not isinstance(ary, types.Array):
        return

    # Check indices and result dimensionality
    all_indices = left_indices + right_indices
    if ellipsis_met:
        assert right_indices[0] is types.ellipsis
        del right_indices[0]

    n_indices = len(all_indices) - ellipsis_met - num_newaxis
    if n_indices > ary.ndim:
        raise NumbaTypeError("cannot index %s with %d indices: %s"
                             % (ary, n_indices, idx))
    if n_indices == ary.ndim and ndim == 0 and not ellipsis_met:
        # Full integer indexing => scalar result
        # (note if ellipsis is present, a 0-d view is returned instead)
        res = ary.dtype

    elif advanced:
        # Result is a copy
        res = ary.copy(ndim=ndim, layout='C', readonly=False)

    else:
        # Result is a view
        if ary.slice_is_copy:
            # Avoid view semantics when the original type creates a copy
            # when slicing.
            return

        # Infer layout
        layout = ary.layout

        def keeps_contiguity(ty, is_innermost):
            # A slice can only keep an array contiguous if it is the
            # innermost index and it is not strided
            return (ty is types.ellipsis or isinstance(ty, types.Integer)
                    or (is_innermost and isinstance(ty, types.SliceType)
                        and not ty.has_step))

        def check_contiguity(outer_indices):
            """
            Whether indexing with the given indices (from outer to inner in
            physical layout order) can keep an array contiguous.
            """
            for ty in outer_indices[:-1]:
                if not keeps_contiguity(ty, False):
                    return False
            if outer_indices and not keeps_contiguity(outer_indices[-1], True):
                return False
            return True

        if layout == 'C':
            # Integer indexing on the left keeps the array C-contiguous
            if n_indices == ary.ndim:
                # If all indices are there, ellipsis's place is indifferent
                left_indices = left_indices + right_indices
                right_indices = []
            if right_indices:
                layout = 'A'
            elif not check_contiguity(left_indices):
                layout = 'A'
        elif layout == 'F':
            # Integer indexing on the right keeps the array F-contiguous
            if n_indices == ary.ndim:
                # If all indices are there, ellipsis's place is indifferent
                right_indices = left_indices + right_indices
                left_indices = []
            if left_indices:
                layout = 'A'
            elif not check_contiguity(right_indices[::-1]):
                layout = 'A'

        if ndim == 0:
            # Implicitly convert to a scalar if the output ndim==0
            res = ary.dtype
        else:
            res = ary.copy(ndim=ndim, layout=layout)

    # Re-wrap indices
    if isinstance(idx, types.BaseTuple):
        idx = types.BaseTuple.from_types(all_indices)
    else:
        idx, = all_indices

    return Indexing(idx, res, advanced)


@infer_global(operator.getitem)
class GetItemBuffer(AbstractTemplate):
    def generic(self, args, kws):
        assert not kws
        [ary, idx] = args
        out = get_array_index_type(ary, idx)
        if out is not None:
            return signature(out.result, ary, out.index)


@infer_global(operator.setitem)
class SetItemBuffer(AbstractTemplate):
    def generic(self, args, kws):
        assert not kws
        ary, idx, val = args
        if not isinstance(ary, types.Buffer):
            return
        if not ary.mutable:
            msg = f"Cannot modify readonly array of type: {ary}"
            raise NumbaTypeError(msg)
        out = get_array_index_type(ary, idx)
        if out is None:
            return

        idx = out.index
        res = out.result  # res is the result type of the access ary[idx]
        if isinstance(res, types.Array):
            # Indexing produces an array
            if isinstance(val, types.Array):
                if not self.context.can_convert(val.dtype, res.dtype):
                    # DType conversion not possible
                    return
                else:
                    res = val
            elif isinstance(val, types.Sequence):
                if (res.ndim == 1 and
                    self.context.can_convert(val.dtype, res.dtype)):
                    # Allow assignment of sequence to 1d array
                    res = val
                else:
                    # NOTE: sequence-to-array broadcasting is unsupported
                    return
            else:
                # Allow scalar broadcasting
                if self.context.can_convert(val, res.dtype):
                    res = res.dtype
                else:
                    # Incompatible scalar type
                    return
        elif not isinstance(val, types.Array):
            # Single item assignment
            if not self.context.can_convert(val, res):
                # if the array dtype is not yet defined
                if not res.is_precise():
                    # set the array type to use the dtype of value (RHS)
                    newary = ary.copy(dtype=val)
                    return signature(types.none, newary, idx, res)
                else:
                    return
            res = val
        elif (isinstance(val, types.Array) and val.ndim == 0
              and self.context.can_convert(val.dtype, res)):
            # val is an array(T, 0d, O), where T is the type of res, O is order
            res = val
        else:
            return
        return signature(types.none, ary, idx, res)


def normalize_shape(shape):
    if isinstance(shape, types.UniTuple):
        if isinstance(shape.dtype, types.Integer):
            dimtype = types.intp if shape.dtype.signed else types.uintp
            return types.UniTuple(dimtype, len(shape))

    elif isinstance(shape, types.Tuple) and shape.count == 0:
        # Force (0 x intp) for consistency with other shapes
        return types.UniTuple(types.intp, 0)


@infer_getattr
class ArrayAttribute(AttributeTemplate):
    key = types.Array

    def resolve_dtype(self, ary):
        return types.DType(ary.dtype)

    def resolve_nbytes(self, ary):
        return types.intp

    def resolve_itemsize(self, ary):
        return types.intp

    def resolve_shape(self, ary):
        return types.UniTuple(types.intp, ary.ndim)

    def resolve_strides(self, ary):
        return types.UniTuple(types.intp, ary.ndim)

    def resolve_ndim(self, ary):
        return types.intp

    def resolve_size(self, ary):
        return types.intp

    def resolve_flat(self, ary):
        return types.NumpyFlatType(ary)

    def resolve_ctypes(self, ary):
        return types.ArrayCTypes(ary)

    def resolve_flags(self, ary):
        return types.ArrayFlags(ary)

    def resolve_T(self, ary):
        if ary.ndim <= 1:
            retty = ary
        else:
            layout = {"C": "F", "F": "C"}.get(ary.layout, "A")
            retty = ary.copy(layout=layout)
        return retty

    def resolve_real(self, ary):
        return self._resolve_real_imag(ary, attr='real')

    def resolve_imag(self, ary):
        return self._resolve_real_imag(ary, attr='imag')

    def _resolve_real_imag(self, ary, attr):
        if ary.dtype in types.complex_domain:
            return ary.copy(dtype=ary.dtype.underlying_float, layout='A')
        elif ary.dtype in types.number_domain:
            res = ary.copy(dtype=ary.dtype)
            if attr == 'imag':
                res = res.copy(readonly=True)
            return res
        else:
            msg = "cannot access .{} of array of {}"
            raise TypingError(msg.format(attr, ary.dtype))

    @bound_function("array.transpose")
    def resolve_transpose(self, ary, args, kws):
        def sentry_shape_scalar(ty):
            if ty in types.number_domain:
                # Guard against non integer type
                if not isinstance(ty, types.Integer):
                    raise TypeError("transpose() arg cannot be {0}".format(ty))
                return True
            else:
                return False

        assert not kws
        if len(args) == 0:
            return signature(self.resolve_T(ary))

        if len(args) == 1:
            shape, = args

            if sentry_shape_scalar(shape):
                assert ary.ndim == 1
                return signature(ary, *args)

            if isinstance(shape, types.NoneType):
                return signature(self.resolve_T(ary))

            shape = normalize_shape(shape)
            if shape is None:
                return

            assert ary.ndim == shape.count
            return signature(self.resolve_T(ary).copy(layout="A"), shape)

        else:
            if any(not sentry_shape_scalar(a) for a in args):
                raise TypeError("transpose({0}) is not supported".format(
                    ', '.join(args)))
            assert ary.ndim == len(args)
            return signature(self.resolve_T(ary).copy(layout="A"), *args)

    @bound_function("array.copy")
    def resolve_copy(self, ary, args, kws):
        assert not args
        assert not kws
        retty = ary.copy(layout="C", readonly=False)
        return signature(retty)

    @bound_function("array.item")
    def resolve_item(self, ary, args, kws):
        assert not kws
        # We don't support explicit arguments as that's exactly equivalent
        # to regular indexing.  The no-argument form is interesting to
        # allow some degree of genericity when writing functions.
        if not args:
            return signature(ary.dtype)

    @bound_function("array.itemset")
    def resolve_itemset(self, ary, args, kws):
        assert not kws
        # We don't support explicit arguments as that's exactly equivalent
        # to regular indexing.  The no-argument form is interesting to
        # allow some degree of genericity when writing functions.
        if len(args) == 1:
            return signature(types.none, ary.dtype)

    @bound_function("array.nonzero")
    def resolve_nonzero(self, ary, args, kws):
        assert not args
        assert not kws
        # 0-dim arrays return one result array
        ndim = max(ary.ndim, 1)
        retty = types.UniTuple(types.Array(types.intp, 1, 'C'), ndim)
        return signature(retty)

    @bound_function("array.reshape")
    def resolve_reshape(self, ary, args, kws):
        def sentry_shape_scalar(ty):
            if ty in types.number_domain:
                # Guard against non integer type
                if not isinstance(ty, types.Integer):
                    raise TypeError("reshape() arg cannot be {0}".format(ty))
                return True
            else:
                return False

        assert not kws
        if ary.layout not in 'CF':
            # only work for contiguous array
            raise TypeError("reshape() supports contiguous array only")

        if len(args) == 1:
            # single arg
            shape, = args

            if sentry_shape_scalar(shape):
                ndim = 1
            else:
                shape = normalize_shape(shape)
                if shape is None:
                    return
                ndim = shape.count
            retty = ary.copy(ndim=ndim)
            return signature(retty, shape)

        elif len(args) == 0:
            # no arg
            raise TypeError("reshape() take at least one arg")

        else:
            # vararg case
            if any(not sentry_shape_scalar(a) for a in args):
                raise TypeError("reshape({0}) is not supported".format(
                    ', '.join(map(str, args))))

            retty = ary.copy(ndim=len(args))
            return signature(retty, *args)

    @bound_function("array.sort")
    def resolve_sort(self, ary, args, kws):
        assert not args
        assert not kws
        return signature(types.none)

    @bound_function("array.argsort")
    def resolve_argsort(self, ary, args, kws):
        assert not args
        kwargs = dict(kws)
        kind = kwargs.pop('kind', types.StringLiteral('quicksort'))
        if not isinstance(kind, types.StringLiteral):
            raise TypingError('"kind" must be a string literal')
        if kwargs:
            msg = "Unsupported keywords: {!r}"
            raise TypingError(msg.format([k for k in kwargs.keys()]))
        if ary.ndim == 1:
            def argsort_stub(kind='quicksort'):
                pass
            pysig = utils.pysignature(argsort_stub)
            sig = signature(types.Array(types.intp, 1, 'C'), kind).replace(pysig=pysig)
            return sig

    @bound_function("array.view")
    def resolve_view(self, ary, args, kws):
        from .npydecl import parse_dtype
        assert not kws
        dtype, = args
        dtype = parse_dtype(dtype)
        if dtype is None:
            return
        retty = ary.copy(dtype=dtype)
        return signature(retty, *args)

    @bound_function("array.astype")
    def resolve_astype(self, ary, args, kws):
        from .npydecl import parse_dtype
        assert not kws
        dtype, = args
        if isinstance(dtype, types.UnicodeType):
            raise RequireLiteralValue(("array.astype if dtype is a string it "
                                       "must be constant"))
        dtype = parse_dtype(dtype)
        if dtype is None:
            return
        if not self.context.can_convert(ary.dtype, dtype):
            raise TypeError("astype(%s) not supported on %s: "
                            "cannot convert from %s to %s"
                            % (dtype, ary, ary.dtype, dtype))
        layout = ary.layout if ary.layout in 'CF' else 'C'
        # reset the write bit irrespective of whether the cast type is the same
        # as the current dtype, this replicates numpy
        retty = ary.copy(dtype=dtype, layout=layout, readonly=False)
        return signature(retty, *args)

    @bound_function("array.ravel")
    def resolve_ravel(self, ary, args, kws):
        # Only support no argument version (default order='C')
        assert not kws
        assert not args
        copy_will_be_made = ary.layout != 'C'
        readonly = not (copy_will_be_made or ary.mutable)
        return signature(ary.copy(ndim=1, layout='C', readonly=readonly))

    @bound_function("array.flatten")
    def resolve_flatten(self, ary, args, kws):
        # Only support no argument version (default order='C')
        assert not kws
        assert not args
        # To ensure that Numba behaves exactly like NumPy,
        # we also clear the read-only flag when doing a "flatten"
        # Why? Two reasons:
        # Because flatten always returns a copy. (see NumPy docs for "flatten")
        # And because a copy always returns a writeable array.
        # ref: https://numpy.org/doc/stable/reference/generated/numpy.copy.html
        return signature(ary.copy(ndim=1, layout='C', readonly=False))

    def generic_resolve(self, ary, attr):
        # Resolution of other attributes, for record arrays
        if isinstance(ary.dtype, types.Record):
            if attr in ary.dtype.fields:
                attr_dtype = ary.dtype.typeof(attr)
                if isinstance(attr_dtype, types.NestedArray):
                    return ary.copy(
                        dtype=attr_dtype.dtype,
                        ndim=ary.ndim + attr_dtype.ndim,
                        layout='A'
                    )
                else:
                    return ary.copy(dtype=attr_dtype, layout='A')


@infer_getattr
class DTypeAttr(AttributeTemplate):
    key = types.DType

    def resolve_type(self, ary):
        # Wrap the numeric type in NumberClass
        return types.NumberClass(ary.dtype)

    def resolve_kind(self, ary):
        if isinstance(ary.key, types.scalars.Float):
            val = 'f'
        elif isinstance(ary.key, types.scalars.Integer):
            val = 'i'
        else:
            return None  # other types not supported yet
        return types.StringLiteral(val)


@infer
class StaticGetItemArray(AbstractTemplate):
    key = "static_getitem"

    def generic(self, args, kws):
        # Resolution of members for record and structured arrays
        ary, idx = args
        if (isinstance(ary, types.Array) and isinstance(idx, str) and
                isinstance(ary.dtype, types.Record)):
            if idx in ary.dtype.fields:
                attr_dtype = ary.dtype.typeof(idx)
                if isinstance(attr_dtype, types.NestedArray):
                    ret = ary.copy(
                        dtype=attr_dtype.dtype,
                        ndim=ary.ndim + attr_dtype.ndim,
                        layout='A'
                    )
                    return signature(ret, *args)
                else:
                    ret = ary.copy(dtype=attr_dtype, layout='A')
                    return signature(ret, *args)


@infer_getattr
class RecordAttribute(AttributeTemplate):
    key = types.Record

    def generic_resolve(self, record, attr):
        ret = record.typeof(attr)
        assert ret
        return ret


@infer
class StaticGetItemRecord(AbstractTemplate):
    key = "static_getitem"

    def generic(self, args, kws):
        # Resolution of members for records
        record, idx = args
        if isinstance(record, types.Record) and isinstance(idx, str):
            if idx not in record.fields:
                raise KeyError(f"Field '{idx}' was not found in record with "
                               f"fields {tuple(record.fields.keys())}")
            ret = record.typeof(idx)
            assert ret
            return signature(ret, *args)


@infer_global(operator.getitem)
class StaticGetItemLiteralRecord(AbstractTemplate):
    def generic(self, args, kws):
        # Resolution of members for records
        record, idx = args
        if isinstance(record, types.Record):
            if isinstance(idx, types.StringLiteral):
                if idx.literal_value not in record.fields:
                    msg = (f"Field '{idx.literal_value}' was not found in "
                           f"record with fields {tuple(record.fields.keys())}")
                    raise NumbaKeyError(msg)
                ret = record.typeof(idx.literal_value)
                assert ret
                return signature(ret, *args)
            elif isinstance(idx, types.IntegerLiteral):
                if idx.literal_value >= len(record.fields):
                    msg = f"Requested index {idx.literal_value} is out of range"
                    raise NumbaIndexError(msg)
                field_names = list(record.fields)
                ret = record.typeof(field_names[idx.literal_value])
                assert ret
                return signature(ret, *args)


@infer
class StaticSetItemRecord(AbstractTemplate):
    key = "static_setitem"

    def generic(self, args, kws):
        # Resolution of members for record and structured arrays
        record, idx, value = args
        if isinstance(record, types.Record):
            if isinstance(idx, str):
                expectedty = record.typeof(idx)
                if self.context.can_convert(value, expectedty) is not None:
                    return signature(types.void, record, types.literal(idx),
                                     value)
            elif isinstance(idx, int):
                if idx >= len(record.fields):
                    msg = f"Requested index {idx} is out of range"
                    raise NumbaIndexError(msg)
                str_field = list(record.fields)[idx]
                expectedty = record.typeof(str_field)
                if self.context.can_convert(value, expectedty) is not None:
                    return signature(types.void, record, types.literal(idx),
                                     value)


@infer_global(operator.setitem)
class StaticSetItemLiteralRecord(AbstractTemplate):
    def generic(self, args, kws):
        # Resolution of members for records
        target, idx, value = args
        if isinstance(target, types.Record) and isinstance(idx, types.StringLiteral):
            if idx.literal_value not in target.fields:
                msg = (f"Field '{idx.literal_value}' was not found in record "
                       f"with fields {tuple(target.fields.keys())}")
                raise NumbaKeyError(msg)
            expectedty = target.typeof(idx.literal_value)
            if self.context.can_convert(value, expectedty) is not None:
                return signature(types.void, target, idx, value)


@infer_getattr
class ArrayCTypesAttribute(AttributeTemplate):
    key = types.ArrayCTypes

    def resolve_data(self, ctinfo):
        return types.uintp


@infer_getattr
class ArrayFlagsAttribute(AttributeTemplate):
    key = types.ArrayFlags

    def resolve_contiguous(self, ctflags):
        return types.boolean

    def resolve_c_contiguous(self, ctflags):
        return types.boolean

    def resolve_f_contiguous(self, ctflags):
        return types.boolean


@infer_getattr
class NestedArrayAttribute(ArrayAttribute):
    key = types.NestedArray


def _expand_integer(ty):
    """
    If *ty* is an integer, expand it to a machine int (like Numpy).
    """
    if isinstance(ty, types.Integer):
        if ty.signed:
            return max(types.intp, ty)
        else:
            return max(types.uintp, ty)
    elif isinstance(ty, types.Boolean):
        return types.intp
    else:
        return ty


def generic_homog(self, args, kws):
    if args:
        raise NumbaAssertionError("args not supported")
    if kws:
        raise NumbaAssertionError("kws not supported")

    return signature(self.this.dtype, recvr=self.this)


def generic_expand(self, args, kws):
    assert not args
    assert not kws
    return signature(_expand_integer(self.this.dtype), recvr=self.this)


def sum_expand(self, args, kws):
    """
    sum can be called with or without an axis parameter, and with or without
    a dtype parameter
    """
    pysig = None
    if 'axis' in kws and 'dtype' not in kws:
        def sum_stub(axis):
            pass
        pysig = utils.pysignature(sum_stub)
        # rewrite args
        args = list(args) + [kws['axis']]
    elif 'dtype' in kws and 'axis' not in kws:
        def sum_stub(dtype):
            pass
        pysig = utils.pysignature(sum_stub)
        # rewrite args
        args = list(args) + [kws['dtype']]
    elif 'dtype' in kws and 'axis' in kws:
        def sum_stub(axis, dtype):
            pass
        pysig = utils.pysignature(sum_stub)
        # rewrite args
        args = list(args) + [kws['axis'], kws['dtype']]

    args_len = len(args)
    assert args_len <= 2
    if args_len == 0:
        # No axis or dtype parameter so the return type of the summation is a scalar
        # of the type of the array.
        out = signature(_expand_integer(self.this.dtype), *args,
                        recvr=self.this)
    elif args_len == 1 and 'dtype' not in kws:
        # There is an axis parameter, either arg or kwarg
        if self.this.ndim == 1:
            # 1d reduces to a scalar
            return_type = self.this.dtype
        else:
            # the return type of this summation is  an array of dimension one
            # less than the input array.
            return_type = types.Array(dtype=_expand_integer(self.this.dtype),
                                    ndim=self.this.ndim-1, layout='C')
        out = signature(return_type, *args, recvr=self.this)

    elif args_len == 1 and 'dtype' in kws:
        # No axis parameter so the return type of the summation is a scalar
        # of the dtype parameter.
        from .npydecl import parse_dtype
        dtype, = args
        dtype = parse_dtype(dtype)
        out = signature(dtype, *args, recvr=self.this)

    elif args_len == 2:
        # There is an axis and dtype parameter, either arg or kwarg
        from .npydecl import parse_dtype
        dtype = parse_dtype(args[1])
        return_type = dtype
        if self.this.ndim != 1:
            # 1d reduces to a scalar, 2d and above reduce dim by 1
            # the return type of this summation is  an array of dimension one
            # less than the input array.
            return_type = types.Array(dtype=return_type,
                                    ndim=self.this.ndim-1, layout='C')
        out = signature(return_type, *args, recvr=self.this)
    else:
        pass
    return out.replace(pysig=pysig)


def generic_expand_cumulative(self, args, kws):
    if args:
        raise NumbaAssertionError("args unsupported")
    if kws:
        raise NumbaAssertionError("kwargs unsupported")
    assert isinstance(self.this, types.Array)
    return_type = types.Array(dtype=_expand_integer(self.this.dtype),
                              ndim=1, layout='C')
    return signature(return_type, recvr=self.this)


def generic_hetero_real(self, args, kws):
    assert not args
    assert not kws
    if isinstance(self.this.dtype, (types.Integer, types.Boolean)):
        return signature(types.float64, recvr=self.this)
    return signature(self.this.dtype, recvr=self.this)


def generic_hetero_always_real(self, args, kws):
    assert not args
    assert not kws
    if isinstance(self.this.dtype, (types.Integer, types.Boolean)):
        return signature(types.float64, recvr=self.this)
    if isinstance(self.this.dtype, types.Complex):
        return signature(self.this.dtype.underlying_float, recvr=self.this)
    return signature(self.this.dtype, recvr=self.this)


def generic_index(self, args, kws):
    assert not args
    assert not kws
    return signature(types.intp, recvr=self.this)


def install_array_method(name, generic, prefer_literal=True):
    my_attr = {"key": "array." + name, "generic": generic,
               "prefer_literal": prefer_literal}
    temp_class = type("Array_" + name, (AbstractTemplate,), my_attr)

    def array_attribute_attachment(self, ary):
        return types.BoundFunction(temp_class, ary)

    setattr(ArrayAttribute, "resolve_" + name, array_attribute_attachment)


# Functions that return a machine-width type, to avoid overflows
install_array_method("sum", sum_expand, prefer_literal=True)


@infer_global(operator.eq)
class CmpOpEqArray(AbstractTemplate):
    #key = operator.eq

    def generic(self, args, kws):
        assert not kws
        [va, vb] = args
        if isinstance(va, types.Array) and va == vb:
            return signature(va.copy(dtype=types.boolean), va, vb)<|MERGE_RESOLUTION|>--- conflicted
+++ resolved
@@ -34,11 +34,8 @@
     right_indices = []
     ellipsis_met = False
     advanced = False
-<<<<<<< HEAD
-=======
     has_integer = False
     num_newaxis = 0
->>>>>>> ec521024
 
     if not isinstance(idx, types.BaseTuple):
         idx = [idx]
@@ -84,15 +81,12 @@
                 ndim += ty.ndim - 1
             array_indices += 1
             advanced = True
-<<<<<<< HEAD
             if not in_subspace:
                 num_subspaces += 1
                 in_subspace = True
-=======
         elif (is_nonelike(ty)):
             ndim += 1
             num_newaxis += 1
->>>>>>> ec521024
         else:
             raise NumbaTypeError("Unsupported array index type %s in %s"
                                  % (ty, idx))
