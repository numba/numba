--- conflicted
+++ resolved
@@ -39,12 +39,9 @@
     if not isinstance(idx, types.BaseTuple):
         idx = [idx]
 
-<<<<<<< HEAD
-=======
     # Here, a subspace is considered as a contiguous group of advanced indices.
     # num_subspaces keeps track of the number of such
     # contiguous groups.
->>>>>>> 30df7494
     in_subspace = False
     num_subspaces = 0
     array_indices = 0
@@ -59,31 +56,23 @@
             ellipsis_met = True
             in_subspace = False
         elif isinstance(ty, types.SliceType):
-<<<<<<< HEAD
-            in_subspace = False
-=======
             # If we encounter a non-advanced index while in a
             # subspace then that subspace ends.
             in_subspace = False
         # In advanced indexing, any index broadcastable to an
         # array is considered an advanced index. Hence all the
         # branches below are considered as advanced indices.
->>>>>>> 30df7494
         elif isinstance(ty, types.Integer):
             # Normalize integer index
             ty = types.intp if ty.signed else types.uintp
             # Integer indexing removes the given dimension
             ndim -= 1
-<<<<<<< HEAD
-            if not in_subspace:
-=======
             # If we're within a subspace/contiguous group of
             # advanced indices then no action is necessary
             # since we've already counted that subspace once.
             if not in_subspace:
                 # If we're not within a subspace and we encounter
                 # this branch then we have a new subspace/group.
->>>>>>> 30df7494
                 num_subspaces += 1
                 in_subspace = True
         elif (isinstance(ty, types.Array) and ty.ndim == 0
@@ -96,7 +85,6 @@
         elif (isinstance(ty, types.Array)
               and isinstance(ty.dtype, (types.Integer, types.Boolean))):
             if ty.ndim > 1:
-<<<<<<< HEAD
                 if isinstance(ty.dtype, (types.Boolean,)):
                     msg = ("You may only use one dimensional boolean index per axis."
                            " NumPy behaviour of multidimensional boolean indices for "
@@ -104,14 +92,8 @@
                     raise NumbaTypeError(msg)
                 ndim += ty.ndim - 1
             array_indices += 1
-=======
-                # Advanced indexing limitation # 1
-                raise NumbaTypeError(
-                    "Multi-dimensional indices are not supported.")
-            array_indices += 1
             # The condition for activating advanced indexing is simply
             # having at least one array with size > 1.
->>>>>>> 30df7494
             advanced = True
             if not in_subspace:
                 num_subspaces += 1
@@ -132,14 +114,9 @@
 
         if num_subspaces > 1:
             # Advanced indexing limitation # 3
-<<<<<<< HEAD
-            msg = ("Using more than one indexing subspace (consecutive group "
-                   "of integer or array indices) is unsupported.")
-=======
             msg = ("Using more than one indexing subspace is unsupported."
                    " An indexing subspace is a group of one or more"
                    " consecutive indices comprising integer or array types.")
->>>>>>> 30df7494
             raise NumbaTypeError(msg)
 
     # Only Numpy arrays support advanced indexing
