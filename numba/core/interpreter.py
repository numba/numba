--- conflicted
+++ resolved
@@ -2284,7 +2284,6 @@
         exit_fn_obj = ir.Const(None, loc=self.loc)
         self.store(value=exit_fn_obj, name=exitfn)
 
-<<<<<<< HEAD
     def op_BEFORE_WITH(self, inst, contextmanager, exitfn, end):
         assert self.blocks[inst.offset] is self.current_block
         # Handle with
@@ -2303,8 +2302,6 @@
         # Removed since python3.8
         self._insert_try_block_begin()
 
-=======
->>>>>>> ec521024
     def op_SETUP_FINALLY(self, inst):
         # Removed since python3.11
         self._insert_try_block_begin()
