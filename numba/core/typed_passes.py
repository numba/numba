from contextlib import contextmanager
import warnings

from numba.core import (errors, types, typing, ir, funcdesc, rewrites,
                        typeinfer, config, lowering, utils)

from numba.parfors.parfor import PreParforPass as _parfor_PreParforPass
from numba.parfors.parfor import ParforPass as _parfor_ParforPass
from numba.parfors.parfor import Parfor

from numba.core.compiler_machinery import (FunctionPass, LoweringPass,
                                           AnalysisPass, register_pass)
from numba.core.annotations import type_annotations
from numba.core.ir_utils import (raise_on_unsupported_feature, warn_deprecated,
                                 check_and_legalize_ir, guard,
                                 dead_code_elimination, simplify_CFG,
<<<<<<< HEAD
                                 get_definition)
from numba.core.untyped_passes import CanonicalizeLoopExit
=======
                                 get_definition, remove_dels)
from numba.core import postproc
>>>>>>> 0f360ebe


@contextmanager
def fallback_context(state, msg):
    """
    Wraps code that would signal a fallback to object mode
    """
    try:
        yield
    except Exception as e:
        if not state.status.can_fallback:
            raise
        else:
            # Clear all references attached to the traceback
            e = e.with_traceback(None)
            # this emits a warning containing the error message body in the
            # case of fallback from npm to objmode
            loop_lift = '' if state.flags.enable_looplift else 'OUT'
            msg_rewrite = ("\nCompilation is falling back to object mode "
                           "WITH%s looplifting enabled because %s"
                           % (loop_lift, msg))
            warnings.warn_explicit('%s due to: %s' % (msg_rewrite, e),
                                   errors.NumbaWarning,
                                   state.func_id.filename,
                                   state.func_id.firstlineno)
            raise


def type_inference_stage(typingctx, interp, args, return_type, locals={},
                         raise_errors=True):
    if len(args) != interp.arg_count:
        raise TypeError("Mismatch number of argument types")

    warnings = errors.WarningsFixer(errors.NumbaWarning)
    infer = typeinfer.TypeInferer(typingctx, interp, warnings)
    with typingctx.callstack.register(infer, interp.func_id, args):
        # Seed argument types
        for index, (name, ty) in enumerate(zip(interp.arg_names, args)):
            infer.seed_argument(name, index, ty)

        # Seed return type
        if return_type is not None:
            infer.seed_return(return_type)

        # Seed local types
        for k, v in locals.items():
            infer.seed_type(k, v)

        infer.build_constraint()
        infer.propagate(raise_errors=raise_errors)
        typemap, restype, calltypes = infer.unify(raise_errors=raise_errors)

    # Output all Numba warnings
    warnings.flush()

    return typemap, restype, calltypes


class BaseTypeInference(FunctionPass):
    _raise_errors = True

    def __init__(self):
        FunctionPass.__init__(self)

    def run_pass(self, state):
        """
        Type inference and legalization
        """
        with fallback_context(state, 'Function "%s" failed type inference'
                              % (state.func_id.func_name,)):
            # Type inference
            typemap, return_type, calltypes = type_inference_stage(
                state.typingctx,
                state.func_ir,
                state.args,
                state.return_type,
                state.locals,
                raise_errors=self._raise_errors)
            state.typemap = typemap
            if self._raise_errors:
                state.return_type = return_type
            state.calltypes = calltypes

        def legalize_return_type(return_type, interp, targetctx):
            """
            Only accept array return type iff it is passed into the function.
            Reject function object return types if in nopython mode.
            """
            if (not targetctx.enable_nrt and
                    isinstance(return_type, types.Array)):
                # Walk IR to discover all arguments and all return statements
                retstmts = []
                caststmts = {}
                argvars = set()
                for bid, blk in interp.blocks.items():
                    for inst in blk.body:
                        if isinstance(inst, ir.Return):
                            retstmts.append(inst.value.name)
                        elif isinstance(inst, ir.Assign):
                            if (isinstance(inst.value, ir.Expr)
                                    and inst.value.op == 'cast'):
                                caststmts[inst.target.name] = inst.value
                            elif isinstance(inst.value, ir.Arg):
                                argvars.add(inst.target.name)

                assert retstmts, "No return statements?"

                for var in retstmts:
                    cast = caststmts.get(var)
                    if cast is None or cast.value.name not in argvars:
                        if self._raise_errors:
                            raise TypeError("Only accept returning of array "
                                            "passed into the function as "
                                            "argument")

            elif (isinstance(return_type, types.Function) or
                    isinstance(return_type, types.Phantom)):
                if self._raise_errors:
                    msg = "Can't return function object ({}) in nopython mode"
                    raise TypeError(msg.format(return_type))

        with fallback_context(state, 'Function "%s" has invalid return type'
                              % (state.func_id.func_name,)):
            legalize_return_type(state.return_type, state.func_ir,
                                 state.targetctx)
        return True


@register_pass(mutates_CFG=True, analysis_only=False)
class NopythonTypeInference(BaseTypeInference):
    _name = "nopython_type_inference"


@register_pass(mutates_CFG=True, analysis_only=False)
class PartialTypeInference(BaseTypeInference):
    _name = "partial_type_inference"
    _raise_errors = False


@register_pass(mutates_CFG=True, analysis_only=False)
class AnnotateTypes(FunctionPass):
    _name = "annotate_types"

    def __init__(self):
        FunctionPass.__init__(self)

    def run_pass(self, state):
        """
        Create type annotation after type inference
        """
        state.type_annotation = type_annotations.TypeAnnotation(
            func_ir=state.func_ir,
            typemap=state.typemap,
            calltypes=state.calltypes,
            lifted=state.lifted,
            lifted_from=state.lifted_from,
            args=state.args,
            return_type=state.return_type,
            html_output=config.HTML)

        if config.ANNOTATE:
            print("ANNOTATION".center(80, '-'))
            print(state.type_annotation)
            print('=' * 80)
        if config.HTML:
            with open(config.HTML, 'w') as fout:
                state.type_annotation.html_annotate(fout)
        return False


@register_pass(mutates_CFG=True, analysis_only=False)
class NopythonRewrites(FunctionPass):
    _name = "nopython_rewrites"

    def __init__(self):
        FunctionPass.__init__(self)

    def run_pass(self, state):
        """
        Perform any intermediate representation rewrites after type
        inference.
        """
        # a bunch of these passes are either making assumptions or rely on some
        # very picky and slightly bizarre state particularly in relation to
        # ir.Del presence. To accommodate, ir.Dels are added ahead of running
        # this pass and stripped at the end.

        # Ensure we have an IR and type information.
        assert state.func_ir
        assert isinstance(getattr(state, 'typemap', None), dict)
        assert isinstance(getattr(state, 'calltypes', None), dict)
        msg = ('Internal error in post-inference rewriting '
               'pass encountered during compilation of '
               'function "%s"' % (state.func_id.func_name,))

        pp = postproc.PostProcessor(state.func_ir)
        pp.run(True)
        with fallback_context(state, msg):
            rewrites.rewrite_registry.apply('after-inference', state)
        pp.remove_dels()
        return True


@register_pass(mutates_CFG=True, analysis_only=False)
class PreParforPass(FunctionPass):

    _name = "pre_parfor_pass"

    def __init__(self):
        FunctionPass.__init__(self)

    def run_pass(self, state):
        """
        Preprocessing for data-parallel computations.
        """
        # Ensure we have an IR and type information.
        assert state.func_ir

        if utils.PYVERSION > (3, 7):
            # Apply py3.8+ loop canonicalization
            CanonicalizeLoopExit().run_pass(state)

        preparfor_pass = _parfor_PreParforPass(
            state.func_ir,
            state.type_annotation.typemap,
            state.type_annotation.calltypes, state.typingctx,
            state.flags.auto_parallel,
            state.parfor_diagnostics.replaced_fns
        )

        preparfor_pass.run()
        return True


# this is here so it pickles and for no other reason
def _reload_parfors():
    """Reloader for cached parfors
    """
    # Re-initialize the parallel backend when load from cache.
    from numba.np.ufunc.parallel import _launch_threads
    _launch_threads()


@register_pass(mutates_CFG=True, analysis_only=False)
class ParforPass(FunctionPass):

    _name = "parfor_pass"

    def __init__(self):
        FunctionPass.__init__(self)

    def run_pass(self, state):
        """
        Convert data-parallel computations into Parfor nodes
        """
        # Ensure we have an IR and type information.
        assert state.func_ir
        parfor_pass = _parfor_ParforPass(state.func_ir,
                                         state.type_annotation.typemap,
                                         state.type_annotation.calltypes,
                                         state.return_type,
                                         state.typingctx,
                                         state.flags.auto_parallel,
                                         state.flags,
                                         state.parfor_diagnostics)
        parfor_pass.run()

        remove_dels(state.func_ir.blocks)

        # check the parfor pass worked and warn if it didn't
        has_parfor = False
        for blk in state.func_ir.blocks.values():
            for stmnt in blk.body:
                if isinstance(stmnt, Parfor):
                    has_parfor = True
                    break
            else:
                continue
            break

        if not has_parfor:
            # parfor calls the compiler chain again with a string
            if not (config.DISABLE_PERFORMANCE_WARNINGS or
                    state.func_ir.loc.filename == '<string>'):
                url = ("http://numba.pydata.org/numba-doc/latest/user/"
                       "parallel.html#diagnostics")
                msg = ("\nThe keyword argument 'parallel=True' was specified "
                       "but no transformation for parallel execution was "
                       "possible.\n\nTo find out why, try turning on parallel "
                       "diagnostics, see %s for help." % url)
                warnings.warn(errors.NumbaPerformanceWarning(msg,
                                                             state.func_ir.loc))

        # Add reload function to initialize the parallel backend.
        state.reload_init.append(_reload_parfors)
        return True


@register_pass(mutates_CFG=False, analysis_only=True)
class DumpParforDiagnostics(AnalysisPass):

    _name = "dump_parfor_diagnostics"

    def __init__(self):
        AnalysisPass.__init__(self)

    def run_pass(self, state):
        if state.flags.auto_parallel.enabled:
            if config.PARALLEL_DIAGNOSTICS:
                if state.parfor_diagnostics is not None:
                    state.parfor_diagnostics.dump(config.PARALLEL_DIAGNOSTICS)
                else:
                    raise RuntimeError("Diagnostics failed.")
        return True


@register_pass(mutates_CFG=True, analysis_only=False)
class NativeLowering(LoweringPass):

    _name = "native_lowering"

    def __init__(self):
        LoweringPass.__init__(self)

    def run_pass(self, state):
        targetctx = state.targetctx
        library = state.library
        interp = state.func_ir  # why is it called this?!
        typemap = state.typemap
        restype = state.return_type
        calltypes = state.calltypes
        flags = state.flags
        metadata = state.metadata

        msg = ("Function %s failed at nopython "
               "mode lowering" % (state.func_id.func_name,))
        with fallback_context(state, msg):
            # Lowering
            fndesc = \
                funcdesc.PythonFunctionDescriptor.from_specialized_function(
                    interp, typemap, restype, calltypes,
                    mangler=targetctx.mangler, inline=flags.forceinline,
                    noalias=flags.noalias)

            with targetctx.push_code_library(library):
                lower = lowering.Lower(targetctx, library, fndesc, interp,
                                       metadata=metadata)
                lower.lower()
                if not flags.no_cpython_wrapper:
                    lower.create_cpython_wrapper(flags.release_gil)
                env = lower.env
                call_helper = lower.call_helper
                del lower

            from numba.core.compiler import _LowerResult  # TODO: move this
            if flags.no_compile:
                state['cr'] = _LowerResult(fndesc, call_helper,
                                           cfunc=None, env=env)
            else:
                # Prepare for execution
                cfunc = targetctx.get_executable(library, fndesc, env)
                # Insert native function for use by other jitted-functions.
                # We also register its library to allow for inlining.
                targetctx.insert_user_function(cfunc, fndesc, [library])
                state['cr'] = _LowerResult(fndesc, call_helper,
                                           cfunc=cfunc, env=env)
        return True


@register_pass(mutates_CFG=False, analysis_only=True)
class IRLegalization(AnalysisPass):

    _name = "ir_legalization"

    def __init__(self):
        AnalysisPass.__init__(self)

    def run_pass(self, state):
        raise_on_unsupported_feature(state.func_ir, state.typemap)
        warn_deprecated(state.func_ir, state.typemap)
        # NOTE: this function call must go last, it checks and fixes invalid IR!
        check_and_legalize_ir(state.func_ir)
        return True


@register_pass(mutates_CFG=True, analysis_only=False)
class NoPythonBackend(LoweringPass):

    _name = "nopython_backend"

    def __init__(self):
        LoweringPass.__init__(self)

    def run_pass(self, state):
        """
        Back-end: Generate LLVM IR from Numba IR, compile to machine code
        """
        if state.library is None:
            codegen = state.targetctx.codegen()
            state.library = codegen.create_library(state.func_id.func_qualname)
            # Enable object caching upfront, so that the library can
            # be later serialized.
            state.library.enable_object_caching()

        # TODO: Pull this out into the pipeline
        NativeLowering().run_pass(state)
        lowered = state['cr']
        signature = typing.signature(state.return_type, *state.args)

        from numba.core.compiler import compile_result
        state.cr = compile_result(
            typing_context=state.typingctx,
            target_context=state.targetctx,
            entry_point=lowered.cfunc,
            typing_error=state.status.fail_reason,
            type_annotation=state.type_annotation,
            library=state.library,
            call_helper=lowered.call_helper,
            signature=signature,
            objectmode=False,
            interpmode=False,
            lifted=state.lifted,
            fndesc=lowered.fndesc,
            environment=lowered.env,
            metadata=state.metadata,
            reload_init=state.reload_init,
        )
        return True


@register_pass(mutates_CFG=True, analysis_only=False)
class InlineOverloads(FunctionPass):
    """
    This pass will inline a function wrapped by the numba.extending.overload
    decorator directly into the site of its call depending on the value set in
    the 'inline' kwarg to the decorator.

    This is a typed pass. CFG simplification and DCE are performed on
    completion.
    """

    _name = "inline_overloads"

    def __init__(self):
        FunctionPass.__init__(self)

    _DEBUG = False

    def run_pass(self, state):
        """Run inlining of overloads
        """
        if self._DEBUG:
            print('before overload inline'.center(80, '-'))
            print(state.func_ir.dump())
            print(''.center(80, '-'))
        modified = False
        work_list = list(state.func_ir.blocks.items())
        # use a work list, look for call sites via `ir.Expr.op == call` and
        # then pass these to `self._do_work` to make decisions about inlining.
        while work_list:
            label, block = work_list.pop()
            for i, instr in enumerate(block.body):
                if isinstance(instr, ir.Assign):
                    expr = instr.value
                    if isinstance(expr, ir.Expr):
                        if expr.op == 'call':
                            workfn = self._do_work_call
                        elif expr.op == 'getattr':
                            workfn = self._do_work_getattr
                        else:
                            continue

                        if guard(workfn, state, work_list, block, i, expr):
                            modified = True
                            break  # because block structure changed

        if self._DEBUG:
            print('after overload inline'.center(80, '-'))
            print(state.func_ir.dump())
            print(''.center(80, '-'))

        if modified:
            # clean up blocks
            dead_code_elimination(state.func_ir,
                                  typemap=state.type_annotation.typemap)
            # clean up unconditional branches that appear due to inlined
            # functions introducing blocks
            state.func_ir.blocks = simplify_CFG(state.func_ir.blocks)

        if self._DEBUG:
            print('after overload inline DCE'.center(80, '-'))
            print(state.func_ir.dump())
            print(''.center(80, '-'))

        return True

    def _do_work_getattr(self, state, work_list, block, i, expr):
        recv_type = state.type_annotation.typemap[expr.value.name]
        recv_type = types.unliteral(recv_type)
        matched = state.typingctx.find_matching_getattr_template(
            recv_type, expr.attr,
        )
        if not matched:
            return False
        template = matched['template']
        if getattr(template, 'is_method', False):
            # The attribute template is representing a method.
            # Don't inline the getattr.
            return False

        inline_type = getattr(template, '_inline', None)
        if inline_type is None:
            # inline not defined
            return False
        sig = typing.signature(matched['return_type'], recv_type)
        arg_typs = sig.args

        if not inline_type.is_never_inline:
            try:
                impl = template._overload_func(recv_type)
                if impl is None:
                    raise Exception  # abort for this template
            except Exception:
                return False
        else:
            return False

        is_method = False
        return self._run_inliner(
            state, inline_type, sig, template, arg_typs, expr, i, impl, block,
            work_list, is_method,
        )

    def _do_work_call(self, state, work_list, block, i, expr):
        # try and get a definition for the call, this isn't always possible as
        # it might be a eval(str)/part generated awaiting update etc. (parfors)
        to_inline = None
        try:
            to_inline = state.func_ir.get_definition(expr.func)
        except Exception:
            return False

        # do not handle closure inlining here, another pass deals with that.
        if getattr(to_inline, 'op', False) == 'make_function':
            return False

        # check this is a known and typed function
        try:
            func_ty = state.type_annotation.typemap[expr.func.name]
        except KeyError:
            # e.g. Calls to CUDA Intrinsic have no mapped type so KeyError
            return False
        if not hasattr(func_ty, 'get_call_type'):
            return False

        sig = state.type_annotation.calltypes[expr]
        is_method = False

        # search the templates for this overload looking for "inline"
        if getattr(func_ty, 'template', None) is not None:
            # @overload_method
            is_method = True
            templates = [func_ty.template]
            arg_typs = (func_ty.template.this,) + sig.args
        else:
            # @overload case
            templates = getattr(func_ty, 'templates', None)
            arg_typs = sig.args

        if templates is None:
            return False

        impl = None
        for template in templates:
            inline_type = getattr(template, '_inline', None)
            if inline_type is None:
                # inline not defined
                continue
            if not inline_type.is_never_inline:
                try:
                    impl = template._overload_func(*arg_typs)
                    if impl is None:
                        raise Exception  # abort for this template
                    break
                except Exception:
                    continue
        else:
            return False

        # at this point we know we maybe want to inline something and there's
        # definitely something that could be inlined.
        return self._run_inliner(
            state, inline_type, sig, template, arg_typs, expr, i, impl, block,
            work_list, is_method,
        )

    def _run_inliner(
        self, state, inline_type, sig, template, arg_typs, expr, i, impl, block,
        work_list, is_method,
    ):
        from numba.core.inline_closurecall import (inline_closure_call,
                                                   callee_ir_validator)

        do_inline = True
        if not inline_type.is_always_inline:
            from numba.core.typing.templates import _inline_info
            caller_inline_info = _inline_info(state.func_ir,
                                              state.type_annotation.typemap,
                                              state.type_annotation.calltypes,
                                              sig)

            # must be a cost-model function, run the function
            iinfo = template._inline_overloads[arg_typs]['iinfo']
            if inline_type.has_cost_model:
                do_inline = inline_type.value(expr, caller_inline_info, iinfo)
            else:
                assert 'unreachable'

        if do_inline:
            if is_method:
                if not self._add_method_self_arg(state, expr):
                    return False
            arg_typs = template._inline_overloads[arg_typs]['folded_args']
            # pass is typed so use the callee globals
            inline_closure_call(state.func_ir, impl.__globals__,
                                block, i, impl, typingctx=state.typingctx,
                                arg_typs=arg_typs,
                                typemap=state.type_annotation.typemap,
                                calltypes=state.type_annotation.calltypes,
                                work_list=work_list,
                                replace_freevars=False,
                                callee_validator=callee_ir_validator)
            return True
        else:
            return False

    def _add_method_self_arg(self, state, expr):
        func_def = guard(get_definition, state.func_ir, expr.func)
        if func_def is None:
            return False
        expr.args.insert(0, func_def.value)
        return True


@register_pass(mutates_CFG=False, analysis_only=False)
class DeadCodeElimination(FunctionPass):
    """
    Does dead code elimination
    """

    _name = "dead_code_elimination"

    def __init__(self):
        FunctionPass.__init__(self)

    def run_pass(self, state):
        dead_code_elimination(state.func_ir, state.typemap)
        return True<|MERGE_RESOLUTION|>--- conflicted
+++ resolved
@@ -14,13 +14,9 @@
 from numba.core.ir_utils import (raise_on_unsupported_feature, warn_deprecated,
                                  check_and_legalize_ir, guard,
                                  dead_code_elimination, simplify_CFG,
-<<<<<<< HEAD
-                                 get_definition)
+                                 get_definition, remove_dels)
 from numba.core.untyped_passes import CanonicalizeLoopExit
-=======
-                                 get_definition, remove_dels)
 from numba.core import postproc
->>>>>>> 0f360ebe
 
 
 @contextmanager
