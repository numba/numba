--- conflicted
+++ resolved
@@ -891,15 +891,12 @@
         # This overrides default feature selection by CPU model above
         options['features'] = self._tm_features
 
-<<<<<<< HEAD
-=======
         # Deal with optional argument to ll.Target.create_target_machine
         sig = utils.pysignature(ll.Target.create_target_machine)
         if 'jit' in sig.parameters:
             # Mark that this is making a JIT engine
             options['jit'] = True
 
->>>>>>> d294c80c
     def _customize_tm_features(self):
         # For JIT target, we will use LLVM to get the feature map
         return self._get_host_cpu_features()
