import os
import uuid
import weakref
import collections
import functools

import numba
from numba.core import types, errors, utils, config

# Exported symbols
from numba.core.typing.typeof import typeof_impl  # noqa: F401
from numba.core.typing.asnumbatype import as_numba_type  # noqa: F401
from numba.core.typing.templates import infer, infer_getattr  # noqa: F401
from numba.core.imputils import (  # noqa: F401
    lower_builtin, lower_getattr, lower_getattr_generic,  # noqa: F401
    lower_setattr, lower_setattr_generic, lower_cast)  # noqa: F401
from numba.core.datamodel import models   # noqa: F401
from numba.core.datamodel import register_default as register_model  # noqa: F401, E501
from numba.core.pythonapi import box, unbox, reflect, NativeValue  # noqa: F401
from numba._helperlib import _import_cython_function  # noqa: F401
from numba.core.serialize import ReduceMixin


def type_callable(func):
    """
    Decorate a function as implementing typing for the callable *func*.
    *func* can be a callable object (probably a global) or a string
    denoting a built-in operation (such 'getitem' or '__array_wrap__')
    """
    from numba.core.typing.templates import (CallableTemplate, infer,
                                             infer_global)
    if not callable(func) and not isinstance(func, str):
        raise TypeError("`func` should be a function or string")
    try:
        func_name = func.__name__
    except AttributeError:
        func_name = str(func)

    def decorate(typing_func):
        def generic(self):
            return typing_func(self.context)

        name = "%s_CallableTemplate" % (func_name,)
        bases = (CallableTemplate,)
        class_dict = dict(key=func, generic=generic)
        template = type(name, bases, class_dict)
        infer(template)
        if callable(func):
            infer_global(func, types.Function(template))
        return typing_func

    return decorate


# By default, an *overload* does not have a cpython wrapper because it is not
# callable from python.
_overload_default_jit_options = {'no_cpython_wrapper': True}


def overload(func, jit_options={}, strict=True, inline='never',
             prefer_literal=False, **kwargs):
    """
    A decorator marking the decorated function as typing and implementing
    *func* in nopython mode.

    The decorated function will have the same formal parameters as *func*
    and be passed the Numba types of those parameters.  It should return
    a function implementing *func* for the given types.

    Here is an example implementing len() for tuple types::

        @overload(len)
        def tuple_len(seq):
            if isinstance(seq, types.BaseTuple):
                n = len(seq)
                def len_impl(seq):
                    return n
                return len_impl

    Compiler options can be passed as an dictionary using the **jit_options**
    argument.

    Overloading strictness (that the typing and implementing signatures match)
    is enforced by the **strict** keyword argument, it is recommended that this
    is set to True (default).

    To handle a function that accepts imprecise types, an overload
    definition can return 2-tuple of ``(signature, impl_function)``, where
    the ``signature`` is a ``typing.Signature`` specifying the precise
    signature to be used; and ``impl_function`` is the same implementation
    function as in the simple case.

    If the kwarg inline determines whether the overload is inlined in the
    calling function and can be one of three values:
    * 'never' (default) - the overload is never inlined.
    * 'always' - the overload is always inlined.
    * a function that takes two arguments, both of which are instances of a
      namedtuple with fields:
        * func_ir
        * typemap
        * calltypes
        * signature
      The first argument holds the information from the caller, the second
      holds the information from the callee. The function should return Truthy
      to determine whether to inline, this essentially permitting custom
      inlining rules (typical use might be cost models).

    The *prefer_literal* option allows users to control if literal types should
    be tried first or last. The default (`False`) is to use non-literal types.
    Implementations that can specialize based on literal values should set the
    option to `True`. Note, this option maybe expanded in the near future to
    allow for more control (e.g. disabling non-literal types).

    **kwargs prescribes additional arguments passed through to the overload
    template. The only accepted key at present is 'target' which is a string
    corresponding to the target that this overload should be bound against.
    """
    from numba.core.typing.templates import make_overload_template, infer_global

    # set default options
    opts = _overload_default_jit_options.copy()
    opts.update(jit_options)  # let user options override

    # TODO: abort now if the kwarg 'target' relates to an unregistered target,
    # this requires sorting out the circular imports first.

    def decorate(overload_func):
        template = make_overload_template(func, overload_func, opts, strict,
                                          inline, prefer_literal, **kwargs)
        infer(template)
        if callable(func):
            infer_global(func, types.Function(template))
        return overload_func

    return decorate


def register_jitable(*args, **kwargs):
    """
    Register a regular python function that can be executed by the python
    interpreter and can be compiled into a nopython function when referenced
    by other jit'ed functions.  Can be used as::

        @register_jitable
        def foo(x, y):
            return x + y

    Or, with compiler options::

        @register_jitable(_nrt=False) # disable runtime allocation
        def foo(x, y):
            return x + y

    """
    def wrap(fn):
        # It is just a wrapper for @overload
        inline = kwargs.pop('inline', 'never')

        @overload(fn, jit_options=kwargs, inline=inline, strict=False)
        def ov_wrap(*args, **kwargs):
            return fn
        return fn

    if kwargs:
        return wrap
    else:
        return wrap(*args)


def overload_attribute(typ, attr, **kwargs):
    """
    A decorator marking the decorated function as typing and implementing
    attribute *attr* for the given Numba type in nopython mode.

    *kwargs* are passed to the underlying `@overload` call.

    Here is an example implementing .nbytes for array types::

        @overload_attribute(types.Array, 'nbytes')
        def array_nbytes(arr):
            def get(arr):
                return arr.size * arr.itemsize
            return get
    """
    # TODO implement setters
    from numba.core.typing.templates import make_overload_attribute_template

    def decorate(overload_func):
        template = make_overload_attribute_template(
            typ, attr, overload_func,
            inline=kwargs.get('inline', 'never'),
        )
        infer_getattr(template)
        overload(overload_func, **kwargs)(overload_func)
        return overload_func

    return decorate


def _overload_method_common(typ, attr, **kwargs):
    """Common code for overload_method and overload_classmethod
    """
    from numba.core.typing.templates import make_overload_method_template

    def decorate(overload_func):
        template = make_overload_method_template(
            typ, attr, overload_func,
            inline=kwargs.get('inline', 'never'),
            prefer_literal=kwargs.get('prefer_literal', False)
        )
        infer_getattr(template)
        overload(overload_func, **kwargs)(overload_func)
        return overload_func

    return decorate


def overload_method(typ, attr, **kwargs):
    """
    A decorator marking the decorated function as typing and implementing
    method *attr* for the given Numba type in nopython mode.

    *kwargs* are passed to the underlying `@overload` call.

    Here is an example implementing .take() for array types::

        @overload_method(types.Array, 'take')
        def array_take(arr, indices):
            if isinstance(indices, types.Array):
                def take_impl(arr, indices):
                    n = indices.shape[0]
                    res = np.empty(n, arr.dtype)
                    for i in range(n):
                        res[i] = arr[indices[i]]
                    return res
                return take_impl
    """
    return _overload_method_common(typ, attr, **kwargs)


def overload_classmethod(typ, attr, **kwargs):
    """
    A decorator marking the decorated function as typing and implementing
    classmethod *attr* for the given Numba type in nopython mode.


    Similar to ``overload_method``.


<<<<<<< HEAD
    Here is an example implementing a classmethod on array types to call
=======
    Here is an example implementing a classmethod on the Array type to call
>>>>>>> 6881dfe3
    ``np.arange()``::

        @overload_classmethod(types.Array, "make")
        def ov_make(cls, nitems):
            def impl(cls, nitems):
                return np.arange(nitems)
            return impl

<<<<<<< HEAD
    The above code will allow the following code to work in jit-compiled code::
=======
    The above code will allow the following to work in jit-compiled code::
>>>>>>> 6881dfe3

        @njit
        def foo(n):
            return types.Array.make(n)
    """
    return _overload_method_common(types.TypeRef(typ), attr, **kwargs)


def make_attribute_wrapper(typeclass, struct_attr, python_attr):
    """
    Make an automatic attribute wrapper exposing member named *struct_attr*
    as a read-only attribute named *python_attr*.
    The given *typeclass*'s model must be a StructModel subclass.
    """
    from numba.core.typing.templates import AttributeTemplate
    from numba.core.datamodel import default_manager
    from numba.core.datamodel.models import StructModel
    from numba.core.imputils import impl_ret_borrowed
    from numba.core import cgutils

    if not isinstance(typeclass, type) or not issubclass(typeclass, types.Type):
        raise TypeError("typeclass should be a Type subclass, got %s"
                        % (typeclass,))

    def get_attr_fe_type(typ):
        """
        Get the Numba type of member *struct_attr* in *typ*.
        """
        model = default_manager.lookup(typ)
        if not isinstance(model, StructModel):
            raise TypeError("make_struct_attribute_wrapper() needs a type "
                            "with a StructModel, but got %s" % (model,))
        return model.get_member_fe_type(struct_attr)

    @infer_getattr
    class StructAttribute(AttributeTemplate):
        key = typeclass

        def generic_resolve(self, typ, attr):
            if attr == python_attr:
                return get_attr_fe_type(typ)

    @lower_getattr(typeclass, python_attr)
    def struct_getattr_impl(context, builder, typ, val):
        val = cgutils.create_struct_proxy(typ)(context, builder, value=val)
        attrty = get_attr_fe_type(typ)
        attrval = getattr(val, struct_attr)
        return impl_ret_borrowed(context, builder, attrty, attrval)


class _Intrinsic(ReduceMixin):
    """
    Dummy callable for intrinsic
    """
    _memo = weakref.WeakValueDictionary()
    # hold refs to last N functions deserialized, retaining them in _memo
    # regardless of whether there is another reference
    _recent = collections.deque(maxlen=config.FUNCTION_CACHE_SIZE)

    __uuid = None

    def __init__(self, name, defn, **kwargs):
        self._ctor_kwargs = kwargs
        self._name = name
        self._defn = defn
        functools.update_wrapper(self, defn)

    @property
    def _uuid(self):
        """
        An instance-specific UUID, to avoid multiple deserializations of
        a given instance.

        Note this is lazily-generated, for performance reasons.
        """
        u = self.__uuid
        if u is None:
            u = str(uuid.uuid1())
            self._set_uuid(u)
        return u

    def _set_uuid(self, u):
        assert self.__uuid is None
        self.__uuid = u
        self._memo[u] = self
        self._recent.append(self)

    def _register(self):
        # _ctor_kwargs
        from numba.core.typing.templates import (make_intrinsic_template,
                                                 infer_global)

        template = make_intrinsic_template(self, self._defn, self._name,
                                           self._ctor_kwargs)
        infer(template)
        infer_global(self, types.Function(template))

    def __call__(self, *args, **kwargs):
        """
        This is only defined to pretend to be a callable from CPython.
        """
        msg = '{0} is not usable in pure-python'.format(self)
        raise NotImplementedError(msg)

    def __repr__(self):
        return "<intrinsic {0}>".format(self._name)

    def __deepcopy__(self, memo):
        # NOTE: Intrinsic are immutable and we don't need to copy.
        #       This is triggered from deepcopy of statements.
        return self

    def _reduce_states(self):
        """
        NOTE: part of ReduceMixin protocol
        """
        return dict(uuid=self._uuid, name=self._name, defn=self._defn)

    @classmethod
    def _rebuild(cls, uuid, name, defn):
        """
        NOTE: part of ReduceMixin protocol
        """
        try:
            return cls._memo[uuid]
        except KeyError:
            llc = cls(name=name, defn=defn)
            llc._register()
            llc._set_uuid(uuid)
            return llc


def intrinsic(*args, **kwargs):
    """
    A decorator marking the decorated function as typing and implementing
    *func* in nopython mode using the llvmlite IRBuilder API.  This is an escape
    hatch for expert users to build custom LLVM IR that will be inlined to
    the caller.

    The first argument to *func* is the typing context.  The rest of the
    arguments corresponds to the type of arguments of the decorated function.
    These arguments are also used as the formal argument of the decorated
    function.  If *func* has the signature ``foo(typing_context, arg0, arg1)``,
    the decorated function will have the signature ``foo(arg0, arg1)``.

    The return values of *func* should be a 2-tuple of expected type signature,
    and a code-generation function that will passed to ``lower_builtin``.
    For unsupported operation, return None.

    Here is an example implementing a ``cast_int_to_byte_ptr`` that cast
    any integer to a byte pointer::

        @intrinsic
        def cast_int_to_byte_ptr(typingctx, src):
            # check for accepted types
            if isinstance(src, types.Integer):
                # create the expected type signature
                result_type = types.CPointer(types.uint8)
                sig = result_type(types.uintp)
                # defines the custom code generation
                def codegen(context, builder, signature, args):
                    # llvm IRBuilder code here
                    [src] = args
                    rtype = signature.return_type
                    llrtype = context.get_value_type(rtype)
                    return builder.inttoptr(src, llrtype)
                return sig, codegen
    """
    # Make inner function for the actual work
    def _intrinsic(func):
        name = getattr(func, '__name__', str(func))
        llc = _Intrinsic(name, func, **kwargs)
        llc._register()
        return llc

    if not kwargs:
        # No option is given
        return _intrinsic(*args)
    else:
        # options are given, create a new callable to recv the
        # definition function
        def wrapper(func):
            return _intrinsic(func)
        return wrapper


def get_cython_function_address(module_name, function_name):
    """
    Get the address of a Cython function.

    Args
    ----
    module_name:
        Name of the Cython module
    function_name:
        Name of the Cython function

    Returns
    -------
    A Python int containing the address of the function

    """
    return _import_cython_function(module_name, function_name)


def include_path():
    """Returns the C include directory path.
    """
    include_dir = os.path.dirname(os.path.dirname(numba.__file__))
    path = os.path.abspath(include_dir)
    return path


def sentry_literal_args(pysig, literal_args, args, kwargs):
    """Ensures that the given argument types (in *args* and *kwargs*) are
    literally typed for a function with the python signature *pysig* and the
    list of literal argument names in *literal_args*.

    Alternatively, this is the same as::

        SentryLiteralArgs(literal_args).for_pysig(pysig).bind(*args, **kwargs)
    """
    boundargs = pysig.bind(*args, **kwargs)

    # Find literal argument positions and whether it is satisfied.
    request_pos = set()
    missing = False
    for i, (k, v) in enumerate(boundargs.arguments.items()):
        if k in literal_args:
            request_pos.add(i)
            if not isinstance(v, types.Literal):
                missing = True
    if missing:
        # Yes, there are missing required literal arguments
        e = errors.ForceLiteralArg(request_pos)

        # A helper function to fold arguments
        def folded(args, kwargs):
            out = pysig.bind(*args, **kwargs).arguments.values()
            return tuple(out)

        raise e.bind_fold_arguments(folded)


class SentryLiteralArgs(collections.namedtuple(
        '_SentryLiteralArgs', ['literal_args'])):
    """
    Parameters
    ----------
    literal_args : Sequence[str]
        A sequence of names for literal arguments

    Examples
    --------

    The following line:

    >>> SentryLiteralArgs(literal_args).for_pysig(pysig).bind(*args, **kwargs)

    is equivalent to:

    >>> sentry_literal_args(pysig, literal_args, args, kwargs)
    """
    def for_function(self, func):
        """Bind the sentry to the signature of *func*.

        Parameters
        ----------
        func : Function
            A python function.

        Returns
        -------
        obj : BoundLiteralArgs
        """
        return self.for_pysig(utils.pysignature(func))

    def for_pysig(self, pysig):
        """Bind the sentry to the given signature *pysig*.

        Parameters
        ----------
        pysig : inspect.Signature


        Returns
        -------
        obj : BoundLiteralArgs
        """
        return BoundLiteralArgs(
            pysig=pysig,
            literal_args=self.literal_args,
        )


class BoundLiteralArgs(collections.namedtuple(
        'BoundLiteralArgs', ['pysig', 'literal_args'])):
    """
    This class is usually created by SentryLiteralArgs.
    """
    def bind(self, *args, **kwargs):
        """Bind to argument types.
        """
        return sentry_literal_args(
            self.pysig,
            self.literal_args,
            args,
            kwargs,
        )


def is_jitted(function):
    """Returns True if a function is wrapped by one of the Numba @jit
    decorators, for example: numba.jit, numba.njit

    The purpose of this function is to provide a means to check if a function is
    already JIT decorated.
    """

    # don't want to export this so import locally
    from numba.core.dispatcher import Dispatcher
    return isinstance(function, Dispatcher)<|MERGE_RESOLUTION|>--- conflicted
+++ resolved
@@ -247,11 +247,7 @@
     Similar to ``overload_method``.
 
 
-<<<<<<< HEAD
-    Here is an example implementing a classmethod on array types to call
-=======
     Here is an example implementing a classmethod on the Array type to call
->>>>>>> 6881dfe3
     ``np.arange()``::
 
         @overload_classmethod(types.Array, "make")
@@ -260,11 +256,8 @@
                 return np.arange(nitems)
             return impl
 
-<<<<<<< HEAD
-    The above code will allow the following code to work in jit-compiled code::
-=======
+
     The above code will allow the following to work in jit-compiled code::
->>>>>>> 6881dfe3
 
         @njit
         def foo(n):
