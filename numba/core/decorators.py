--- conflicted
+++ resolved
@@ -10,11 +10,7 @@
 
 from numba.core.errors import DeprecationError, NumbaDeprecationWarning
 from numba.stencils.stencil import stencil
-<<<<<<< HEAD
-from numba.core import config, sigutils, registry, cpu_dispatcher
-=======
-from numba.core import config, extending, sigutils, registry
->>>>>>> 9d570961
+from numba.core import config, extending, sigutils, registry, cpu_dispatcher
 
 
 _logger = logging.getLogger(__name__)
