"""
Numba-specific errors and warnings.
"""


import abc
import contextlib
import os
import sys
import warnings
import numba.core.config
import numpy as np
from collections import defaultdict
from numba.core.utils import add_metaclass, reraise, chain_exception
from functools import wraps
from abc import abstractmethod
<<<<<<< HEAD
from importlib import import_module
from types import ModuleType
=======
>>>>>>> bfd9be18

# Filled at the end
__all__ = []


class NumbaWarning(Warning):
    """
    Base category for all Numba compiler warnings.
    """

    def __init__(self, msg, loc=None, highlighting=True, ):
        self.msg = msg
        self.loc = loc
        if highlighting:
            highlight = termcolor().errmsg
        else:
            def highlight(x):
                return x
        if loc:
            super(NumbaWarning, self).__init__(
                highlight("%s\n%s\n" % (msg, loc.strformat())))
        else:
            super(NumbaWarning, self).__init__(highlight("%s" % (msg,)))


class NumbaPerformanceWarning(NumbaWarning):
    """
    Warning category for when an operation might not be
    as fast as expected.
    """


class NumbaDeprecationWarning(NumbaWarning):
    """
    Warning category for use of a deprecated feature.
    """


class NumbaPendingDeprecationWarning(NumbaWarning):
    """
    Warning category for use of a feature that is pending deprecation.
    """


class NumbaParallelSafetyWarning(NumbaWarning):
    """
    Warning category for when an operation in a prange
    might not have parallel semantics.
    """


class NumbaTypeSafetyWarning(NumbaWarning):
    """
    Warning category for unsafe casting operations.
    """


class NumbaExperimentalFeatureWarning(NumbaWarning):
    """
    Warning category for using an experimental feature.
    """

# These are needed in the color formatting of errors setup


@add_metaclass(abc.ABCMeta)
class _ColorScheme(object):

    @abstractmethod
    def code(self, msg):
        pass

    @abstractmethod
    def errmsg(self, msg):
        pass

    @abstractmethod
    def filename(self, msg):
        pass

    @abstractmethod
    def indicate(self, msg):
        pass

    @abstractmethod
    def highlight(self, msg):
        pass

    @abstractmethod
    def reset(self, msg):
        pass


class _DummyColorScheme(_ColorScheme):

    def __init__(self, theme=None):
        pass

    def code(self, msg):
        pass

    def errmsg(self, msg):
        pass

    def filename(self, msg):
        pass

    def indicate(self, msg):
        pass

    def highlight(self, msg):
        pass

    def reset(self, msg):
        pass


# holds reference to the instance of the terminal color scheme in use
_termcolor_inst = None

try:
    import colorama

    # If the colorama version is < 0.3.9 it can break stdout/stderr in some
    # situations, as a result if this condition is met colorama is disabled and
    # the user is warned. Note that early versions did not have a __version__.
    colorama_version = getattr(colorama, '__version__', '0.0.0')

    if tuple([int(x) for x in colorama_version.split('.')]) < (0, 3, 9):
        msg = ("Insufficiently recent colorama version found. "
               "Numba requires colorama >= 0.3.9")
        # warn the user
        warnings.warn(msg)
        # trip the exception to disable color errors
        raise ImportError

    # If Numba is running in testsuite mode then do not use error message
    # coloring so CI system output is consistently readable without having
    # to read between shell escape characters.
    if os.environ.get('NUMBA_DISABLE_ERROR_MESSAGE_HIGHLIGHTING', None):
        raise ImportError  # just to trigger the exception handler below

except ImportError:

    class NOPColorScheme(_DummyColorScheme):
        def __init__(self, theme=None):
            if theme is not None:
                raise ValueError("specifying a theme has no effect")
            _DummyColorScheme.__init__(self, theme=theme)

        def code(self, msg):
            return msg

        def errmsg(self, msg):
            return msg

        def filename(self, msg):
            return msg

        def indicate(self, msg):
            return msg

        def highlight(self, msg):
            return msg

        def reset(self, msg):
            return msg

    def termcolor():
        global _termcolor_inst
        if _termcolor_inst is None:
            _termcolor_inst = NOPColorScheme()
        return _termcolor_inst

else:

    from colorama import init, reinit, deinit, Fore, Style

    class ColorShell(object):
        _has_initialized = False

        def __init__(self):
            init()
            self._has_initialized = True

        def __enter__(self):
            if self._has_initialized:
                reinit()

        def __exit__(self, *exc_detail):
            Style.RESET_ALL
            deinit()

    class reset_terminal(object):
        def __init__(self):
            self._buf = bytearray(b'')

        def __enter__(self):
            return self._buf

        def __exit__(self, *exc_detail):
            self._buf += bytearray(Style.RESET_ALL.encode('utf-8'))

    # define some default themes, if more are added, update the envvars docs!
    themes = {}

    # No color added, just bold weighting
    themes['no_color'] = {'code': None,
                          'errmsg': None,
                          'filename': None,
                          'indicate': None,
                          'highlight': None,
                          'reset': None, }

    # suitable for terminals with a dark background
    themes['dark_bg'] = {'code': Fore.BLUE,
                         'errmsg': Fore.YELLOW,
                         'filename': Fore.WHITE,
                         'indicate': Fore.GREEN,
                         'highlight': Fore.RED,
                         'reset': Style.RESET_ALL, }

    # suitable for terminals with a light background
    themes['light_bg'] = {'code': Fore.BLUE,
                          'errmsg': Fore.BLACK,
                          'filename': Fore.MAGENTA,
                          'indicate': Fore.BLACK,
                          'highlight': Fore.RED,
                          'reset': Style.RESET_ALL, }

    # suitable for terminals with a blue background
    themes['blue_bg'] = {'code': Fore.WHITE,
                         'errmsg': Fore.YELLOW,
                         'filename': Fore.MAGENTA,
                         'indicate': Fore.CYAN,
                         'highlight': Fore.RED,
                         'reset': Style.RESET_ALL, }

    # suitable for use in jupyter notebooks
    themes['jupyter_nb'] = {'code': Fore.BLACK,
                            'errmsg': Fore.BLACK,
                            'filename': Fore.GREEN,
                            'indicate': Fore.CYAN,
                            'highlight': Fore.RED,
                            'reset': Style.RESET_ALL, }

    default_theme = themes['no_color']

    class HighlightColorScheme(_DummyColorScheme):
        def __init__(self, theme=default_theme):
            self._code = theme['code']
            self._errmsg = theme['errmsg']
            self._filename = theme['filename']
            self._indicate = theme['indicate']
            self._highlight = theme['highlight']
            self._reset = theme['reset']
            _DummyColorScheme.__init__(self, theme=theme)

        def _markup(self, msg, color=None, style=Style.BRIGHT):
            features = ''
            if color:
                features += color
            if style:
                features += style
            with ColorShell():
                with reset_terminal() as mu:
                    mu += features.encode('utf-8')
                    mu += (msg).encode('utf-8')
                return mu.decode('utf-8')

        def code(self, msg):
            return self._markup(msg, self._code)

        def errmsg(self, msg):
            return self._markup(msg, self._errmsg)

        def filename(self, msg):
            return self._markup(msg, self._filename)

        def indicate(self, msg):
            return self._markup(msg, self._indicate)

        def highlight(self, msg):
            return self._markup(msg, self._highlight)

        def reset(self, msg):
            return self._markup(msg, self._reset)

    def termcolor():
        global _termcolor_inst
        if _termcolor_inst is None:
            scheme = themes[numba.core.config.COLOR_SCHEME]
            _termcolor_inst = HighlightColorScheme(scheme)
        return _termcolor_inst

feedback_details = """
Please report the error message and traceback, along with a minimal reproducer
at: https://github.com/numba/numba/issues/new

If more help is needed please feel free to speak to the Numba core developers
directly at: https://gitter.im/numba/numba

Thanks in advance for your help in improving Numba!
"""

unsupported_error_info = """
Unsupported functionality was found in the code Numba was trying to compile.

If this functionality is important to you please file a feature request at:
https://github.com/numba/numba/issues/new
"""

interpreter_error_info = """
Unsupported Python functionality was found in the code Numba was trying to
compile. This error could be due to invalid code, does the code work
without Numba? (To temporarily disable Numba JIT, set the `NUMBA_DISABLE_JIT`
environment variable to non-zero, and then rerun the code).

If the code is valid and the unsupported functionality is important to you
please file a feature request at: https://github.com/numba/numba/issues/new

To see Python/NumPy features supported by the latest release of Numba visit:
http://numba.pydata.org/numba-doc/latest/reference/pysupported.html
and
http://numba.pydata.org/numba-doc/latest/reference/numpysupported.html
"""

constant_inference_info = """
Numba could not make a constant out of something that it decided should be
a constant. This could well be a current limitation in Numba's internals,
however please first check that your code is valid for compilation,
particularly with respect to string interpolation (not supported!) and
the requirement of compile time constants as arguments to exceptions:
http://numba.pydata.org/numba-doc/latest/reference/pysupported.html?highlight=exceptions#constructs

If the code is valid and the unsupported functionality is important to you
please file a feature request at: https://github.com/numba/numba/issues/new

If you think your code should work with Numba. %s
""" % feedback_details

typing_error_info = """
This is not usually a problem with Numba itself but instead often caused by
the use of unsupported features or an issue in resolving types.

To see Python/NumPy features supported by the latest release of Numba visit:
http://numba.pydata.org/numba-doc/latest/reference/pysupported.html
and
http://numba.pydata.org/numba-doc/latest/reference/numpysupported.html

For more information about typing errors and how to debug them visit:
http://numba.pydata.org/numba-doc/latest/user/troubleshoot.html#my-code-doesn-t-compile

If you think your code should work with Numba, please report the error message
and traceback, along with a minimal reproducer at:
https://github.com/numba/numba/issues/new
"""

reportable_issue_info = """
-------------------------------------------------------------------------------
This should not have happened, a problem has occurred in Numba's internals.
You are currently using Numba version %s.
%s
""" % (numba.__version__, feedback_details)

error_extras = dict()
error_extras['unsupported_error'] = unsupported_error_info
error_extras['typing'] = typing_error_info
error_extras['reportable'] = reportable_issue_info
error_extras['interpreter'] = interpreter_error_info
error_extras['constant_inference'] = constant_inference_info


def deprecated(arg):
    """Define a deprecation decorator.
    An optional string should refer to the new API to be used instead.

    Example:
      @deprecated
      def old_func(): ...

      @deprecated('new_func')
      def old_func(): ..."""

    subst = arg if isinstance(arg, str) else None

    def decorator(func):
        def wrapper(*args, **kwargs):
            msg = "Call to deprecated function \"{}\"."
            if subst:
                msg += "\n Use \"{}\" instead."
            warnings.warn(msg.format(func.__name__, subst),
                          category=DeprecationWarning, stacklevel=2)
            return func(*args, **kwargs)

        return wraps(func)(wrapper)

    if not subst:
        return decorator(arg)
    else:
        return decorator


<<<<<<< HEAD
_moved_msg1 = ("An import was requested from a module that has moved location."
               "\nImport requested from: '{}', please update to use "
               "'{}' or pin to Numba version 0.48.0. This alias will not be "
               "present in Numba version 0.50.0.")


_moved_msg2 = ("An import was requested from a module that has moved location"
               ".\nImport of '{}' requested from: '{}', please update to use "
               "'{}' or pin to Numba version 0.48.0. This alias will not be "
               "present in Numba version 0.50.0.")


_moved_no_replacement = ("No direct replacement for '{}' available. Visit "
                         "https://gitter.im/numba/numba-dev to request help. "
                         "Thanks!")


def deprecate_moved_module(old_module, new_module, stacklevel=2):
    """Warn about a module level location move of some part of Numba's
    internals. stacklevel is 3 by default as most warning locations are
    from `numba.XYZ` shims.
    """
    if new_module is None:
        msg = _moved_no_replacement.format(old_module)
    else:
        msg = _moved_msg1.format(old_module, new_module)
    warnings.warn(
        msg, category=NumbaDeprecationWarning, stacklevel=stacklevel + 1)


class _MovedModule(ModuleType):
    def __init__(self, old_module_locals, new_module):
        old_module = old_module_locals['__name__']
        super().__init__(old_module)

        # copy across dunders so that package imports work too
        for attr, value in old_module_locals.items():
            if attr.startswith('__') and attr.endswith('__'):
                setattr(self, attr, value)

        self.__new_module = new_module
        deprecate_moved_module(old_module, new_module, stacklevel=3)

    def __getattr__(self, attr):
        """ warn users above modules moving locations """
        try:
            # import from the moved module
            if self.__new_module is not None:
                mod = import_module(self.__new_module)
                ret_attr = getattr(mod, attr)
                msg = _moved_msg2.format(attr, self.__name__, self.__new_module)
                warnings.warn(
                    msg, category=NumbaDeprecationWarning, stacklevel=2)
                return ret_attr
            else:
                # produce the usual error
                return super().__getattribute__(attr)
        except AttributeError:
            # not a package, so no submodules to attempt to import.
            # can't use hasattr here because that would recurse.
            if '__path__' not in self.__dict__:
                raise

            # perhaps this is a submodule name that was previous importer, but
            # is no longer
            try:
                return import_module("." + attr, package=self.__name__)
            except ModuleNotFoundError:
                raise AttributeError(
                    "Moved module {!r} has no attribute or submodule {!r}"
                    .format(self.__name__, attr))


=======
>>>>>>> bfd9be18
class WarningsFixer(object):
    """
    An object "fixing" warnings of a given category caught during
    certain phases.  The warnings can have their filename and lineno fixed,
    and they are deduplicated as well.
    """

    def __init__(self, category):
        self._category = category
        # {(filename, lineno, category) -> messages}
        self._warnings = defaultdict(set)

    @contextlib.contextmanager
    def catch_warnings(self, filename=None, lineno=None):
        """
        Store warnings and optionally fix their filename and lineno.
        """
        with warnings.catch_warnings(record=True) as wlist:
            warnings.simplefilter('always', self._category)
            yield

        for w in wlist:
            msg = str(w.message)
            if issubclass(w.category, self._category):
                # Store warnings of this category for deduplication
                filename = filename or w.filename
                lineno = lineno or w.lineno
                self._warnings[filename, lineno, w.category].add(msg)
            else:
                # Simply emit other warnings again
                warnings.warn_explicit(msg, w.category,
                                       w.filename, w.lineno)

    def flush(self):
        """
        Emit all stored warnings.
        """
        def key(arg):
            # It is possible through codegen to create entirely identical
            # warnings, this leads to comparing types when sorting which breaks
            # on Python 3. Key as str() and if the worse happens then `id`
            # creates some uniqueness
            return str(arg) + str(id(arg))

        for (filename, lineno, category), messages in sorted(
                self._warnings.items(), key=key):
            for msg in sorted(messages):
                warnings.warn_explicit(msg, category, filename, lineno)
        self._warnings.clear()


class NumbaError(Exception):

    def __init__(self, msg, loc=None, highlighting=True):
        self.msg = msg
        self.loc = loc
        if highlighting:
            highlight = termcolor().errmsg
        else:
            def highlight(x):
                return x

        if loc:
            new_msg = "%s\n%s\n" % (msg, loc.strformat())
        else:
            new_msg = "%s" % (msg,)
        super(NumbaError, self).__init__(highlight(new_msg))

    @property
    def contexts(self):
        try:
            return self._contexts
        except AttributeError:
            self._contexts = lst = []
            return lst

    def add_context(self, msg):
        """
        Add contextual info.  The exception message is expanded with the new
        contextual information.
        """
        self.contexts.append(msg)
        f = termcolor().errmsg('{0}\n') + termcolor().filename('During: {1}')
        newmsg = f.format(self, msg)
        self.args = (newmsg,)
        return self

    def patch_message(self, new_message):
        """
        Change the error message to the given new message.
        """
        self.args = (new_message,) + self.args[1:]


class UnsupportedError(NumbaError):
    """
    Numba does not have an implementation for this functionality.
    """
    pass


class UnsupportedRewriteError(UnsupportedError):
    """UnsupportedError from rewrite passes
    """
    pass


class IRError(NumbaError):
    """
    An error occurred during Numba IR generation.
    """
    pass


class RedefinedError(IRError):
    """
    An error occurred during interpretation of IR due to variable redefinition.
    """
    pass


class NotDefinedError(IRError):
    """
    An undefined variable is encountered during interpretation of IR.
    """

    def __init__(self, name, loc=None):
        self.name = name
        msg = "Variable '%s' is not defined." % name
        super(NotDefinedError, self).__init__(msg, loc=loc)


class VerificationError(IRError):
    """
    An error occurred during IR verification. Once Numba's internal
    representation (IR) is constructed it is then verified to ensure that
    terminators are both present and in the correct places within the IR. If
    it is the case that this condition is not met, a VerificationError is
    raised.
    """
    pass


class MacroError(NumbaError):
    """
    An error occurred during macro expansion.
    """
    pass


class DeprecationError(NumbaError):
    """
    Functionality is deprecated.
    """
    pass


class LoweringError(NumbaError):
    """
    An error occurred during lowering.
    """

    def __init__(self, msg, loc=None):
        super(LoweringError, self).__init__(msg, loc=loc)


class UnsupportedParforsError(NumbaError):
    """
    An error ocurred because parfors is not supported on the platform.
    """
    pass


class ForbiddenConstruct(LoweringError):
    """
    A forbidden Python construct was encountered (e.g. use of locals()).
    """
    pass


class TypingError(NumbaError):
    """
    A type inference failure.
    """
    pass


class UntypedAttributeError(TypingError):
    def __init__(self, value, attr, loc=None):
        module = getattr(value, 'pymod', None)
        if module is not None and module == np:
            # unsupported numpy feature.
            msg = ("Use of unsupported NumPy function 'numpy.%s' "
                   "or unsupported use of the function.") % attr
        else:
            msg = "Unknown attribute '{attr}' of type {type}"
            msg = msg.format(type=value, attr=attr)
        super(UntypedAttributeError, self).__init__(msg, loc=loc)


class ByteCodeSupportError(NumbaError):
    """
    Failure to extract the bytecode of the user's function.
    """

    def __init__(self, msg, loc=None):
        super(ByteCodeSupportError, self).__init__(msg, loc=loc)


class CompilerError(NumbaError):
    """
    Some high-level error in the compiler.
    """
    pass


class ConstantInferenceError(NumbaError):
    """
    Failure during constant inference.
    """

    def __init__(self, value, loc=None):
        super(ConstantInferenceError, self).__init__(value, loc=loc)


class InternalError(NumbaError):
    """
    For wrapping internal error occured within the compiler
    """

    def __init__(self, exception):
        super(InternalError, self).__init__(str(exception))
        self.old_exception = exception


class RequireLiteralValue(TypingError):
    """
    For signalling that a function's typing requires a constant value for
    some of its arguments.
    """
    pass


class ForceLiteralArg(NumbaError):
    """A Pseudo-exception to signal the dispatcher to type an argument literally

    Attributes
    ----------
    requested_args : frozenset[int]
        requested positions of the arguments.
    """
    def __init__(self, arg_indices, fold_arguments=None, loc=None):
        """
        Parameters
        ----------
        arg_indices : Sequence[int]
            requested positions of the arguments.
        fold_arguments: callable
            A function ``(tuple, dict) -> tuple`` that binds and flattens
            the ``args`` and ``kwargs``.
        loc : numba.ir.Loc or None
        """
        super(ForceLiteralArg, self).__init__(
            "Pseudo-exception to force literal arguments in the dispatcher",
            loc=loc,
        )
        self.requested_args = frozenset(arg_indices)
        self.fold_arguments = fold_arguments

    def bind_fold_arguments(self, fold_arguments):
        """Bind the fold_arguments function
        """
        e = ForceLiteralArg(self.requested_args, fold_arguments,
                            loc=self.loc)
        return chain_exception(e, self)

    def combine(self, other):
        """Returns a new instance by or'ing the requested_args.
        """
        if not isinstance(other, ForceLiteralArg):
            m = '*other* must be a {} but got a {} instead'
            raise TypeError(m.format(ForceLiteralArg, type(other)))
        return ForceLiteralArg(self.requested_args | other.requested_args)

    def __or__(self, other):
        """Same as self.combine(other)
        """
        return self.combine(other)


class LiteralTypingError(TypingError):
    """
    Failure in typing a Literal type
    """
    pass


def _format_msg(fmt, args, kwargs):
    return fmt.format(*args, **kwargs)


_numba_path = os.path.dirname(__file__)
loc_info = {}


@contextlib.contextmanager
def new_error_context(fmt_, *args, **kwargs):
    """
    A contextmanager that prepend contextual information to any exception
    raised within.  If the exception type is not an instance of NumbaError,
    it will be wrapped into a InternalError.   The exception class can be
    changed by providing a "errcls_" keyword argument with the exception
    constructor.

    The first argument is a message that describes the context.  It can be a
    format string.  If there are additional arguments, it will be used as
    ``fmt_.format(*args, **kwargs)`` to produce the final message string.
    """
    errcls = kwargs.pop('errcls_', InternalError)

    loc = kwargs.get('loc', None)
    if loc is not None and not loc.filename.startswith(_numba_path):
        loc_info.update(kwargs)

    try:
        yield
    except NumbaError as e:
        e.add_context(_format_msg(fmt_, args, kwargs))
        raise
    except Exception as e:
        newerr = errcls(e).add_context(_format_msg(fmt_, args, kwargs))
        tb = sys.exc_info()[2] if numba.core.config.FULL_TRACEBACKS else None
        reraise(type(newerr), newerr, tb)


__all__ += [name for (name, value) in globals().items()
            if not name.startswith('_') and isinstance(value, type)
            and issubclass(value, (Exception, Warning))]<|MERGE_RESOLUTION|>--- conflicted
+++ resolved
@@ -14,11 +14,7 @@
 from numba.core.utils import add_metaclass, reraise, chain_exception
 from functools import wraps
 from abc import abstractmethod
-<<<<<<< HEAD
-from importlib import import_module
-from types import ModuleType
-=======
->>>>>>> bfd9be18
+
 
 # Filled at the end
 __all__ = []
@@ -422,82 +418,6 @@
         return decorator
 
 
-<<<<<<< HEAD
-_moved_msg1 = ("An import was requested from a module that has moved location."
-               "\nImport requested from: '{}', please update to use "
-               "'{}' or pin to Numba version 0.48.0. This alias will not be "
-               "present in Numba version 0.50.0.")
-
-
-_moved_msg2 = ("An import was requested from a module that has moved location"
-               ".\nImport of '{}' requested from: '{}', please update to use "
-               "'{}' or pin to Numba version 0.48.0. This alias will not be "
-               "present in Numba version 0.50.0.")
-
-
-_moved_no_replacement = ("No direct replacement for '{}' available. Visit "
-                         "https://gitter.im/numba/numba-dev to request help. "
-                         "Thanks!")
-
-
-def deprecate_moved_module(old_module, new_module, stacklevel=2):
-    """Warn about a module level location move of some part of Numba's
-    internals. stacklevel is 3 by default as most warning locations are
-    from `numba.XYZ` shims.
-    """
-    if new_module is None:
-        msg = _moved_no_replacement.format(old_module)
-    else:
-        msg = _moved_msg1.format(old_module, new_module)
-    warnings.warn(
-        msg, category=NumbaDeprecationWarning, stacklevel=stacklevel + 1)
-
-
-class _MovedModule(ModuleType):
-    def __init__(self, old_module_locals, new_module):
-        old_module = old_module_locals['__name__']
-        super().__init__(old_module)
-
-        # copy across dunders so that package imports work too
-        for attr, value in old_module_locals.items():
-            if attr.startswith('__') and attr.endswith('__'):
-                setattr(self, attr, value)
-
-        self.__new_module = new_module
-        deprecate_moved_module(old_module, new_module, stacklevel=3)
-
-    def __getattr__(self, attr):
-        """ warn users above modules moving locations """
-        try:
-            # import from the moved module
-            if self.__new_module is not None:
-                mod = import_module(self.__new_module)
-                ret_attr = getattr(mod, attr)
-                msg = _moved_msg2.format(attr, self.__name__, self.__new_module)
-                warnings.warn(
-                    msg, category=NumbaDeprecationWarning, stacklevel=2)
-                return ret_attr
-            else:
-                # produce the usual error
-                return super().__getattribute__(attr)
-        except AttributeError:
-            # not a package, so no submodules to attempt to import.
-            # can't use hasattr here because that would recurse.
-            if '__path__' not in self.__dict__:
-                raise
-
-            # perhaps this is a submodule name that was previous importer, but
-            # is no longer
-            try:
-                return import_module("." + attr, package=self.__name__)
-            except ModuleNotFoundError:
-                raise AttributeError(
-                    "Moved module {!r} has no attribute or submodule {!r}"
-                    .format(self.__name__, attr))
-
-
-=======
->>>>>>> bfd9be18
 class WarningsFixer(object):
     """
     An object "fixing" warnings of a given category caught during
