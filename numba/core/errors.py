--- conflicted
+++ resolved
@@ -544,12 +544,8 @@
 
     def __init__(self, name, loc=None):
         self.name = name
-<<<<<<< HEAD
-        msg = "Variable '%s' is not defined." % name
-=======
         msg = ("The compiler failed to analyze the bytecode. "
                "Variable '%s' is not defined." % name)
->>>>>>> 3b19d923
         super(NotDefinedError, self).__init__(msg, loc=loc)
 
 
