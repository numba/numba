--- conflicted
+++ resolved
@@ -13,11 +13,7 @@
 import warnings
 from types import ModuleType
 from importlib import import_module
-<<<<<<< HEAD
-from collections.abc import Mapping
-=======
 from collections.abc import Mapping, Sequence
->>>>>>> bfd9be18
 import numpy as np
 
 from inspect import signature as pysignature # noqa: F401
@@ -482,12 +478,7 @@
 
     Parameters
     ----------
-<<<<<<< HEAD
-    numba_types : tuple
-      Numba type instances.
-=======
     numba_types : Sequence of numba Type instances.
->>>>>>> bfd9be18
     require_precise : bool
       If True, the returned Numba function type must be precise.
 
