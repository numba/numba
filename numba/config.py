--- conflicted
+++ resolved
@@ -1,371 +1,3 @@
 import sys
-<<<<<<< HEAD
-import os
-import re
-import warnings
-import multiprocessing
-
-# YAML needed to use file based Numba config
-try:
-    import yaml
-    _HAVE_YAML = True
-except ImportError:
-    _HAVE_YAML = False
-
-
-import llvmlite.binding as ll
-
-IS_WIN32 = sys.platform.startswith('win32')
-IS_OSX = sys.platform.startswith('darwin')
-MACHINE_BITS = tuple.__itemsize__ * 8
-IS_32BITS = MACHINE_BITS == 32
-# Python version in (major, minor) tuple
-PYVERSION = sys.version_info[:2]
-
-# this is the name of the user supplied configuration file
-_config_fname = '.numba_config.yaml'
-
-
-def _parse_cc(text):
-    """
-    Parse CUDA compute capability version string.
-    """
-    if not text:
-        return None
-    else:
-        m = re.match(r'(\d+)\.(\d+)', text)
-        if not m:
-            raise ValueError("NUMBA_FORCE_CUDA_CC must be specified as a "
-                             "string of \"major.minor\" where major "
-                             "and minor are decimals")
-        grp = m.groups()
-        return int(grp[0]), int(grp[1])
-
-
-def _os_supports_avx():
-    """
-    Whether the current OS supports AVX, regardless of the CPU.
-
-    This is necessary because the user may be running a very old Linux
-    kernel (e.g. CentOS 5) on a recent CPU.
-    """
-    if (not sys.platform.startswith('linux')
-            or platform.machine() not in ('i386', 'i586', 'i686', 'x86_64')):
-        return True
-    # Executing the CPUID instruction may report AVX available even though
-    # the kernel doesn't support it, so parse /proc/cpuinfo instead.
-    try:
-        f = open('/proc/cpuinfo', 'r')
-    except OSError:
-        # If /proc isn't available, assume yes
-        return True
-    with f:
-        for line in f:
-            head, _, body = line.partition(':')
-            if head.strip() == 'flags' and 'avx' in body.split():
-                return True
-        else:
-            return False
-
-
-class _EnvReloader(object):
-
-    def __init__(self):
-        self.reset()
-
-    def reset(self):
-        self.old_environ = {}
-        self.update(force=True)
-
-    def update(self, force=False):
-        new_environ = {}
-
-        # first check if there's a .numba_config.yaml and use values from that
-        if os.path.exists(_config_fname) and os.path.isfile(_config_fname):
-            if not _HAVE_YAML:
-                msg = ("A Numba config file is found but YAML parsing "
-                       "capabilities appear to be missing. "
-                       "To use this feature please install `pyyaml`. e.g. "
-                       "`conda install pyyaml`.")
-                warnings.warn(msg)
-            else:
-                with open(_config_fname, 'rt') as f:
-                    y_conf = yaml.safe_load(f)
-                if y_conf is not None:
-                    for k, v in y_conf.items():
-                        new_environ['NUMBA_' + k.upper()] = v
-
-        # clobber file based config with any locally defined env vars
-        for name, value in os.environ.items():
-            if name.startswith('NUMBA_'):
-                new_environ[name] = value
-        # We update the config variables if at least one NUMBA environment
-        # variable was modified.  This lets the user modify values
-        # directly in the config module without having them when
-        # reload_config() is called by the compiler.
-        if force or self.old_environ != new_environ:
-            self.process_environ(new_environ)
-            # Store a copy
-            self.old_environ = dict(new_environ)
-
-    def process_environ(self, environ):
-        def _readenv(name, ctor, default):
-            value = environ.get(name)
-            if value is None:
-                return default() if callable(default) else default
-            try:
-                return ctor(value)
-            except Exception:
-                warnings.warn("environ %s defined but failed to parse '%s'" %
-                              (name, value), RuntimeWarning)
-                return default
-
-        def optional_str(x):
-            return str(x) if x is not None else None
-
-        # developer mode produces full tracebacks, disables help instructions
-        DEVELOPER_MODE = _readenv("NUMBA_DEVELOPER_MODE", int, 0)
-
-        # disable performance warnings, will switch of the generation of
-        # warnings of the class NumbaPerformanceWarning
-        DISABLE_PERFORMANCE_WARNINGS = _readenv(
-            "NUMBA_DISABLE_PERFORMANCE_WARNINGS", int, 0)
-
-        # Flag to enable full exception reporting
-        FULL_TRACEBACKS = _readenv(
-            "NUMBA_FULL_TRACEBACKS", int, DEVELOPER_MODE)
-
-        # Show help text when an error occurs
-        SHOW_HELP = _readenv("NUMBA_SHOW_HELP", int, 0)
-
-        # The color scheme to use for error messages, default is no color
-        # just bold fonts in use.
-        COLOR_SCHEME = _readenv("NUMBA_COLOR_SCHEME", str, "no_color")
-
-        # Whether to globally enable bounds checking. The default None means
-        # to use the value of the flag to @njit. 0 or 1 overrides the flag
-        # globally.
-        BOUNDSCHECK = _readenv("NUMBA_BOUNDSCHECK", int, None)
-
-        # Debug flag to control compiler debug print
-        DEBUG = _readenv("NUMBA_DEBUG", int, 0)
-
-        # DEBUG print IR after pass names
-        DEBUG_PRINT_AFTER = _readenv("NUMBA_DEBUG_PRINT_AFTER", str, "none")
-
-        # DEBUG print IR before pass names
-        DEBUG_PRINT_BEFORE = _readenv("NUMBA_DEBUG_PRINT_BEFORE", str, "none")
-
-        # DEBUG print IR before and after pass names
-        DEBUG_PRINT_WRAP = _readenv("NUMBA_DEBUG_PRINT_WRAP", str, "none")
-
-        # Highlighting in intermediate dumps
-        HIGHLIGHT_DUMPS = _readenv("NUMBA_HIGHLIGHT_DUMPS", int, 0)
-
-        # JIT Debug flag to trigger IR instruction print
-        DEBUG_JIT = _readenv("NUMBA_DEBUG_JIT", int, 0)
-
-        # Enable debugging of front-end operation
-        # (up to and including IR generation)
-        DEBUG_FRONTEND = _readenv("NUMBA_DEBUG_FRONTEND", int, 0)
-
-        # How many recently deserialized functions to retain regardless
-        # of external references
-        FUNCTION_CACHE_SIZE = _readenv("NUMBA_FUNCTION_CACHE_SIZE", int, 128)
-
-        # Enable logging of cache operation
-        DEBUG_CACHE = _readenv("NUMBA_DEBUG_CACHE", int, DEBUG)
-
-        # Redirect cache directory
-        # Contains path to the directory
-        CACHE_DIR = _readenv("NUMBA_CACHE_DIR", str, "")
-
-        # Enable tracing support
-        TRACE = _readenv("NUMBA_TRACE", int, 0)
-
-        # Enable debugging of type inference
-        DEBUG_TYPEINFER = _readenv("NUMBA_DEBUG_TYPEINFER", int, 0)
-
-        # Configure compilation target to use the specified CPU name
-        # and CPU feature as the host information.
-        # Note: this overrides "host" option for AOT compilation.
-        CPU_NAME = _readenv("NUMBA_CPU_NAME", optional_str, None)
-        CPU_FEATURES = _readenv("NUMBA_CPU_FEATURES", optional_str,
-                                ("" if str(CPU_NAME).lower() == 'generic'
-                                 else None))
-        # Optimization level
-        OPT = _readenv("NUMBA_OPT", int, 3)
-
-        # Force dump of Python bytecode
-        DUMP_BYTECODE = _readenv("NUMBA_DUMP_BYTECODE", int, DEBUG_FRONTEND)
-
-        # Force dump of control flow graph
-        DUMP_CFG = _readenv("NUMBA_DUMP_CFG", int, DEBUG_FRONTEND)
-
-        # Force dump of Numba IR
-        DUMP_IR = _readenv("NUMBA_DUMP_IR", int,
-                           DEBUG_FRONTEND or DEBUG_TYPEINFER)
-
-        # Save intermediate files being generated by DPPy
-        SAVE_DPPY_IR_FILES = _readenv("NUMBA_SAVE_DPPY_IR_FILES", int, 0)
-
-        # Turn SPIRV-VALIDATION ON/OFF switch
-        SPIRV_VAL = _readenv("NUMBA_SPIRV_VAL", int, 0)
-
-        # print debug info of analysis and optimization on array operations
-        DEBUG_ARRAY_OPT = _readenv("NUMBA_DEBUG_ARRAY_OPT", int, 0)
-
-        DEBUG_OPENMP = _readenv("NUMBA_DEBUG_OPENMP", int, 0)
-
-        # insert debug stmts to print information at runtime
-        DEBUG_ARRAY_OPT_RUNTIME = _readenv(
-            "NUMBA_DEBUG_ARRAY_OPT_RUNTIME", int, 0)
-
-        # print stats about parallel for-loops
-        DEBUG_ARRAY_OPT_STATS = _readenv("NUMBA_DEBUG_ARRAY_OPT_STATS", int, 0)
-
-        # prints user friendly information about parallel
-        PARALLEL_DIAGNOSTICS = _readenv("NUMBA_PARALLEL_DIAGNOSTICS", int, 0)
-
-        # print debug info of inline closure pass
-        DEBUG_INLINE_CLOSURE = _readenv("NUMBA_DEBUG_INLINE_CLOSURE", int, 0)
-
-        # Force dump of LLVM IR
-        DUMP_LLVM = _readenv("NUMBA_DUMP_LLVM", int, DEBUG)
-
-        # Force dump of Function optimized LLVM IR
-        DUMP_FUNC_OPT = _readenv("NUMBA_DUMP_FUNC_OPT", int, DEBUG)
-
-        # Force dump of Optimized LLVM IR
-        DUMP_OPTIMIZED = _readenv("NUMBA_DUMP_OPTIMIZED", int, DEBUG)
-
-        # Force disable loop vectorize
-        # Loop vectorizer is disabled on 32-bit win32 due to a bug (#649)
-        LOOP_VECTORIZE = _readenv("NUMBA_LOOP_VECTORIZE", int,
-                                  not (IS_WIN32 and IS_32BITS))
-
-        # Force dump of generated assembly
-        DUMP_ASSEMBLY = _readenv("NUMBA_DUMP_ASSEMBLY", int, DEBUG)
-
-        # Force dump of type annotation
-        ANNOTATE = _readenv("NUMBA_DUMP_ANNOTATION", int, 0)
-
-        # Dump IR in such as way as to aid in "diff"ing.
-        DIFF_IR = _readenv("NUMBA_DIFF_IR", int, 0)
-
-        # Dump type annotation in html format
-        def fmt_html_path(path):
-            if path is None:
-                return path
-            else:
-                return os.path.abspath(path)
-
-        HTML = _readenv("NUMBA_DUMP_HTML", fmt_html_path, None)
-
-        # Allow interpreter fallback so that Numba @jit decorator will never
-        # fail. Use for migrating from old numba (<0.12) which supported
-        # closure, and other yet-to-be-supported features.
-        COMPATIBILITY_MODE = _readenv("NUMBA_COMPATIBILITY_MODE", int, 0)
-
-        # x86-64 specific
-        # Enable AVX on supported platforms where it won't degrade performance.
-        def avx_default():
-            if not _os_supports_avx():
-                return False
-            else:
-                # There are various performance issues with AVX and LLVM
-                # on some CPUs (list at
-                # http://llvm.org/bugs/buglist.cgi?quicksearch=avx).
-                # For now we'd rather disable it, since it can pessimize code
-                cpu_name = ll.get_host_cpu_name()
-                return cpu_name not in ('corei7-avx', 'core-avx-i',
-                                        'sandybridge', 'ivybridge')
-
-        ENABLE_AVX = _readenv("NUMBA_ENABLE_AVX", int, avx_default)
-
-        # if set and SVML is available, it will be disabled
-        # By default, it's disabled on 32-bit platforms.
-        DISABLE_INTEL_SVML = _readenv(
-            "NUMBA_DISABLE_INTEL_SVML", int, IS_32BITS)
-
-        # Disable jit for debugging
-        DISABLE_JIT = _readenv("NUMBA_DISABLE_JIT", int, 0)
-
-        # choose parallel backend to use
-        THREADING_LAYER = _readenv("NUMBA_THREADING_LAYER", str, 'default')
-
-        # CUDA Configs
-
-        # Force CUDA compute capability to a specific version
-        FORCE_CUDA_CC = _readenv("NUMBA_FORCE_CUDA_CC", _parse_cc, None)
-
-        # Disable CUDA support
-        DISABLE_CUDA = _readenv("NUMBA_DISABLE_CUDA",
-                                int, int(MACHINE_BITS == 32))
-
-        # Enable CUDA simulator
-        ENABLE_CUDASIM = _readenv("NUMBA_ENABLE_CUDASIM", int, 0)
-
-        # CUDA logging level
-        # Any level name from the *logging* module.  Case insensitive.
-        # Defaults to CRITICAL if not set or invalid.
-        # Note: This setting only applies when logging is not configured.
-        #       Any existing logging configuration is preserved.
-        CUDA_LOG_LEVEL = _readenv("NUMBA_CUDA_LOG_LEVEL", str, '')
-
-        # Maximum number of pending CUDA deallocations (default: 10)
-        CUDA_DEALLOCS_COUNT = _readenv("NUMBA_CUDA_MAX_PENDING_DEALLOCS_COUNT",
-                                       int, 10)
-
-        # Maximum ratio of pending CUDA deallocations to capacity (default: 0.2)
-        CUDA_DEALLOCS_RATIO = _readenv("NUMBA_CUDA_MAX_PENDING_DEALLOCS_RATIO",
-                                       float, 0.2)
-
-        # HSA Configs
-
-        # Disable HSA support
-        DISABLE_HSA = _readenv("NUMBA_DISABLE_HSA", int, 0)
-
-        # The default number of threads to use.
-        NUMBA_DEFAULT_NUM_THREADS = max(1, multiprocessing.cpu_count())
-
-        # Numba thread pool size (defaults to number of CPUs on the system).
-        NUMBA_NUM_THREADS = _readenv("NUMBA_NUM_THREADS", int,
-                                     NUMBA_DEFAULT_NUM_THREADS)
-
-        # Profiling support
-
-        # Indicates if a profiler detected. Only VTune can be detected for now
-        RUNNING_UNDER_PROFILER = 'VS_PROFILER' in os.environ
-
-        # Enables jit events in LLVM to support profiling of dynamic code
-        ENABLE_PROFILING = _readenv(
-            "NUMBA_ENABLE_PROFILING", int, int(RUNNING_UNDER_PROFILER))
-
-        # Debug Info
-
-        # The default value for the `debug` flag
-        DEBUGINFO_DEFAULT = _readenv("NUMBA_DEBUGINFO", int, ENABLE_PROFILING)
-        CUDA_DEBUGINFO_DEFAULT = _readenv("NUMBA_CUDA_DEBUGINFO", int, 0)
-
-        # gdb binary location
-        GDB_BINARY = _readenv("NUMBA_GDB_BINARY", str, '/usr/bin/gdb')
-
-        # Inject the configuration values into the module globals
-        for name, value in locals().copy().items():
-            if name.isupper():
-                globals()[name] = value
-
-
-_env_reloader = _EnvReloader()
-
-
-def reload_config():
-    """
-    Reload the configuration from environment variables, if necessary.
-    """
-    _env_reloader.update()
-=======
 from numba.core.errors import _MovedModule
-sys.modules[__name__] = _MovedModule(locals(), "numba.core.config")
->>>>>>> d2cac859
+sys.modules[__name__] = _MovedModule(locals(), "numba.core.config")