from __future__ import absolute_import, division, print_function

import math
import os
import platform
import sys
import re

import numpy as np

from numba import unittest_support as unittest
<<<<<<< HEAD
from numba import njit, targets, typing
from numba.compiler import compile_isolated, Flags, types
from numba.extending import include_path
from numba.runtime import (
    rtsys,
    nrtopt,
    _nrt_python,
    nrt,
)
=======
from numba import njit, targets, typing, types
from numba.compiler import compile_isolated, Flags
from numba.runtime import rtsys
from numba.runtime import nrtopt
>>>>>>> 3a1e0882
from numba.extending import intrinsic
from numba.typing import signature
from numba.targets.imputils import impl_ret_untracked
from llvmlite import ir
import llvmlite.binding as llvm
from numba import cffi_support

from .support import MemoryLeakMixin, TestCase, temp_directory, import_dynamic

enable_nrt_flags = Flags()
enable_nrt_flags.set("nrt")

linux_only = unittest.skipIf(not sys.platform.startswith('linux'),
                             'linux only test')
x86_only = unittest.skipIf(platform.machine() not in ('i386', 'x86_64'),
                           'x86 only test')


class Dummy(object):
    alive = 0

    def __init__(self):
        type(self).alive += 1

    def __del__(self):
        type(self).alive -= 1


class TestNrtMemInfoNotInitialized(unittest.TestCase):
    """
    Unit test for checking the use of the NRT fails if the
    initialization sequence has not been run.
    """
    _numba_parallel_test_ = False

    def test_init_fail(self):
        methods = {'library': (),
                   'meminfo_new': ((), ()),
                   'meminfo_alloc': ((),),
                   }

        for meth, args in methods.items():
            try:
                with self.assertRaises(RuntimeError) as raises:
                    rtsys._init = False
                    fn = getattr(rtsys, meth)
                    fn(*args)

                msg = "Runtime must be initialized before use."
                self.assertIn(msg, str(raises.exception))
            finally:
                rtsys._init = True


class TestNrtMemInfo(unittest.TestCase):
    """
    Unit test for core MemInfo functionality
    """

    def setUp(self):
        # Reset the Dummy class
        Dummy.alive = 0
        # initialize the NRT (in case the tests are run in isolation)
        targets.cpu.CPUContext(typing.Context())

    def test_meminfo_refct_1(self):
        d = Dummy()
        self.assertEqual(Dummy.alive, 1)
        addr = 0xdeadcafe  # some made up location

        mi = rtsys.meminfo_new(addr, d)
        self.assertEqual(mi.refcount, 1)
        del d
        self.assertEqual(Dummy.alive, 1)
        mi.acquire()
        self.assertEqual(mi.refcount, 2)
        self.assertEqual(Dummy.alive, 1)
        mi.release()
        self.assertEqual(mi.refcount, 1)
        del mi
        self.assertEqual(Dummy.alive, 0)

    def test_meminfo_refct_2(self):
        d = Dummy()
        self.assertEqual(Dummy.alive, 1)
        addr = 0xdeadcafe  # some made up location

        mi = rtsys.meminfo_new(addr, d)
        self.assertEqual(mi.refcount, 1)
        del d
        self.assertEqual(Dummy.alive, 1)
        for ct in range(100):
            mi.acquire()
        self.assertEqual(mi.refcount, 1 + 100)
        self.assertEqual(Dummy.alive, 1)
        for _ in range(100):
            mi.release()
        self.assertEqual(mi.refcount, 1)
        del mi
        self.assertEqual(Dummy.alive, 0)

    @unittest.skipIf(sys.version_info < (3,), "memoryview not supported")
    def test_fake_memoryview(self):
        d = Dummy()
        self.assertEqual(Dummy.alive, 1)
        addr = 0xdeadcafe  # some made up location

        mi = rtsys.meminfo_new(addr, d)
        self.assertEqual(mi.refcount, 1)
        mview = memoryview(mi)
        self.assertEqual(mi.refcount, 1)
        self.assertEqual(addr, mi.data)
        self.assertFalse(mview.readonly)
        self.assertIs(mi, mview.obj)
        self.assertTrue(mview.c_contiguous)
        self.assertEqual(mview.itemsize, 1)
        self.assertEqual(mview.ndim, 1)
        del d
        del mi

        self.assertEqual(Dummy.alive, 1)
        del mview
        self.assertEqual(Dummy.alive, 0)

    @unittest.skipIf(sys.version_info < (3,), "memoryview not supported")
    def test_memoryview(self):
        from ctypes import c_uint32, c_void_p, POINTER, cast

        dtype = np.dtype(np.uint32)
        bytesize = dtype.itemsize * 10
        mi = rtsys.meminfo_alloc(bytesize, safe=True)
        addr = mi.data
        c_arr = cast(c_void_p(mi.data), POINTER(c_uint32 * 10))
        # Check 0xCB-filling
        for i in range(10):
            self.assertEqual(c_arr.contents[i], 0xcbcbcbcb)

        # Init array with ctypes
        for i in range(10):
            c_arr.contents[i] = i + 1
        mview = memoryview(mi)
        self.assertEqual(mview.nbytes, bytesize)
        self.assertFalse(mview.readonly)
        self.assertIs(mi, mview.obj)
        self.assertTrue(mview.c_contiguous)
        self.assertEqual(mview.itemsize, 1)
        self.assertEqual(mview.ndim, 1)
        del mi
        arr = np.ndarray(dtype=dtype, shape=mview.nbytes // dtype.itemsize,
                         buffer=mview)
        del mview
        # Modify array with NumPy
        np.testing.assert_equal(np.arange(arr.size) + 1, arr)

        arr += 1

        # Check value reflected in ctypes
        for i in range(10):
            self.assertEqual(c_arr.contents[i], i + 2)

        self.assertEqual(arr.ctypes.data, addr)
        del arr
        # At this point the memory is zero filled
        # We can't check this deterministically because the memory could be
        # consumed by another thread.

    def test_buffer(self):
        from ctypes import c_uint32, c_void_p, POINTER, cast

        dtype = np.dtype(np.uint32)
        bytesize = dtype.itemsize * 10
        mi = rtsys.meminfo_alloc(bytesize, safe=True)
        self.assertEqual(mi.refcount, 1)
        addr = mi.data
        c_arr = cast(c_void_p(addr), POINTER(c_uint32 * 10))
        # Check 0xCB-filling
        for i in range(10):
            self.assertEqual(c_arr.contents[i], 0xcbcbcbcb)

        # Init array with ctypes
        for i in range(10):
            c_arr.contents[i] = i + 1

        arr = np.ndarray(dtype=dtype, shape=bytesize // dtype.itemsize,
                         buffer=mi)
        self.assertEqual(mi.refcount, 1)
        del mi
        # Modify array with NumPy
        np.testing.assert_equal(np.arange(arr.size) + 1, arr)

        arr += 1

        # Check value reflected in ctypes
        for i in range(10):
            self.assertEqual(c_arr.contents[i], i + 2)

        self.assertEqual(arr.ctypes.data, addr)
        del arr
        # At this point the memory is zero filled
        # We can't check this deterministically because the memory could be
        # consumed by another thread.


@unittest.skipUnless(sys.version_info >= (3, 4),
                     "need Python 3.4+ for the tracemalloc module")
class TestTracemalloc(unittest.TestCase):
    """
    Test NRT-allocated memory can be tracked by tracemalloc.
    """

    def measure_memory_diff(self, func):
        import tracemalloc
        tracemalloc.start()
        try:
            before = tracemalloc.take_snapshot()
            # Keep the result and only delete it after taking a snapshot
            res = func()
            after = tracemalloc.take_snapshot()
            del res
            return after.compare_to(before, 'lineno')
        finally:
            tracemalloc.stop()

    def test_snapshot(self):
        N = 1000000
        dtype = np.int8

        @njit
        def alloc_nrt_memory():
            """
            Allocate and return a large array.
            """
            return np.empty(N, dtype)

        def keep_memory():
            return alloc_nrt_memory()

        def release_memory():
            alloc_nrt_memory()

        alloc_lineno = keep_memory.__code__.co_firstlineno + 1

        # Warmup JIT
        alloc_nrt_memory()

        # The large NRT-allocated array should appear topmost in the diff
        diff = self.measure_memory_diff(keep_memory)
        stat = diff[0]
        # There is a slight overhead, so the allocated size won't exactly be N
        self.assertGreaterEqual(stat.size, N)
        self.assertLess(stat.size, N * 1.015,
                        msg=("Unexpected allocation overhead encountered. "
                             "May be due to difference in CPython "
                             "builds or running under coverage"))
        frame = stat.traceback[0]
        self.assertEqual(os.path.basename(frame.filename), "test_nrt.py")
        self.assertEqual(frame.lineno, alloc_lineno)

        # If NRT memory is released before taking a snapshot, it shouldn't
        # appear.
        diff = self.measure_memory_diff(release_memory)
        stat = diff[0]
        # Something else appears, but nothing the magnitude of N
        self.assertLess(stat.size, N * 0.01)


class TestNRTIssue(MemoryLeakMixin, TestCase):
    def test_issue_with_refct_op_pruning(self):
        """
        GitHub Issue #1244 https://github.com/numba/numba/issues/1244
        """
        @njit
        def calculate_2D_vector_mag(vector):
            x, y = vector

            return math.sqrt(x ** 2 + y ** 2)

        @njit
        def normalize_2D_vector(vector):
            normalized_vector = np.empty(2, dtype=np.float64)

            mag = calculate_2D_vector_mag(vector)
            x, y = vector

            normalized_vector[0] = x / mag
            normalized_vector[1] = y / mag

            return normalized_vector

        @njit
        def normalize_vectors(num_vectors, vectors):
            normalized_vectors = np.empty((num_vectors, 2), dtype=np.float64)

            for i in range(num_vectors):
                vector = vectors[i]

                normalized_vector = normalize_2D_vector(vector)

                normalized_vectors[i, 0] = normalized_vector[0]
                normalized_vectors[i, 1] = normalized_vector[1]

            return normalized_vectors

        num_vectors = 10
        test_vectors = np.random.random((num_vectors, 2))
        got = normalize_vectors(num_vectors, test_vectors)
        expected = normalize_vectors.py_func(num_vectors, test_vectors)

        np.testing.assert_almost_equal(expected, got)

    def test_incref_after_cast(self):
        # Issue #1427: when casting a value before returning it, the
        # cast result should be incref'ed, not the original value.
        def f():
            return 0.0, np.zeros(1, dtype=np.int32)

        # Note the return type isn't the same as the tuple type above:
        # the first element is a complex rather than a float.
        cres = compile_isolated(f, (),
                                types.Tuple((types.complex128,
                                             types.Array(types.int32, 1, 'C')
                                             ))
                                )
        z, arr = cres.entry_point()
        self.assertPreciseEqual(z, 0j)
        self.assertPreciseEqual(arr, np.zeros(1, dtype=np.int32))

    def test_refct_pruning_issue_1511(self):
        @njit
        def f():
            a = np.ones(10, dtype=np.float64)
            b = np.ones(10, dtype=np.float64)
            return a, b[:]

        a, b = f()
        np.testing.assert_equal(a, b)
        np.testing.assert_equal(a, np.ones(10, dtype=np.float64))

    def test_refct_pruning_issue_1526(self):
        @njit
        def udt(image, x, y):
            next_loc = np.where(image == 1)

            if len(next_loc[0]) == 0:
                y_offset = 1
                x_offset = 1
            else:
                y_offset = next_loc[0][0]
                x_offset = next_loc[1][0]

            next_loc_x = (x - 1) + x_offset
            next_loc_y = (y - 1) + y_offset

            return next_loc_x, next_loc_y

        a = np.array([[1, 0, 1, 0, 1, 0, 0, 1, 0, 0]])
        expect = udt.py_func(a, 1, 6)
        got = udt(a, 1, 6)

        self.assertEqual(expect, got)


class TestRefCtPruning(unittest.TestCase):

    sample_llvm_ir = '''
define i32 @"MyFunction"(i8** noalias nocapture %retptr, { i8*, i32 }** noalias nocapture %excinfo, i8* noalias nocapture readnone %env, double %arg.vt.0, double %arg.vt.1, double %arg.vt.2, double %arg.vt.3, double %arg.bounds.0, double %arg.bounds.1, double %arg.bounds.2, double %arg.bounds.3, i8* %arg.xs.0, i8* nocapture readnone %arg.xs.1, i64 %arg.xs.2, i64 %arg.xs.3, double* nocapture readonly %arg.xs.4, i64 %arg.xs.5.0, i64 %arg.xs.6.0, i8* %arg.ys.0, i8* nocapture readnone %arg.ys.1, i64 %arg.ys.2, i64 %arg.ys.3, double* nocapture readonly %arg.ys.4, i64 %arg.ys.5.0, i64 %arg.ys.6.0, i8* %arg.aggs_and_cols.0.0, i8* nocapture readnone %arg.aggs_and_cols.0.1, i64 %arg.aggs_and_cols.0.2, i64 %arg.aggs_and_cols.0.3, i32* nocapture %arg.aggs_and_cols.0.4, i64 %arg.aggs_and_cols.0.5.0, i64 %arg.aggs_and_cols.0.5.1, i64 %arg.aggs_and_cols.0.6.0, i64 %arg.aggs_and_cols.0.6.1) local_unnamed_addr {
entry:
tail call void @NRT_incref(i8* %arg.xs.0)
tail call void @NRT_incref(i8* %arg.ys.0)
tail call void @NRT_incref(i8* %arg.aggs_and_cols.0.0)
%.251 = icmp sgt i64 %arg.xs.5.0, 0
br i1 %.251, label %B42.preheader, label %B160

B42.preheader:                                    ; preds = %entry
%0 = add i64 %arg.xs.5.0, 1
br label %B42

B42:                                              ; preds = %B40.backedge, %B42.preheader
%lsr.iv3 = phi i64 [ %lsr.iv.next, %B40.backedge ], [ %0, %B42.preheader ]
%lsr.iv1 = phi double* [ %scevgep2, %B40.backedge ], [ %arg.xs.4, %B42.preheader ]
%lsr.iv = phi double* [ %scevgep, %B40.backedge ], [ %arg.ys.4, %B42.preheader ]
%.381 = load double, double* %lsr.iv1, align 8
%.420 = load double, double* %lsr.iv, align 8
%.458 = fcmp ole double %.381, %arg.bounds.1
%not..432 = fcmp oge double %.381, %arg.bounds.0
%"$phi82.1.1" = and i1 %.458, %not..432
br i1 %"$phi82.1.1", label %B84, label %B40.backedge

B84:                                              ; preds = %B42
%.513 = fcmp ole double %.420, %arg.bounds.3
%not..487 = fcmp oge double %.420, %arg.bounds.2
%"$phi106.1.1" = and i1 %.513, %not..487
br i1 %"$phi106.1.1", label %B108.endif.endif.endif, label %B40.backedge

B160:                                             ; preds = %B40.backedge, %entry
tail call void @NRT_decref(i8* %arg.ys.0)
tail call void @NRT_decref(i8* %arg.xs.0)
tail call void @NRT_decref(i8* %arg.aggs_and_cols.0.0)
store i8* null, i8** %retptr, align 8
ret i32 0

B108.endif.endif.endif:                           ; preds = %B84
%.575 = fmul double %.381, %arg.vt.0
%.583 = fadd double %.575, %arg.vt.1
%.590 = fptosi double %.583 to i64
%.630 = fmul double %.420, %arg.vt.2
%.638 = fadd double %.630, %arg.vt.3
%.645 = fptosi double %.638 to i64
tail call void @NRT_incref(i8* %arg.aggs_and_cols.0.0)              ; GONE 1
tail call void @NRT_decref(i8* null)                                ; GONE 2
tail call void @NRT_incref(i8* %arg.aggs_and_cols.0.0), !noalias !0 ; GONE 3
%.62.i.i = icmp slt i64 %.645, 0
%.63.i.i = select i1 %.62.i.i, i64 %arg.aggs_and_cols.0.5.0, i64 0
%.64.i.i = add i64 %.63.i.i, %.645
%.65.i.i = icmp slt i64 %.590, 0
%.66.i.i = select i1 %.65.i.i, i64 %arg.aggs_and_cols.0.5.1, i64 0
%.67.i.i = add i64 %.66.i.i, %.590
%.84.i.i = mul i64 %.64.i.i, %arg.aggs_and_cols.0.5.1
%.87.i.i = add i64 %.67.i.i, %.84.i.i
%.88.i.i = getelementptr i32, i32* %arg.aggs_and_cols.0.4, i64 %.87.i.i
%.89.i.i = load i32, i32* %.88.i.i, align 4, !noalias !3
%.99.i.i = add i32 %.89.i.i, 1
store i32 %.99.i.i, i32* %.88.i.i, align 4, !noalias !3
tail call void @NRT_decref(i8* %arg.aggs_and_cols.0.0), !noalias !0 ; GONE 4
tail call void @NRT_decref(i8* %arg.aggs_and_cols.0.0)              ; GONE 5
br label %B40.backedge

B40.backedge:                                     ; preds = %B108.endif.endif.endif, %B84, %B42
%scevgep = getelementptr double, double* %lsr.iv, i64 1
%scevgep2 = getelementptr double, double* %lsr.iv1, i64 1
%lsr.iv.next = add i64 %lsr.iv3, -1
%.294 = icmp sgt i64 %lsr.iv.next, 1
br i1 %.294, label %B42, label %B160
}
    ''' # noqa

    def test_refct_pruning_op_recognize(self):
        input_ir = self.sample_llvm_ir
        input_lines = list(input_ir.splitlines())
        before_increfs = [ln for ln in input_lines if 'NRT_incref' in ln]
        before_decrefs = [ln for ln in input_lines if 'NRT_decref' in ln]

        # prune
        output_ir = nrtopt._remove_redundant_nrt_refct(input_ir)
        output_lines = list(output_ir.splitlines())
        after_increfs = [ln for ln in output_lines if 'NRT_incref' in ln]
        after_decrefs = [ln for ln in output_lines if 'NRT_decref' in ln]

        # check
        self.assertNotEqual(before_increfs, after_increfs)
        self.assertNotEqual(before_decrefs, after_decrefs)

        pruned_increfs = set(before_increfs) - set(after_increfs)
        pruned_decrefs = set(before_decrefs) - set(after_decrefs)

        # the symm difference == or-combined
        combined = pruned_increfs | pruned_decrefs
        self.assertEqual(combined, pruned_increfs ^ pruned_decrefs)
        pruned_lines = '\n'.join(combined)

        # all GONE lines are pruned
        for i in [1, 2, 3, 4, 5]:
            gone = '; GONE {}'.format(i)
            self.assertIn(gone, pruned_lines)
        # no other lines
        self.assertEqual(len(list(pruned_lines.splitlines())), len(combined))

    def test_refct_pruning_with_branches(self):
        '''testcase from #2350'''
        @njit
        def _append_non_na(x, y, agg, field):
            if not np.isnan(field):
                agg[y, x] += 1

        @njit
        def _append(x, y, agg, field):
            if not np.isnan(field):
                if np.isnan(agg[y, x]):
                    agg[y, x] = field
                else:
                    agg[y, x] += field

        @njit
        def append(x, y, agg, field):
            _append_non_na(x, y, agg, field)
            _append(x, y, agg, field)

        # Disable python wrapper to avoid detecting necessary
        # refcount inside it
        @njit(no_cpython_wrapper=True)
        def extend(arr, field):
            for i in range(arr.shape[0]):
                for j in range(arr.shape[1]):
                    append(j, i, arr, field)

        # Compile
        extend.compile("(f4[:,::1], f4)")

        # Test there are no reference count operations
        llvmir = str(extend.inspect_llvm(extend.signatures[0]))
        refops = list(re.finditer(r'(NRT_incref|NRT_decref)\([^\)]+\)', llvmir))
        self.assertEqual(len(refops), 0)

    @linux_only
    @x86_only
    def test_inline_asm(self):
        """The InlineAsm class from llvmlite.ir has no 'name' attr the refcount
        pruning pass should be tolerant to this"""
        llvm.initialize()
        llvm.initialize_native_target()
        llvm.initialize_native_asmprinter()
        llvm.initialize_native_asmparser()

        @intrinsic
        def bar(tyctx, x, y):
            def codegen(cgctx, builder, sig, args):
                (arg_0, arg_1) = args
                fty = ir.FunctionType(ir.IntType(64), [ir.IntType(64),
                                                       ir.IntType(64)])
                mul = builder.asm(fty, "mov $2, $0; imul $1, $0", "=r,r,r",
                                  (arg_0, arg_1), name="asm_mul",
                                  side_effect=False)
                return impl_ret_untracked(cgctx, builder, sig.return_type, mul)
            return signature(x, x, x), codegen

        @njit(['int64(int64)'])
        def foo(x):
            x += 1
            z = bar(x, 2)
            return z

        self.assertEqual(foo(10), 22) # expect (10 + 1) * 2 = 22


@unittest.skipUnless(cffi_support.SUPPORTED, "cffi required")
class TestNrtExternalCFFI(MemoryLeakMixin, TestCase):
    """Testing the use of externally compiled C code that use NRT
    """

    def compile_cffi_module(self, name, source, cdef):
        from cffi import FFI

        ffi = FFI()
        ffi.set_source(name, source, include_dirs=[include_path()])
        ffi.cdef(cdef)
        tmpdir = temp_directory("cffi_test_{}".format(name))
        ffi.compile(tmpdir=tmpdir)
        sys.path.append(tmpdir)
        try:
            mod = import_dynamic(name)
        finally:
            sys.path.remove(tmpdir)

        return ffi, mod

    def get_nrt_api_table(self):
        from cffi import FFI

        ffi = FFI()
        nrt_get_api = ffi.cast("void* (*)()", _nrt_python.c_helpers['get_api'])
        table = nrt_get_api()
        return table

    def test_manage_memory(self):
        name = "{}_test_manage_memory".format(self.__class__.__name__)
        source = r"""
#include <stdio.h>
#include "numba/runtime/nrt_external.h"

void my_dtor(void *ptr) {
    free(ptr);
}

NRT_MemInfo* test_nrt_api(NRT_api_functions *nrt) {
    void * data = malloc(10);
    NRT_MemInfo *mi = nrt->manage_memory(data, my_dtor);
    nrt->acquire(mi);
    nrt->release(mi);
    return mi;
}
        """
        cdef = "void* test_nrt_api(void *nrt);"
        ffi, mod = self.compile_cffi_module(name, source, cdef)

        table = self.get_nrt_api_table()
        out = mod.lib.test_nrt_api(table)
        mi_addr = int(ffi.cast("size_t", out))
        mi = nrt.MemInfo(mi_addr)
        self.assertEqual(mi.refcount, 1)

    def test_allocate(self):
        name = "{}_test_allocate".format(self.__class__.__name__)
        source = r"""
#include <stdio.h>
#include "numba/runtime/nrt_external.h"

NRT_MemInfo* test_nrt_api(NRT_api_functions *nrt, size_t n) {
    size_t *data = NULL;
    NRT_MemInfo *mi = nrt->allocate(n);
    data = nrt->get_data(mi);
    data[0] = 0xded;
    data[1] = 0xabc;
    data[2] = 0xdef;
    return mi;
}
        """
        cdef = "void* test_nrt_api(void *nrt, size_t n);"
        ffi, mod = self.compile_cffi_module(name, source, cdef)

        table = self.get_nrt_api_table()

        numbytes = 3 * np.dtype(np.intp).itemsize
        out = mod.lib.test_nrt_api(table, numbytes)

        mi_addr = int(ffi.cast("size_t", out))
        mi = nrt.MemInfo(mi_addr)
        self.assertEqual(mi.refcount, 1)

        buffer = ffi.buffer(ffi.cast("char [{}]".format(numbytes), mi.data))
        arr = np.ndarray(shape=(3,), dtype=np.intp, buffer=buffer)
        np.testing.assert_equal(arr, [0xded, 0xabc, 0xdef])


if __name__ == '__main__':
    unittest.main()<|MERGE_RESOLUTION|>--- conflicted
+++ resolved
@@ -9,28 +9,21 @@
 import numpy as np
 
 from numba import unittest_support as unittest
-<<<<<<< HEAD
-from numba import njit, targets, typing
-from numba.compiler import compile_isolated, Flags, types
-from numba.extending import include_path
+from numba import njit, targets, typing, types
+from numba.compiler import compile_isolated, Flags
 from numba.runtime import (
     rtsys,
     nrtopt,
     _nrt_python,
     nrt,
 )
-=======
-from numba import njit, targets, typing, types
-from numba.compiler import compile_isolated, Flags
-from numba.runtime import rtsys
-from numba.runtime import nrtopt
->>>>>>> 3a1e0882
 from numba.extending import intrinsic
 from numba.typing import signature
 from numba.targets.imputils import impl_ret_untracked
 from llvmlite import ir
 import llvmlite.binding as llvm
 from numba import cffi_support
+from numba.extending import include_path
 
 from .support import MemoryLeakMixin, TestCase, temp_directory, import_dynamic
 
