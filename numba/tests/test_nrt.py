from __future__ import absolute_import, division, print_function

import math
import os
import platform
import sys
import re

import numpy as np

from .support import MemoryLeakMixin, TestCase

from numba import unittest_support as unittest
<<<<<<< HEAD
from numba import njit, targets, typing
from numba.compiler import compile_isolated, Flags, types
from numba.runtime import rtsys, nrt
from numba.runtime import nrtopt
from numba.extending import intrinsic
=======
from numba import njit, targets, typing, types
from numba.compiler import compile_isolated, Flags
from numba.runtime import (
    rtsys,
    nrtopt,
    _nrt_python,
    nrt,
)
from numba.extending import intrinsic, include_path
>>>>>>> bdd8e312
from numba.typing import signature
from numba.targets.imputils import impl_ret_untracked
from llvmlite import ir
import llvmlite.binding as llvm
from numba import cffi_support
from numba.unsafe.nrt import NRT_get_api

<<<<<<< HEAD
=======
from .support import MemoryLeakMixin, TestCase, temp_directory, import_dynamic
>>>>>>> bdd8e312

enable_nrt_flags = Flags()
enable_nrt_flags.set("nrt")

linux_only = unittest.skipIf(not sys.platform.startswith('linux'),
                             'linux only test')
x86_only = unittest.skipIf(platform.machine() not in ('i386', 'x86_64'),
                           'x86 only test')


class Dummy(object):
    alive = 0

    def __init__(self):
        type(self).alive += 1

    def __del__(self):
        type(self).alive -= 1


class TestNrtMemInfoNotInitialized(unittest.TestCase):
    """
    Unit test for checking the use of the NRT fails if the
    initialization sequence has not been run.
    """
    _numba_parallel_test_ = False

    def test_init_fail(self):
        methods = {'library': (),
                   'meminfo_new': ((), ()),
                   'meminfo_alloc': ((),),
                   }

        for meth, args in methods.items():
            try:
                with self.assertRaises(RuntimeError) as raises:
                    rtsys._init = False
                    fn = getattr(rtsys, meth)
                    fn(*args)

                msg = "Runtime must be initialized before use."
                self.assertIn(msg, str(raises.exception))
            finally:
                rtsys._init = True


class TestNrtMemInfo(unittest.TestCase):
    """
    Unit test for core MemInfo functionality
    """

    def setUp(self):
        # Reset the Dummy class
        Dummy.alive = 0
        # initialize the NRT (in case the tests are run in isolation)
        targets.cpu.CPUContext(typing.Context())

    def test_meminfo_refct_1(self):
        d = Dummy()
        self.assertEqual(Dummy.alive, 1)
        addr = 0xdeadcafe  # some made up location

        mi = rtsys.meminfo_new(addr, d)
        self.assertEqual(mi.refcount, 1)
        del d
        self.assertEqual(Dummy.alive, 1)
        mi.acquire()
        self.assertEqual(mi.refcount, 2)
        self.assertEqual(Dummy.alive, 1)
        mi.release()
        self.assertEqual(mi.refcount, 1)
        del mi
        self.assertEqual(Dummy.alive, 0)

    def test_meminfo_refct_2(self):
        d = Dummy()
        self.assertEqual(Dummy.alive, 1)
        addr = 0xdeadcafe  # some made up location

        mi = rtsys.meminfo_new(addr, d)
        self.assertEqual(mi.refcount, 1)
        del d
        self.assertEqual(Dummy.alive, 1)
        for ct in range(100):
            mi.acquire()
        self.assertEqual(mi.refcount, 1 + 100)
        self.assertEqual(Dummy.alive, 1)
        for _ in range(100):
            mi.release()
        self.assertEqual(mi.refcount, 1)
        del mi
        self.assertEqual(Dummy.alive, 0)

    @unittest.skipIf(sys.version_info < (3,), "memoryview not supported")
    def test_fake_memoryview(self):
        d = Dummy()
        self.assertEqual(Dummy.alive, 1)
        addr = 0xdeadcafe  # some made up location

        mi = rtsys.meminfo_new(addr, d)
        self.assertEqual(mi.refcount, 1)
        mview = memoryview(mi)
        self.assertEqual(mi.refcount, 1)
        self.assertEqual(addr, mi.data)
        self.assertFalse(mview.readonly)
        self.assertIs(mi, mview.obj)
        self.assertTrue(mview.c_contiguous)
        self.assertEqual(mview.itemsize, 1)
        self.assertEqual(mview.ndim, 1)
        del d
        del mi

        self.assertEqual(Dummy.alive, 1)
        del mview
        self.assertEqual(Dummy.alive, 0)

    @unittest.skipIf(sys.version_info < (3,), "memoryview not supported")
    def test_memoryview(self):
        from ctypes import c_uint32, c_void_p, POINTER, cast

        dtype = np.dtype(np.uint32)
        bytesize = dtype.itemsize * 10
        mi = rtsys.meminfo_alloc(bytesize, safe=True)
        addr = mi.data
        c_arr = cast(c_void_p(mi.data), POINTER(c_uint32 * 10))
        # Check 0xCB-filling
        for i in range(10):
            self.assertEqual(c_arr.contents[i], 0xcbcbcbcb)

        # Init array with ctypes
        for i in range(10):
            c_arr.contents[i] = i + 1
        mview = memoryview(mi)
        self.assertEqual(mview.nbytes, bytesize)
        self.assertFalse(mview.readonly)
        self.assertIs(mi, mview.obj)
        self.assertTrue(mview.c_contiguous)
        self.assertEqual(mview.itemsize, 1)
        self.assertEqual(mview.ndim, 1)
        del mi
        arr = np.ndarray(dtype=dtype, shape=mview.nbytes // dtype.itemsize,
                         buffer=mview)
        del mview
        # Modify array with NumPy
        np.testing.assert_equal(np.arange(arr.size) + 1, arr)

        arr += 1

        # Check value reflected in ctypes
        for i in range(10):
            self.assertEqual(c_arr.contents[i], i + 2)

        self.assertEqual(arr.ctypes.data, addr)
        del arr
        # At this point the memory is zero filled
        # We can't check this deterministically because the memory could be
        # consumed by another thread.

    def test_buffer(self):
        from ctypes import c_uint32, c_void_p, POINTER, cast

        dtype = np.dtype(np.uint32)
        bytesize = dtype.itemsize * 10
        mi = rtsys.meminfo_alloc(bytesize, safe=True)
        self.assertEqual(mi.refcount, 1)
        addr = mi.data
        c_arr = cast(c_void_p(addr), POINTER(c_uint32 * 10))
        # Check 0xCB-filling
        for i in range(10):
            self.assertEqual(c_arr.contents[i], 0xcbcbcbcb)

        # Init array with ctypes
        for i in range(10):
            c_arr.contents[i] = i + 1

        arr = np.ndarray(dtype=dtype, shape=bytesize // dtype.itemsize,
                         buffer=mi)
        self.assertEqual(mi.refcount, 1)
        del mi
        # Modify array with NumPy
        np.testing.assert_equal(np.arange(arr.size) + 1, arr)

        arr += 1

        # Check value reflected in ctypes
        for i in range(10):
            self.assertEqual(c_arr.contents[i], i + 2)

        self.assertEqual(arr.ctypes.data, addr)
        del arr
        # At this point the memory is zero filled
        # We can't check this deterministically because the memory could be
        # consumed by another thread.


@unittest.skipUnless(sys.version_info >= (3, 4),
                     "need Python 3.4+ for the tracemalloc module")
class TestTracemalloc(unittest.TestCase):
    """
    Test NRT-allocated memory can be tracked by tracemalloc.
    """

    def measure_memory_diff(self, func):
        import tracemalloc
        tracemalloc.start()
        try:
            before = tracemalloc.take_snapshot()
            # Keep the result and only delete it after taking a snapshot
            res = func()
            after = tracemalloc.take_snapshot()
            del res
            return after.compare_to(before, 'lineno')
        finally:
            tracemalloc.stop()

    def test_snapshot(self):
        N = 1000000
        dtype = np.int8

        @njit
        def alloc_nrt_memory():
            """
            Allocate and return a large array.
            """
            return np.empty(N, dtype)

        def keep_memory():
            return alloc_nrt_memory()

        def release_memory():
            alloc_nrt_memory()

        alloc_lineno = keep_memory.__code__.co_firstlineno + 1

        # Warmup JIT
        alloc_nrt_memory()

        # The large NRT-allocated array should appear topmost in the diff
        diff = self.measure_memory_diff(keep_memory)
        stat = diff[0]
        # There is a slight overhead, so the allocated size won't exactly be N
        self.assertGreaterEqual(stat.size, N)
        self.assertLess(stat.size, N * 1.015,
                        msg=("Unexpected allocation overhead encountered. "
                             "May be due to difference in CPython "
                             "builds or running under coverage"))
        frame = stat.traceback[0]
        self.assertEqual(os.path.basename(frame.filename), "test_nrt.py")
        self.assertEqual(frame.lineno, alloc_lineno)

        # If NRT memory is released before taking a snapshot, it shouldn't
        # appear.
        diff = self.measure_memory_diff(release_memory)
        stat = diff[0]
        # Something else appears, but nothing the magnitude of N
        self.assertLess(stat.size, N * 0.01)


class TestNRTIssue(MemoryLeakMixin, TestCase):
    def test_issue_with_refct_op_pruning(self):
        """
        GitHub Issue #1244 https://github.com/numba/numba/issues/1244
        """
        @njit
        def calculate_2D_vector_mag(vector):
            x, y = vector

            return math.sqrt(x ** 2 + y ** 2)

        @njit
        def normalize_2D_vector(vector):
            normalized_vector = np.empty(2, dtype=np.float64)

            mag = calculate_2D_vector_mag(vector)
            x, y = vector

            normalized_vector[0] = x / mag
            normalized_vector[1] = y / mag

            return normalized_vector

        @njit
        def normalize_vectors(num_vectors, vectors):
            normalized_vectors = np.empty((num_vectors, 2), dtype=np.float64)

            for i in range(num_vectors):
                vector = vectors[i]

                normalized_vector = normalize_2D_vector(vector)

                normalized_vectors[i, 0] = normalized_vector[0]
                normalized_vectors[i, 1] = normalized_vector[1]

            return normalized_vectors

        num_vectors = 10
        test_vectors = np.random.random((num_vectors, 2))
        got = normalize_vectors(num_vectors, test_vectors)
        expected = normalize_vectors.py_func(num_vectors, test_vectors)

        np.testing.assert_almost_equal(expected, got)

    def test_incref_after_cast(self):
        # Issue #1427: when casting a value before returning it, the
        # cast result should be incref'ed, not the original value.
        def f():
            return 0.0, np.zeros(1, dtype=np.int32)

        # Note the return type isn't the same as the tuple type above:
        # the first element is a complex rather than a float.
        cres = compile_isolated(f, (),
                                types.Tuple((types.complex128,
                                             types.Array(types.int32, 1, 'C')
                                             ))
                                )
        z, arr = cres.entry_point()
        self.assertPreciseEqual(z, 0j)
        self.assertPreciseEqual(arr, np.zeros(1, dtype=np.int32))

    def test_refct_pruning_issue_1511(self):
        @njit
        def f():
            a = np.ones(10, dtype=np.float64)
            b = np.ones(10, dtype=np.float64)
            return a, b[:]

        a, b = f()
        np.testing.assert_equal(a, b)
        np.testing.assert_equal(a, np.ones(10, dtype=np.float64))

    def test_refct_pruning_issue_1526(self):
        @njit
        def udt(image, x, y):
            next_loc = np.where(image == 1)

            if len(next_loc[0]) == 0:
                y_offset = 1
                x_offset = 1
            else:
                y_offset = next_loc[0][0]
                x_offset = next_loc[1][0]

            next_loc_x = (x - 1) + x_offset
            next_loc_y = (y - 1) + y_offset

            return next_loc_x, next_loc_y

        a = np.array([[1, 0, 1, 0, 1, 0, 0, 1, 0, 0]])
        expect = udt.py_func(a, 1, 6)
        got = udt(a, 1, 6)

        self.assertEqual(expect, got)


class TestRefCtPruning(unittest.TestCase):

    sample_llvm_ir = '''
define i32 @"MyFunction"(i8** noalias nocapture %retptr, { i8*, i32 }** noalias nocapture %excinfo, i8* noalias nocapture readnone %env, double %arg.vt.0, double %arg.vt.1, double %arg.vt.2, double %arg.vt.3, double %arg.bounds.0, double %arg.bounds.1, double %arg.bounds.2, double %arg.bounds.3, i8* %arg.xs.0, i8* nocapture readnone %arg.xs.1, i64 %arg.xs.2, i64 %arg.xs.3, double* nocapture readonly %arg.xs.4, i64 %arg.xs.5.0, i64 %arg.xs.6.0, i8* %arg.ys.0, i8* nocapture readnone %arg.ys.1, i64 %arg.ys.2, i64 %arg.ys.3, double* nocapture readonly %arg.ys.4, i64 %arg.ys.5.0, i64 %arg.ys.6.0, i8* %arg.aggs_and_cols.0.0, i8* nocapture readnone %arg.aggs_and_cols.0.1, i64 %arg.aggs_and_cols.0.2, i64 %arg.aggs_and_cols.0.3, i32* nocapture %arg.aggs_and_cols.0.4, i64 %arg.aggs_and_cols.0.5.0, i64 %arg.aggs_and_cols.0.5.1, i64 %arg.aggs_and_cols.0.6.0, i64 %arg.aggs_and_cols.0.6.1) local_unnamed_addr {
entry:
tail call void @NRT_incref(i8* %arg.xs.0)
tail call void @NRT_incref(i8* %arg.ys.0)
tail call void @NRT_incref(i8* %arg.aggs_and_cols.0.0)
%.251 = icmp sgt i64 %arg.xs.5.0, 0
br i1 %.251, label %B42.preheader, label %B160

B42.preheader:                                    ; preds = %entry
%0 = add i64 %arg.xs.5.0, 1
br label %B42

B42:                                              ; preds = %B40.backedge, %B42.preheader
%lsr.iv3 = phi i64 [ %lsr.iv.next, %B40.backedge ], [ %0, %B42.preheader ]
%lsr.iv1 = phi double* [ %scevgep2, %B40.backedge ], [ %arg.xs.4, %B42.preheader ]
%lsr.iv = phi double* [ %scevgep, %B40.backedge ], [ %arg.ys.4, %B42.preheader ]
%.381 = load double, double* %lsr.iv1, align 8
%.420 = load double, double* %lsr.iv, align 8
%.458 = fcmp ole double %.381, %arg.bounds.1
%not..432 = fcmp oge double %.381, %arg.bounds.0
%"$phi82.1.1" = and i1 %.458, %not..432
br i1 %"$phi82.1.1", label %B84, label %B40.backedge

B84:                                              ; preds = %B42
%.513 = fcmp ole double %.420, %arg.bounds.3
%not..487 = fcmp oge double %.420, %arg.bounds.2
%"$phi106.1.1" = and i1 %.513, %not..487
br i1 %"$phi106.1.1", label %B108.endif.endif.endif, label %B40.backedge

B160:                                             ; preds = %B40.backedge, %entry
tail call void @NRT_decref(i8* %arg.ys.0)
tail call void @NRT_decref(i8* %arg.xs.0)
tail call void @NRT_decref(i8* %arg.aggs_and_cols.0.0)
store i8* null, i8** %retptr, align 8
ret i32 0

B108.endif.endif.endif:                           ; preds = %B84
%.575 = fmul double %.381, %arg.vt.0
%.583 = fadd double %.575, %arg.vt.1
%.590 = fptosi double %.583 to i64
%.630 = fmul double %.420, %arg.vt.2
%.638 = fadd double %.630, %arg.vt.3
%.645 = fptosi double %.638 to i64
tail call void @NRT_incref(i8* %arg.aggs_and_cols.0.0)              ; GONE 1
tail call void @NRT_decref(i8* null)                                ; GONE 2
tail call void @NRT_incref(i8* %arg.aggs_and_cols.0.0), !noalias !0 ; GONE 3
%.62.i.i = icmp slt i64 %.645, 0
%.63.i.i = select i1 %.62.i.i, i64 %arg.aggs_and_cols.0.5.0, i64 0
%.64.i.i = add i64 %.63.i.i, %.645
%.65.i.i = icmp slt i64 %.590, 0
%.66.i.i = select i1 %.65.i.i, i64 %arg.aggs_and_cols.0.5.1, i64 0
%.67.i.i = add i64 %.66.i.i, %.590
%.84.i.i = mul i64 %.64.i.i, %arg.aggs_and_cols.0.5.1
%.87.i.i = add i64 %.67.i.i, %.84.i.i
%.88.i.i = getelementptr i32, i32* %arg.aggs_and_cols.0.4, i64 %.87.i.i
%.89.i.i = load i32, i32* %.88.i.i, align 4, !noalias !3
%.99.i.i = add i32 %.89.i.i, 1
store i32 %.99.i.i, i32* %.88.i.i, align 4, !noalias !3
tail call void @NRT_decref(i8* %arg.aggs_and_cols.0.0), !noalias !0 ; GONE 4
tail call void @NRT_decref(i8* %arg.aggs_and_cols.0.0)              ; GONE 5
br label %B40.backedge

B40.backedge:                                     ; preds = %B108.endif.endif.endif, %B84, %B42
%scevgep = getelementptr double, double* %lsr.iv, i64 1
%scevgep2 = getelementptr double, double* %lsr.iv1, i64 1
%lsr.iv.next = add i64 %lsr.iv3, -1
%.294 = icmp sgt i64 %lsr.iv.next, 1
br i1 %.294, label %B42, label %B160
}
    ''' # noqa

    def test_refct_pruning_op_recognize(self):
        input_ir = self.sample_llvm_ir
        input_lines = list(input_ir.splitlines())
        before_increfs = [ln for ln in input_lines if 'NRT_incref' in ln]
        before_decrefs = [ln for ln in input_lines if 'NRT_decref' in ln]

        # prune
        output_ir = nrtopt._remove_redundant_nrt_refct(input_ir)
        output_lines = list(output_ir.splitlines())
        after_increfs = [ln for ln in output_lines if 'NRT_incref' in ln]
        after_decrefs = [ln for ln in output_lines if 'NRT_decref' in ln]

        # check
        self.assertNotEqual(before_increfs, after_increfs)
        self.assertNotEqual(before_decrefs, after_decrefs)

        pruned_increfs = set(before_increfs) - set(after_increfs)
        pruned_decrefs = set(before_decrefs) - set(after_decrefs)

        # the symm difference == or-combined
        combined = pruned_increfs | pruned_decrefs
        self.assertEqual(combined, pruned_increfs ^ pruned_decrefs)
        pruned_lines = '\n'.join(combined)

        # all GONE lines are pruned
        for i in [1, 2, 3, 4, 5]:
            gone = '; GONE {}'.format(i)
            self.assertIn(gone, pruned_lines)
        # no other lines
        self.assertEqual(len(list(pruned_lines.splitlines())), len(combined))

    def test_refct_pruning_with_branches(self):
        '''testcase from #2350'''
        @njit
        def _append_non_na(x, y, agg, field):
            if not np.isnan(field):
                agg[y, x] += 1

        @njit
        def _append(x, y, agg, field):
            if not np.isnan(field):
                if np.isnan(agg[y, x]):
                    agg[y, x] = field
                else:
                    agg[y, x] += field

        @njit
        def append(x, y, agg, field):
            _append_non_na(x, y, agg, field)
            _append(x, y, agg, field)

        # Disable python wrapper to avoid detecting necessary
        # refcount inside it
        @njit(no_cpython_wrapper=True)
        def extend(arr, field):
            for i in range(arr.shape[0]):
                for j in range(arr.shape[1]):
                    append(j, i, arr, field)

        # Compile
        extend.compile("(f4[:,::1], f4)")

        # Test there are no reference count operations
        llvmir = str(extend.inspect_llvm(extend.signatures[0]))
        refops = list(re.finditer(r'(NRT_incref|NRT_decref)\([^\)]+\)', llvmir))
        self.assertEqual(len(refops), 0)

    @linux_only
    @x86_only
    def test_inline_asm(self):
        """The InlineAsm class from llvmlite.ir has no 'name' attr the refcount
        pruning pass should be tolerant to this"""
        llvm.initialize()
        llvm.initialize_native_target()
        llvm.initialize_native_asmprinter()
        llvm.initialize_native_asmparser()

        @intrinsic
        def bar(tyctx, x, y):
            def codegen(cgctx, builder, sig, args):
                (arg_0, arg_1) = args
                fty = ir.FunctionType(ir.IntType(64), [ir.IntType(64),
                                                       ir.IntType(64)])
                mul = builder.asm(fty, "mov $2, $0; imul $1, $0", "=r,r,r",
                                  (arg_0, arg_1), name="asm_mul",
                                  side_effect=False)
                return impl_ret_untracked(cgctx, builder, sig.return_type, mul)
            return signature(x, x, x), codegen

        @njit(['int64(int64)'])
        def foo(x):
            x += 1
            z = bar(x, 2)
            return z

        self.assertEqual(foo(10), 22) # expect (10 + 1) * 2 = 22


<<<<<<< HEAD
class TestHeapTracking(MemoryLeakMixin, TestCase):
    def setUp(self):
        super(TestHeapTracking, self).setUp()
        rtsys.set_gc_tracking(True)

    def tearDown(self):
        rtsys.set_gc_tracking(False)
        super(TestHeapTracking, self).tearDown()

    def test_exception_leak(self):
        @njit
        def bar(x):
            # Put exception raising in separate function to hide it from
            # dels insertion
            if x:
                raise IndexError

        @njit
        def foo(a, x):
            bar(x)
            return a + 1

        arr = np.arange(10)

        # First case doesn't have lingering live allocations
        liveset_init = rtsys.get_allocations()
        foo(arr, False)
        liveset_before = rtsys.get_allocations()
        self.assertEqual(len(liveset_init), len(liveset_before))

        # Second case have lingering live allocations due to leak at raise
        with self.assertRaises(IndexError):
            foo(arr, True)

        liveset_after = rtsys.get_allocations()
        self.assertGreater(len(liveset_after), len(liveset_init))

        for mi in liveset_after:
            self.assertIsInstance(mi, nrt.MemInfo)

        # Find the corresponding allocation for the leaked memory
        for mi in liveset_after:
            if mi.data == arr.ctypes.data:
                break
        self.assertEqual(mi.data, arr.ctypes.data)
        # debug_info is unset
        self.assertIsNone(mi.debug_info)
        # Manually clear exception object
        mi.release()

    def test_tracked_object_from_allocation(self):
        # Use custom type to ensure that this is a unique compilation
        custom_dtype = np.dtype([
            ('shruberry', np.intp),
        ])
        @njit
        def foo(n):
            # Allocate a new object inside jitcode.
            return np.zeros(n, dtype=custom_dtype)

        liveset_init = rtsys.get_allocations()
        arr = foo(10)
        liveset_after = rtsys.get_allocations()
        self.assertGreater(len(liveset_after), len(liveset_init))
        self.assertPreciseEqual(arr, foo.py_func(10))
        # Find the corresponding allocation for the leaked memory
        for mi in liveset_after:
            if mi.data == arr.ctypes.data:
                break
        self.assertEqual(mi.data, arr.ctypes.data)
        self.assertIsInstance(mi.debug_info, str)
        self.assertTrue(mi.debug_info.startswith("Tracked allocation by"))
        # The function name must be in the traceback
        self.assertIn(self.test_tracked_object_from_allocation.__name__,
                      mi.debug_info)

    def test_disabled_heap_tracking(self):
        # Force GC tracking off
        rtsys.set_gc_tracking(False)

        # Use custom type to ensure that this is a unique compilation
        custom_dtype = np.dtype([
            ('Herring', np.intp),
        ])
        @njit
        def foo(n):
            # Allocate a new object inside jitcode.
            return np.zeros(n, dtype=custom_dtype)

        liveset_init = rtsys.get_allocations()
        arr = foo(10)
        liveset_after = rtsys.get_allocations()
        self.assertPreciseEqual(arr, foo.py_func(10))
        # No new tracked allocation
        self.assertEqual(len(liveset_init), len(liveset_after))
        self.assertNotIn("Tracked allocation by",
                         foo.inspect_llvm(foo.signatures[0]))
=======
@unittest.skipUnless(cffi_support.SUPPORTED, "cffi required")
class TestNrtExternalCFFI(MemoryLeakMixin, TestCase):
    """Testing the use of externally compiled C code that use NRT
    """

    def compile_cffi_module(self, name, source, cdef):
        from cffi import FFI

        ffi = FFI()
        ffi.set_source(name, source, include_dirs=[include_path()])
        ffi.cdef(cdef)
        tmpdir = temp_directory("cffi_test_{}".format(name))
        ffi.compile(tmpdir=tmpdir)
        sys.path.append(tmpdir)
        try:
            mod = import_dynamic(name)
        finally:
            sys.path.remove(tmpdir)

        return ffi, mod

    def get_nrt_api_table(self):
        from cffi import FFI

        ffi = FFI()
        nrt_get_api = ffi.cast("void* (*)()", _nrt_python.c_helpers['get_api'])
        table = nrt_get_api()
        return table

    def test_manage_memory(self):
        name = "{}_test_manage_memory".format(self.__class__.__name__)
        source = r"""
#include <stdio.h>
#include "numba/runtime/nrt_external.h"

int status = 0;

void my_dtor(void *ptr) {
    free(ptr);
    status = 0xdead;
}

NRT_MemInfo* test_nrt_api(NRT_api_functions *nrt) {
    void * data = malloc(10);
    NRT_MemInfo *mi = nrt->manage_memory(data, my_dtor);
    nrt->acquire(mi);
    nrt->release(mi);
    status = 0xa110c;
    return mi;
}
        """
        cdef = """
void* test_nrt_api(void *nrt);
int status;
        """

        ffi, mod = self.compile_cffi_module(name, source, cdef)
        # Init status is 0
        self.assertEqual(mod.lib.status, 0)
        table = self.get_nrt_api_table()
        out = mod.lib.test_nrt_api(table)
        # status is now 0xa110c
        self.assertEqual(mod.lib.status, 0xa110c)
        mi_addr = int(ffi.cast("size_t", out))
        mi = nrt.MemInfo(mi_addr)
        self.assertEqual(mi.refcount, 1)
        del mi   # force deallocation on mi
        # status is now 0xdead
        self.assertEqual(mod.lib.status, 0xdead)

    def test_allocate(self):
        name = "{}_test_allocate".format(self.__class__.__name__)
        source = r"""
#include <stdio.h>
#include "numba/runtime/nrt_external.h"

NRT_MemInfo* test_nrt_api(NRT_api_functions *nrt, size_t n) {
    size_t *data = NULL;
    NRT_MemInfo *mi = nrt->allocate(n);
    data = nrt->get_data(mi);
    data[0] = 0xded;
    data[1] = 0xabc;
    data[2] = 0xdef;
    return mi;
}
        """
        cdef = "void* test_nrt_api(void *nrt, size_t n);"
        ffi, mod = self.compile_cffi_module(name, source, cdef)

        table = self.get_nrt_api_table()

        numbytes = 3 * np.dtype(np.intp).itemsize
        out = mod.lib.test_nrt_api(table, numbytes)

        mi_addr = int(ffi.cast("size_t", out))
        mi = nrt.MemInfo(mi_addr)
        self.assertEqual(mi.refcount, 1)

        buffer = ffi.buffer(ffi.cast("char [{}]".format(numbytes), mi.data))
        arr = np.ndarray(shape=(3,), dtype=np.intp, buffer=buffer)
        np.testing.assert_equal(arr, [0xded, 0xabc, 0xdef])

    def test_get_api(self):
        from cffi import FFI

        @njit
        def test_nrt_api():
            return NRT_get_api()

        ffi = FFI()
        expect = int(ffi.cast('size_t', self.get_nrt_api_table()))
        got = test_nrt_api()
        self.assertEqual(expect, got)
>>>>>>> bdd8e312


if __name__ == '__main__':
    unittest.main()<|MERGE_RESOLUTION|>--- conflicted
+++ resolved
@@ -8,16 +8,9 @@
 
 import numpy as np
 
-from .support import MemoryLeakMixin, TestCase
+from .support import MemoryLeakMixin, TestCase, temp_directory, import_dynamic
 
 from numba import unittest_support as unittest
-<<<<<<< HEAD
-from numba import njit, targets, typing
-from numba.compiler import compile_isolated, Flags, types
-from numba.runtime import rtsys, nrt
-from numba.runtime import nrtopt
-from numba.extending import intrinsic
-=======
 from numba import njit, targets, typing, types
 from numba.compiler import compile_isolated, Flags
 from numba.runtime import (
@@ -27,7 +20,6 @@
     nrt,
 )
 from numba.extending import intrinsic, include_path
->>>>>>> bdd8e312
 from numba.typing import signature
 from numba.targets.imputils import impl_ret_untracked
 from llvmlite import ir
@@ -35,13 +27,7 @@
 from numba import cffi_support
 from numba.unsafe.nrt import NRT_get_api
 
-<<<<<<< HEAD
-=======
-from .support import MemoryLeakMixin, TestCase, temp_directory, import_dynamic
->>>>>>> bdd8e312
-
 enable_nrt_flags = Flags()
-enable_nrt_flags.set("nrt")
 
 linux_only = unittest.skipIf(not sys.platform.startswith('linux'),
                              'linux only test')
@@ -565,7 +551,6 @@
         self.assertEqual(foo(10), 22) # expect (10 + 1) * 2 = 22
 
 
-<<<<<<< HEAD
 class TestHeapTracking(MemoryLeakMixin, TestCase):
     def setUp(self):
         super(TestHeapTracking, self).setUp()
@@ -663,7 +648,8 @@
         self.assertEqual(len(liveset_init), len(liveset_after))
         self.assertNotIn("Tracked allocation by",
                          foo.inspect_llvm(foo.signatures[0]))
-=======
+
+
 @unittest.skipUnless(cffi_support.SUPPORTED, "cffi required")
 class TestNrtExternalCFFI(MemoryLeakMixin, TestCase):
     """Testing the use of externally compiled C code that use NRT
@@ -777,7 +763,6 @@
         expect = int(ffi.cast('size_t', self.get_nrt_api_table()))
         got = test_nrt_api()
         self.assertEqual(expect, got)
->>>>>>> bdd8e312
 
 
 if __name__ == '__main__':
