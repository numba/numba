from __future__ import print_function, absolute_import, division

from itertools import product
from textwrap import dedent

import numpy as np

from numba import njit
from numba import int32, float32, types, prange
from numba import jitclass, typeof
from numba.typed import List, Dict
from numba.utils import IS_PY3
from numba.errors import TypingError
<<<<<<< HEAD
from numba.six import exec_
from .support import TestCase, MemoryLeakMixin, unittest
=======
from .support import (TestCase, MemoryLeakMixin, unittest, override_config,
                      forbid_codegen)
>>>>>>> 40fb2d06

from numba.unsafe.refcount import get_refcount

from .test_parfors import skip_unsupported as parfors_skip_unsupported

skip_py2 = unittest.skipUnless(IS_PY3, reason='not supported in py2')

# global typed-list for testing purposes
global_typed_list = List.empty_list(int32)
for i in (1, 2, 3):
    global_typed_list.append(int32(i))


def to_tl(l):
    """ Convert cpython list to typed-list. """
    tl = List.empty_list(int32)
    for k in l:
        tl.append(k)
    return tl


class TestTypedList(MemoryLeakMixin, TestCase):
    def test_basic(self):
        l = List.empty_list(int32)
        # len
        self.assertEqual(len(l), 0)
        # append
        l.append(0)
        # len
        self.assertEqual(len(l), 1)
        # setitem
        l.append(0)
        l.append(0)
        l[0] = 10
        l[1] = 11
        l[2] = 12
        # getitem
        self.assertEqual(l[0], 10)
        self.assertEqual(l[1], 11)
        self.assertEqual(l[2], 12)
        self.assertEqual(l[-3], 10)
        self.assertEqual(l[-2], 11)
        self.assertEqual(l[-1], 12)
        # __iter__
        # the default __iter__ from MutableSequence will raise an IndexError
        # via __getitem__ and thus leak an exception, so this shouldn't
        for i in l:
            pass
        # contains
        self.assertTrue(10 in l)
        self.assertFalse(0 in l)
        # count
        l.append(12)
        self.assertEqual(l.count(0), 0)
        self.assertEqual(l.count(10), 1)
        self.assertEqual(l.count(12), 2)
        # pop
        self.assertEqual(len(l), 4)
        self.assertEqual(l.pop(), 12)
        self.assertEqual(len(l), 3)
        self.assertEqual(l.pop(1), 11)
        self.assertEqual(len(l), 2)
        # extend
        l.extend((100, 200, 300))
        self.assertEqual(len(l), 5)
        self.assertEqual(list(l), [10, 12, 100, 200, 300])
        # insert
        l.insert(0, 0)
        self.assertEqual(list(l), [0, 10, 12, 100, 200, 300])
        l.insert(3, 13)
        self.assertEqual(list(l), [0, 10, 12, 13, 100, 200, 300])
        l.insert(100, 400)
        self.assertEqual(list(l), [0, 10, 12, 13, 100, 200, 300, 400])
        # remove
        l.remove(0)
        l.remove(400)
        l.remove(13)
        self.assertEqual(list(l), [10, 12, 100, 200, 300])
        # clear
        l.clear()
        self.assertEqual(len(l), 0)
        self.assertEqual(list(l), [])
        # reverse
        l.extend(tuple(range(10, 20)))
        l.reverse()
        self.assertEqual(list(l), list(range(10, 20))[::-1])
        # copy
        new = l.copy()
        self.assertEqual(list(new), list(range(10, 20))[::-1])
        # equal
        self.assertEqual(l, new)
        # not equal
        new[-1] = 42
        self.assertNotEqual(l, new)
        # index
        self.assertEqual(l.index(15), 4)

    def test_unsigned_access(self):
        L = List.empty_list(int32)
        ui32_0 = types.uint32(0)
        ui32_1 = types.uint32(1)
        ui32_2 = types.uint32(2)

        # insert
        L.append(types.uint32(10))
        L.append(types.uint32(11))
        L.append(types.uint32(12))
        self.assertEqual(len(L), 3)

        # getitem
        self.assertEqual(L[ui32_0], 10)
        self.assertEqual(L[ui32_1], 11)
        self.assertEqual(L[ui32_2], 12)

        # setitem
        L[ui32_0] = 123
        L[ui32_1] = 456
        L[ui32_2] = 789
        self.assertEqual(L[ui32_0], 123)
        self.assertEqual(L[ui32_1], 456)
        self.assertEqual(L[ui32_2], 789)

        # index
        ui32_123 = types.uint32(123)
        ui32_456 = types.uint32(456)
        ui32_789 = types.uint32(789)
        self.assertEqual(L.index(ui32_123), 0)
        self.assertEqual(L.index(ui32_456), 1)
        self.assertEqual(L.index(ui32_789), 2)

        # delitem
        L.__delitem__(ui32_2)
        del L[ui32_1]
        self.assertEqual(len(L), 1)
        self.assertEqual(L[ui32_0], 123)

        # pop
        L.append(2)
        L.append(3)
        L.append(4)
        self.assertEqual(len(L), 4)
        self.assertEqual(L.pop(), 4)
        self.assertEqual(L.pop(ui32_2), 3)
        self.assertEqual(L.pop(ui32_1), 2)
        self.assertEqual(L.pop(ui32_0), 123)

    @parfors_skip_unsupported
    def test_unsigned_prange(self):
        @njit(parallel=True)
        def foo(a):
            r = types.uint64(3)
            s = types.uint64(0)
            for i in prange(r):
                s = s + a[i]
            return s

        a = List.empty_list(types.uint64)
        a.append(types.uint64(12))
        a.append(types.uint64(1))
        a.append(types.uint64(7))
        self.assertEqual(foo(a), 20)

    def test_compiled(self):
        @njit
        def producer():
            l = List.empty_list(int32)
            l.append(23)
            return l

        @njit
        def consumer(l):
            return l[0]

        l = producer()
        val = consumer(l)
        self.assertEqual(val, 23)

    def test_getitem_slice(self):
        """ Test getitem using a slice.

        This tests suffers from combinatorial explosion, so we parametrize it
        and compare results against the regular list in a quasi fuzzing
        approach.

        """
        # initialize regular list
        rl = list(range(10, 20))
        # initialize typed list
        tl = List.empty_list(int32)
        for i in range(10, 20):
            tl.append(i)
        # define the ranges
        start_range = list(range(-20, 30))
        stop_range = list(range(-20, 30))
        step_range = [-5, -4, -3, -2, -1, 1, 2, 3, 4, 5]

        # check that they are the same initially
        self.assertEqual(rl, list(tl))
        # check that copy by slice works, no start, no stop, no step
        self.assertEqual(rl[:], list(tl[:]))

        # start only
        for sa in start_range:
            self.assertEqual(rl[sa:], list(tl[sa:]))
        # stop only
        for so in stop_range:
            self.assertEqual(rl[:so], list(tl[:so]))
        # step only
        for se in step_range:
            self.assertEqual(rl[::se], list(tl[::se]))

        # start and stop
        for sa, so in product(start_range, stop_range):
            self.assertEqual(rl[sa:so], list(tl[sa:so]))
        # start and step
        for sa, se in product(start_range, step_range):
            self.assertEqual(rl[sa::se], list(tl[sa::se]))
        # stop and step
        for so, se in product(stop_range, step_range):
            self.assertEqual(rl[:so:se], list(tl[:so:se]))

        # start, stop and step
        for sa, so, se in product(start_range, stop_range, step_range):
            self.assertEqual(rl[sa:so:se], list(tl[sa:so:se]))

    def test_setitem_slice(self):
        """ Test setitem using a slice.

        This tests suffers from combinatorial explosion, so we parametrize it
        and compare results against the regular list in a quasi fuzzing
        approach.

        """

        def setup(start=10, stop=20):
            # initialize regular list
            rl_ = list(range(start, stop))
            # initialize typed list
            tl_ = List.empty_list(int32)
            # populate typed list
            for i in range(start, stop):
                tl_.append(i)
            # check they are the same
            self.assertEqual(rl_, list(tl_))
            return rl_, tl_

        ### Simple slicing ###

        # assign to itself
        rl, tl = setup()
        rl[:], tl[:] = rl, tl
        self.assertEqual(rl, list(tl))

        # extend self
        rl, tl = setup()
        rl[len(rl):], tl[len(tl):] = rl, tl
        self.assertEqual(rl, list(tl))
        # prepend self
        rl, tl = setup()
        rl[:0], tl[:0] = rl, tl
        self.assertEqual(rl, list(tl))
        # partial assign to self, with equal length
        rl, tl = setup()
        rl[3:5], tl[3:5] = rl[6:8], tl[6:8]
        self.assertEqual(rl, list(tl))
        # partial assign to self, with larger slice
        rl, tl = setup()
        rl[3:5], tl[3:5] = rl[6:9], tl[6:9]
        self.assertEqual(rl, list(tl))
        # partial assign to self, with smaller slice
        rl, tl = setup()
        rl[3:5], tl[3:5] = rl[6:7], tl[6:7]
        self.assertEqual(rl, list(tl))

        # extend
        rl, tl = setup()
        rl[len(rl):] = list(range(110, 120))
        tl[len(tl):] = to_tl(range(110,120))
        self.assertEqual(rl, list(tl))
        # extend empty
        rl, tl = setup(0, 0)
        rl[len(rl):] = list(range(110, 120))
        tl[len(tl):] = to_tl(range(110,120))
        self.assertEqual(rl, list(tl))
        # extend singleton
        rl, tl = setup(0, 1)
        rl[len(rl):] = list(range(110, 120))
        tl[len(tl):] = to_tl(range(110,120))
        self.assertEqual(rl, list(tl))

        # prepend
        rl, tl = setup()
        rl[:0], tl[:0] = list(range(110, 120)), to_tl(range(110,120))
        self.assertEqual(rl, list(tl))
        # prepend empty
        rl, tl = setup(0,0)
        rl[:0], tl[:0] = list(range(110, 120)), to_tl(range(110,120))
        self.assertEqual(rl, list(tl))
        # prepend singleton
        rl, tl = setup(0,1)
        rl[:0], tl[:0] = list(range(110, 120)), to_tl(range(110,120))
        self.assertEqual(rl, list(tl))

        # simple equal length assignment, just replace
        rl, tl = setup()
        rl[1:3], tl[1:3] = [100, 200], to_tl([100, 200])
        self.assertEqual(rl, list(tl))

        # slice for assignment is larger, need to replace and insert
        rl, tl = setup()
        rl[1:3], tl[1:3] = [100, 200, 300, 400], to_tl([100, 200, 300, 400])
        self.assertEqual(rl, list(tl))

        # slice for assignment is smaller, need to replace and delete
        rl, tl = setup()
        rl[1:3], tl[1:3] = [100], to_tl([100])
        self.assertEqual(rl, list(tl))

        # slice for assignment is smaller and item is empty, need to delete
        rl, tl = setup()
        rl[1:3], tl[1:3] = [], to_tl([])
        self.assertEqual(rl, list(tl))

        # Synonym for clear
        rl, tl = setup()
        rl[:], tl[:] = [], to_tl([])
        self.assertEqual(rl, list(tl))

        ### Extended slicing ###

        # replace every second element
        rl, tl = setup()
        rl[::2], tl[::2] = [100,200,300,400,500], to_tl([100,200,300,400,500])
        self.assertEqual(rl, list(tl))
        # replace every second element, backwards
        rl, tl = setup()
        rl[::-2], tl[::-2] = [100,200,300,400,500], to_tl([100,200,300,400,500])
        self.assertEqual(rl, list(tl))

        # reverse assign to itself
        rl, tl = setup()
        rl[::-1], tl[::-1] = rl, tl
        self.assertEqual(rl, list(tl))

    def test_setitem_slice_value_error(self):
        self.disable_leak_check()

        tl = List.empty_list(int32)
        for i in range(10,20):
            tl.append(i)

        assignment = List.empty_list(int32)
        for i in range(1, 4):
            assignment.append(i)

        with self.assertRaises(ValueError) as raises:
            tl[8:3:-1] = assignment
        self.assertIn(
            "length mismatch for extended slice and sequence",
            str(raises.exception),
        )

    def test_delitem_slice(self):
        """ Test delitem using a slice.

        This tests suffers from combinatorial explosion, so we parametrize it
        and compare results against the regular list in a quasi fuzzing
        approach.

        """

        def setup(start=10, stop=20):
            # initialize regular list
            rl_ = list(range(start, stop))
            # initialize typed list
            tl_ = List.empty_list(int32)
            # populate typed list
            for i in range(start, stop):
                tl_.append(i)
            # check they are the same
            self.assertEqual(rl_, list(tl_))
            return rl_, tl_

        # define the ranges
        start_range = list(range(-20, 30))
        stop_range = list(range(-20, 30))
        step_range = [-5, -4, -3, -2, -1, 1, 2, 3, 4, 5]

        rl, tl = setup()
        # check that they are the same initially
        self.assertEqual(rl, list(tl))
        # check that deletion of the whole list by slice works
        del rl[:]
        del tl[:]
        self.assertEqual(rl, list(tl))

        # start only
        for sa in start_range:
            rl, tl = setup()
            del rl[sa:]
            del tl[sa:]
            self.assertEqual(rl, list(tl))
        # stop only
        for so in stop_range:
            rl, tl = setup()
            del rl[:so]
            del tl[:so]
            self.assertEqual(rl, list(tl))
        # step only
        for se in step_range:
            rl, tl = setup()
            del rl[::se]
            del tl[::se]
            self.assertEqual(rl, list(tl))

        # start and stop
        for sa, so in product(start_range, stop_range):
            rl, tl = setup()
            del rl[sa:so]
            del tl[sa:so]
            self.assertEqual(rl, list(tl))
        # start and step
        for sa, se in product(start_range, step_range):
            rl, tl = setup()
            del rl[sa::se]
            del tl[sa::se]
            self.assertEqual(rl, list(tl))
        # stop and step
        for so, se in product(stop_range, step_range):
            rl, tl = setup()
            del rl[:so:se]
            del tl[:so:se]
            self.assertEqual(rl, list(tl))

        # start, stop and step
        for sa, so, se in product(start_range, stop_range, step_range):
            rl, tl = setup()
            del rl[sa:so:se]
            del tl[sa:so:se]
            self.assertEqual(rl, list(tl))

    def test_list_create_no_jit_using_empty_list(self):
        with override_config('DISABLE_JIT', True):
            with forbid_codegen():
                l = List.empty_list(types.int32)
                self.assertEqual(type(l), list)

    def test_list_create_no_jit_using_List(self):
        with override_config('DISABLE_JIT', True):
            with forbid_codegen():
                l = List()
                self.assertEqual(type(l), list)

    def test_catch_global_typed_list(self):
        @njit()
        def foo():
            x = List()
            for i in global_typed_list:
                x.append(i)

        expected_message = ("The use of a ListType[int32] type, assigned to "
                            "variable 'global_typed_list' in globals, is not "
                            "supported as globals are considered compile-time "
                            "constants and there is no known way to compile "
                            "a ListType[int32] type as a constant.")
        with self.assertRaises(TypingError) as raises:
            foo()
        self.assertIn(
            expected_message,
            str(raises.exception),
        )


class TestNoneType(MemoryLeakMixin, TestCase):

    def test_append_none(self):
        @njit
        def impl():
            l = List()
            l.append(None)
            return l

        self.assertEqual(impl.py_func(), impl())

    def test_len_none(self):
        @njit
        def impl():
            l = List()
            l.append(None)
            return len(l)

        self.assertEqual(impl.py_func(), impl())

    def test_getitem_none(self):
        @njit
        def impl():
            l = List()
            l.append(None)
            return l[0]

        self.assertEqual(impl.py_func(), impl())

    def test_setitem_none(self):
        @njit
        def impl():
            l = List()
            l.append(None)
            l[0] = None
            return l

        self.assertEqual(impl.py_func(), impl())

    def test_equals_none(self):
        @njit
        def impl():
            l = List()
            l.append(None)
            m = List()
            m.append(None)
            return l == m, l != m, l < m, l <= m, l > m, l >= m

        self.assertEqual(impl.py_func(), impl())

    def test_not_equals_none(self):
        @njit
        def impl():
            l = List()
            l.append(None)
            m = List()
            m.append(1)
            return l == m, l != m, l < m, l <= m, l > m, l >= m

        self.assertEqual(impl.py_func(), impl())

    def test_iter_none(self):
        @njit
        def impl():
            l = List()
            l.append(None)
            l.append(None)
            l.append(None)
            count = 0
            for i in l:
                count += 1
            return count

        self.assertEqual(impl.py_func(), impl())

    def test_square_bracket_builtin_with_None(self):
        @njit(_disable_reflected_list=True)
        def foo():
            l = [None, None, None]
            return l
        expected = List()
        expected.append(None)
        expected.append(None)
        expected.append(None)
        received = foo()
        self.assertEqual(expected, received)

    def test_list_comprehension_with_none(self):
        @njit(_disable_reflected_list=True)
        def foo():
            l = List()
            # the following construct results in a List[None] that is discarded
            [l.append(i) for i in (1, 3, 3)]
            return l
        expected = List()
        [expected.append(i) for i in (1, 3, 3)]
        received = foo()
        self.assertEqual(expected, received)

    def test_none_typed_method_fails(self):
        """ Test that unsupported operations on List[None] raise. """
        def generate_function(line1, line2):
            context = {}
            exec_(dedent("""
                from numba.typed import List
                def bar():
                    lst = List()
                    {}
                    {}
                """.format(line1, line2)), context)
            return njit(context["bar"], _disable_reflected_list=True)
        for line1, line2 in (
                ("lst.append(None)", "lst.pop()"),
                ("lst.append(None)", "lst.count(None)"),
                ("lst.append(None)", "lst.index(None)"),
                ("lst.append(None)", "lst.insert(0, None)"),
                (""                , "lst.insert(0, None)"),
                ("lst.append(None)", "lst.clear()"),
                ("lst.append(None)", "lst.copy()"),
                ("lst.append(None)", "lst.extend([None])"),
                ("",                 "lst.extend([None])"),
                ("lst.append(None)", "lst.remove(None)"),
                ("lst.append(None)", "lst.reverse()"),
                ("lst.append(None)", "None in lst"),
        ):
            with self.assertRaises(TypingError) as raises:
                foo = generate_function(line1, line2)
                foo()
            self.assertIn(
                "method support for List[None] is limited",
                str(raises.exception),
            )


class TestAllocation(MemoryLeakMixin, TestCase):

    def test_allocation(self):
        # kwarg version
        for i in range(16):
            tl = List.empty_list(types.int32, allocated=i)
            self.assertEqual(tl._allocated(), i)

        # posarg version
        for i in range(16):
            tl = List.empty_list(types.int32, i)
            self.assertEqual(tl._allocated(), i)

    def test_growth_and_shrinkage(self):
        tl = List.empty_list(types.int32)
        growth_before = {0: 0, 4:4, 8:8, 16:16}
        growth_after = {0: 4, 4:8, 8:16, 16:25}
        for i in range(17):
            if i in growth_before:
                self.assertEqual(growth_before[i], tl._allocated())
            tl.append(i)
            if i in growth_after:
                self.assertEqual(growth_after[i], tl._allocated())

        shrink_before = {17: 25, 12:25, 9:18, 6:12, 4:8, 3:6, 2:5, 1:4}
        shrink_after = {17: 25, 12:18, 9:12, 6:8, 4:6, 3:5, 2:4, 1:0}
        for i in range(17, 0, -1):
            if i in shrink_before:
                self.assertEqual(shrink_before[i], tl._allocated())
            tl.pop()
            if i in shrink_after:
                self.assertEqual(shrink_after[i], tl._allocated())


class TestExtend(MemoryLeakMixin, TestCase):

    def test_extend_other(self):
        @njit
        def impl(other):
            l = List.empty_list(types.int32)
            for x in range(10):
                l.append(x)
            l.extend(other)
            return l

        other = List.empty_list(types.int32)
        for x in range(10):
            other.append(x)

        expected = impl.py_func(other)
        got = impl(other)
        self.assertEqual(expected, got)

    def test_extend_self(self):
        @njit
        def impl():
            l = List.empty_list(types.int32)
            for x in range(10):
                l.append(x)
            l.extend(l)
            return l

        expected = impl.py_func()
        got = impl()
        self.assertEqual(expected, got)

    def test_extend_tuple(self):
        @njit
        def impl():
            l = List.empty_list(types.int32)
            for x in range(10):
                l.append(x)
            l.extend((100,200,300))
            return l

        expected = impl.py_func()
        got = impl()
        self.assertEqual(expected, got)


@njit
def cmp(a, b):
    return a < b, a <= b, a == b, a != b, a >= b, a > b


class TestComparisons(MemoryLeakMixin, TestCase):

    def _cmp_dance(self, expected, pa, pb, na, nb):
        # interpreter with regular list
        self.assertEqual(cmp.py_func(pa, pb), expected)

        # interpreter with typed-list
        py_got = cmp.py_func(na, nb)
        self.assertEqual(py_got, expected)

        # compiled with typed-list
        jit_got = cmp(na, nb)
        self.assertEqual(jit_got, expected)

    def test_empty_vs_empty(self):
        pa, pb = [], []
        na, nb = to_tl(pa), to_tl(pb)
        expected = False, True, True, False, True, False
        self._cmp_dance(expected, pa, pb, na, nb)

    def test_empty_vs_singleton(self):
        pa, pb = [], [0]
        na, nb = to_tl(pa), to_tl(pb)
        expected = True, True, False, True, False, False
        self._cmp_dance(expected, pa, pb, na, nb)

    def test_singleton_vs_empty(self):
        pa, pb = [0], []
        na, nb = to_tl(pa), to_tl(pb)
        expected = False, False, False, True, True, True
        self._cmp_dance(expected, pa, pb, na, nb)

    def test_singleton_vs_singleton_equal(self):
        pa, pb = [0], [0]
        na, nb = to_tl(pa), to_tl(pb)
        expected = False, True, True, False, True, False
        self._cmp_dance(expected, pa, pb, na, nb)

    def test_singleton_vs_singleton_less_than(self):
        pa, pb = [0], [1]
        na, nb = to_tl(pa), to_tl(pb)
        expected = True, True, False, True, False, False
        self._cmp_dance(expected, pa, pb, na, nb)

    def test_singleton_vs_singleton_greater_than(self):
        pa, pb = [1], [0]
        na, nb = to_tl(pa), to_tl(pb)
        expected = False, False, False, True, True, True
        self._cmp_dance(expected, pa, pb, na, nb)

    def test_equal(self):
        pa, pb = [1, 2, 3], [1, 2, 3]
        na, nb = to_tl(pa), to_tl(pb)
        expected = False, True, True, False, True, False
        self._cmp_dance(expected, pa, pb, na, nb)

    def test_first_shorter(self):
        pa, pb = [1, 2], [1, 2, 3]
        na, nb = to_tl(pa), to_tl(pb)
        expected = True, True, False, True, False, False
        self._cmp_dance(expected, pa, pb, na, nb)

    def test_second_shorter(self):
        pa, pb = [1, 2, 3], [1, 2]
        na, nb = to_tl(pa), to_tl(pb)
        expected = False, False, False, True, True, True
        self._cmp_dance(expected, pa, pb, na, nb)

    def test_first_less_than(self):
        pa, pb = [1, 2, 2], [1, 2, 3]
        na, nb = to_tl(pa), to_tl(pb)
        expected = True, True, False, True, False, False
        self._cmp_dance(expected, pa, pb, na, nb)

    def test_first_greater_than(self):
        pa, pb = [1, 2, 3], [1, 2, 2]
        na, nb = to_tl(pa), to_tl(pb)
        expected = False, False, False, True, True, True
        self._cmp_dance(expected, pa, pb, na, nb)

    def test_equals_non_list(self):
        l = to_tl([1, 2, 3])
        self.assertFalse(any(cmp.py_func(l, 1)))
        self.assertFalse(any(cmp(l, 1)))


class TestListInferred(TestCase):

    def test_simple_refine_append(self):
        @njit
        def foo():
            l = List()
            l.append(1)
            return l

        expected = foo.py_func()
        got = foo()
        self.assertEqual(expected, got)
        self.assertEqual(list(got), [1])
        self.assertEqual(typeof(got).item_type, typeof(1))

    def test_simple_refine_insert(self):
        @njit
        def foo():
            l = List()
            l.insert(0, 1)
            return l

        expected = foo.py_func()
        got = foo()
        self.assertEqual(expected, got)
        self.assertEqual(list(got), [1])
        self.assertEqual(typeof(got).item_type, typeof(1))

    def test_refine_extend_list(self):
        @njit
        def foo():
            a = List()
            b = List()
            for i in range(3):
                b.append(i)
            a.extend(b)
            return a

        expected = foo.py_func()
        got = foo()
        self.assertEqual(expected, got)
        self.assertEqual(list(got), [0, 1, 2])
        self.assertEqual(typeof(got).item_type, typeof(1))

    def test_refine_extend_set(self):
        @njit
        def foo():
            l = List()
            l.extend((0, 1, 2))
            return l

        expected = foo.py_func()
        got = foo()
        self.assertEqual(expected, got)
        self.assertEqual(list(got), [0, 1, 2])
        self.assertEqual(typeof(got).item_type, typeof(1))

    def test_refine_list_extend_iter(self):
        @njit
        def foo():
            l = List()
            d = Dict()
            d[0] = 0
            # d.keys() provides a DictKeysIterableType
            l.extend(d.keys())
            return l

        got = foo()
        self.assertEqual(0, got[0])


class TestDisableReflectedListBase(MemoryLeakMixin, TestCase):

    def _njit_both(self, func):
        return (njit(func, _disable_reflected_list=p) for p in (True, False))

    def _check(self,
               foo_true_expected, foo_true_received, foo_true_type,
               foo_false_expected, foo_false_received, foo_false_type,
               ):
        self.assertEqual(foo_true_expected, foo_true_received)
        self.assertEqual(foo_false_expected, foo_false_received)
        self.assertEqual(foo_true_type, type(foo_true_received))
        self.assertEqual(foo_false_type, type(foo_false_received))


class TestListBuiltinConstructors(TestDisableReflectedListBase):

    def test_simple_refine_list_builtin(self):
        def foo():
            l = list()
            l.append(1)
            return l
        foo_true, foo_false = self._njit_both(foo)
        foo_true_received, foo_false_received = foo_true(), foo_false()
        foo_true_expected, foo_false_expected = List(), list([1])
        foo_true_expected.append(1)
        self._check(foo_true_expected, foo_true_received, List,
                    foo_false_expected, foo_false_received, list)

    def test_simple_refine_square_braket_builtin(self):
        def foo():
            l = []
            l.append(1)
            return l
        foo_true, foo_false = self._njit_both(foo)
        foo_true_received, foo_false_received = foo_true(), foo_false()
        foo_true_expected, foo_false_expected = List(), list([1])
        foo_true_expected.append(1)
        self._check(foo_true_expected, foo_true_received, List,
                    foo_false_expected, foo_false_received, list)

    def test_square_bracket_builtin_from_iter(self):
        def foo():
            l = [1, 2, 3]
            return l
        foo_true, foo_false = self._njit_both(foo)
        foo_true_received, foo_false_received = foo_true(), foo_false()
        foo_true_expected, foo_false_expected = List(), list([1, 2, 3])
        [foo_true_expected.append(i) for i in (1, 2, 3)]
        self._check(foo_true_expected, foo_true_received, List,
                    foo_false_expected, foo_false_received, list)

    def test_list_and_square_bracket_builtin_from_iter(self):
        def foo():
            l = list([1, 2, 3])
            return l
        foo_true, foo_false = self._njit_both(foo)
        foo_true_received, foo_false_received = foo_true(), foo_false()
        foo_true_expected, foo_false_expected = List(), list([1, 2, 3])
        [foo_true_expected.append(i) for i in (1, 2, 3)]
        self._check(foo_true_expected, foo_true_received, List,
                    foo_false_expected, foo_false_received, list)

    @skip_py2
    def test_dict_in_list_for_square_bracket_builtin(self):
        def foo():
            l = [{"a": 1}]
            return l
        d = Dict()
        d["a"] = 1
        foo_true, foo_false = self._njit_both(foo)
        foo_true_received, foo_false_received = foo_true(), foo_false()
        foo_true_expected, foo_false_expected = List(), [d]
        foo_true_expected.append(d)
        self._check(foo_true_expected, foo_true_received, List,
                    foo_false_expected, foo_false_received, list)

    def test_square_bracket_builtin_from_nested_iter(self):
        def foo():
            l = [[1, 2, 3], [4, 5, 6]]
            return l
        foo_true, foo_false = self._njit_both(foo)
        foo_true_received, foo_false_received = foo_true(), foo_false()
        foo_true_expected, foo_false_expected = List(), list([[1, 2, 3],
                                                              [4, 5, 6]])
        a = List()
        [a.append(i) for i in (1, 2, 3)]
        b = List()
        [b.append(i) for i in (4, 5, 6)]
        foo_true_expected.append(a)
        foo_true_expected.append(b)

        self._check(foo_true_expected, foo_true_received, List,
                    foo_false_expected, foo_false_received, list)

        # check nested elements too
        self.assertEqual(List, type(foo_true_received[0]))
        self.assertEqual(List, type(foo_true_received[1]))

        self.assertEqual(list, type(foo_false_received[0]))
        self.assertEqual(list, type(foo_false_received[1]))

    def test_square_bracket_builtin_from_iter_type_coercion(self):
        def foo():
            # FIXME: the first item is coerced to float
            l = [1, 1.0]
            return l
        foo_true, foo_false = self._njit_both(foo)
        foo_true_expected = List()
        foo_true_expected.append(1.0)
        foo_true_expected.append(1.0)
        foo_false_expected = [1.0, 1.0]
        foo_true_received, foo_false_received = foo_true(), foo_false()

        self._check(foo_true_expected, foo_true_received, List,
                    foo_false_expected, foo_false_received, list)

    def test_square_bracket_builtin_from_iter_type_exception(self):
        @njit(_disable_reflected_list=True)
        def foo():
            l = [1, "a"]
            return l
        with self.assertRaises(TypingError) as raises:
            foo()
        # FIXME: the error message could be more specific
        self.assertIn(
            "Type of variable 'l' cannot be determined",
            str(raises.exception),
        )


class TestConversionListToImmutableTypedList(MemoryLeakMixin, TestCase):

    def test_simple_conversion(self):
        @njit(_disable_reflected_list=True)
        def foo(lst):
            return lst
        # Python list goes in and Numba immutable typed list comes out
        received = foo([1, 2, 3])
        expected = List()
        [expected.append(i) for i in (1, 2, 3)]
        # NOTE: this may fail if mutability is included in equality
        self.assertEqual(received, expected)

    def test_nested_conversion(self):
        @njit(_disable_reflected_list=True)
        def foo(lst):
            return lst
        a = List()
        [a.append(i) for i in (1, 2, 3)]
        b = List()
        [b.append(i) for i in (4, 5, 6)]
        expected = List()
        expected.append(a)
        expected.append(b)
        received = foo([[1, 2, 3], [4, 5, 6]])
        self.assertEqual(expected, received)
        self.assertEqual(List, type(received))
        self.assertEqual(List, type(received[0]))
        self.assertEqual(List, type(received[1]))

    def test_mutation_fails(self):
        """ Test that any attempt to mutate an immutable typed list fails. """
        def generate_function(line):
            context = {}
            exec_(dedent("""
                def bar(lst):
                    {}
                """.format(line)), context)
            return njit(context["bar"], _disable_reflected_list=True)
        for line in ("lst.append(0)",
                     "lst[0] = 0",
                     "lst.pop()",
                     "del lst[0]",
                     "lst.extend((0,))",
                     "lst.insert(0, 0)",
                     "lst.clear()",
                     "lst.reverse()",
                     # FIXME: sort is missing because it's not implemented
                     ):
            with self.assertRaises(TypingError) as raises:
                foo = generate_function(line)
                foo([1, 2, 3])
            self.assertIn(
                "unable to mutate immutable typed list",
                str(raises.exception),
            )

    def test_empty_list_raises_value_error(self):
        @njit(_disable_reflected_list=True)
        def foo(lst):
            return lst
        with self.assertRaises(ValueError) as raises:
            foo([])
        self.assertIn(
            "cannot compute fingerprint of empty list",
            str(raises.exception),
        )

    def test_type_heterogeneity_raises_exception(self):
        self.disable_leak_check()
        @njit(_disable_reflected_list=True)
        def foo(x):
            return x
        with self.assertRaises(TypeError) as raises:
            foo([1, 2j])
        self.assertIn(
            "can't unbox heterogeneous list",
            str(raises.exception),
        )

    def test_type_heterogeneity_raises_exception_for_nested_list(self):
        self.disable_leak_check()
        @njit(_disable_reflected_list=True)
        def foo(x):
            return x
        with self.assertRaises(TypeError) as raises:
            foo([[1, 2], [1j, 2j]])
        self.assertIn(
            "can't unbox heterogeneous list",
            str(raises.exception),
        )


class TestMutableImmutableCombinations(MemoryLeakMixin, TestCase):

    def test_extend_mutable_with_immutable(self):

        @njit(_disable_reflected_list=True)
        def foo(x):
            y = [1]
            y.extend(x)
            return y

        expected = List()
        for i in (1, 2):
            expected.append(i)

        self.assertEqual(foo([2]), expected)

    def test_extend_imprecise_mutable_with_immutable(self):

        @njit(_disable_reflected_list=True)
        def foo(x):
            y = []
            y.extend(x)
            return y

        expected = List()
        for i in (2, ):
            expected.append(i)

        self.assertEqual(foo([2]), expected)

    def test_create_mutable_from_immutable(self):

        @njit(_disable_reflected_list=True)
        def foo(immutable):
            mutable = list(immutable)
            return mutable

        expected = List()
        for i in (1, 2, 3):
            expected.append(i)

        self.assertEqual(foo([1, 2, 3]), expected)

    def test_create_nested_mutable_with_immutable(self):
        @njit(_disable_reflected_list=True)
        def foo(immutable):
            mutable = list()
            mutable.append(immutable)
            return mutable

        expected = List()
        nested = List()
        for i in (1, 2, 3):
            nested.append(i)
        expected.append(nested)

        self.assertEqual(foo([1, 2, 3]), expected)

    def test_create_nested_mutable_with_nested_immutable(self):
        @njit(_disable_reflected_list=True)
        def foo(immutable):
            mutable = list(immutable)
            return mutable

        expected = List()

        nested01 = List()
        for i in (1, 2):
            nested01.append(i)
        expected.append(nested01)

        nested02 = List()
        for i in (3, 4):
            nested02.append(i)
        expected.append(nested02)
        received = foo([[1, 2], [3, 4]])
        self.assertEqual(received, expected)
        self.assertTrue(received._numba_type_.mutable)
        self.assertFalse(received[0]._numba_type_.mutable)
        self.assertFalse(received[1]._numba_type_.mutable)


class TestListRefctTypes(MemoryLeakMixin, TestCase):

    @skip_py2
    def test_str_item(self):
        @njit
        def foo():
            l = List.empty_list(types.unicode_type)
            for s in ("a", "ab", "abc", "abcd"):
                l.append(s)
            return l

        l = foo()
        expected = ["a", "ab", "abc", "abcd"]
        for i, s in enumerate(expected):
            self.assertEqual(l[i], s)
        self.assertEqual(list(l), expected)
        # Test insert replacement
        l[3] = 'uxyz'
        self.assertEqual(l[3], 'uxyz')
        # Test list growth
        nelem = 100
        for i in range(4, nelem):
            l.append(str(i))
            self.assertEqual(l[i], str(i))

    @skip_py2
    def test_str_item_refcount_replace(self):
        @njit
        def foo():
            # use some tricks to make ref-counted unicode
            i, j = 'ab', 'c'
            a = i + j
            m, n = 'zy', 'x'
            z = m + n
            l = List.empty_list(types.unicode_type)
            l.append(a)
            # This *should* dec' a and inc' z thus tests that items that are
            # replaced are also dec'ed.
            l[0] = z
            ra, rz = get_refcount(a), get_refcount(z)
            return l, ra, rz

        l, ra, rz = foo()
        self.assertEqual(l[0], "zyx")
        self.assertEqual(ra, 1)
        self.assertEqual(rz, 2)

    @skip_py2
    def test_dict_as_item_in_list(self):
        @njit
        def foo():
            l = List.empty_list(Dict.empty(int32, int32))
            d = Dict.empty(int32, int32)
            d[0] = 1
            # This increments the refcount for d
            l.append(d)
            return get_refcount(d)

        c = foo()
        self.assertEqual(2, c)

    @skip_py2
    def test_dict_as_item_in_list_multi_refcount(self):
        @njit
        def foo():
            l = List.empty_list(Dict.empty(int32, int32))
            d = Dict.empty(int32, int32)
            d[0] = 1
            # This increments the refcount for d, twice
            l.append(d)
            l.append(d)
            return get_refcount(d)

        c = foo()
        self.assertEqual(3, c)

    @skip_py2
    def test_list_as_value_in_dict(self):
        @njit
        def foo():
            d = Dict.empty(int32, List.empty_list(int32))
            l = List.empty_list(int32)
            l.append(0)
            # This increments the refcount for l
            d[0] = l
            return get_refcount(l)

        c = foo()
        self.assertEqual(2, c)

    @skip_py2
    def test_list_as_item_in_list(self):
        nested_type = types.ListType(types.int32)
        @njit
        def foo():
            la = List.empty_list(nested_type)
            lb = List.empty_list(types.int32)
            lb.append(1)
            la.append(lb)
            return la

        expected = foo.py_func()
        got = foo()
        self.assertEqual(expected, got)

    @skip_py2
    def test_array_as_item_in_list(self):
        nested_type = types.Array(types.float64, 1, 'C')
        @njit
        def foo():
            l = List.empty_list(nested_type)
            a = np.zeros((1,))
            l.append(a)
            return l

        expected = foo.py_func()
        got = foo()
        # Need to compare the nested arrays
        self.assertTrue(np.all(expected[0] == got[0]))

    @skip_py2
    def test_jitclass_as_item_in_list(self):

        spec = [
            ('value', int32),               # a simple scalar field
            ('array', float32[:]),          # an array field
        ]

        @jitclass(spec)
        class Bag(object):
            def __init__(self, value):
                self.value = value
                self.array = np.zeros(value, dtype=np.float32)

            @property
            def size(self):
                return self.array.size

            def increment(self, val):
                for i in range(self.size):
                    self.array[i] += val
                return self.array

        @njit
        def foo():
            l = List()
            l.append(Bag(21))
            l.append(Bag(22))
            l.append(Bag(23))
            return l

        expected = foo.py_func()
        got = foo()

        def bag_equal(one, two):
            # jitclasses couldn't override __eq__ at time of writing
            self.assertEqual(one.value, two.value)
            np.testing.assert_allclose(one.array, two.array)

        [bag_equal(a, b) for a, b in zip(expected, got)]

    @skip_py2
    def test_storage_model_mismatch(self):
        # https://github.com/numba/numba/issues/4520
        # check for storage model mismatch in refcount ops generation
        lst = List()
        ref = [
            ("a", True, "a"),
            ("b", False, "b"),
            ("c", False, "c"),
        ]
        # populate
        for x in ref:
            lst.append(x)
        # test
        for i, x in enumerate(ref):
            self.assertEqual(lst[i], ref[i])

    @skip_py2
    def test_equals_on_list_with_dict_for_equal_lists(self):
        # https://github.com/numba/numba/issues/4879
        a, b = List(), Dict()
        b["a"] = 1
        a.append(b)

        c, d = List(), Dict()
        d["a"] = 1
        c.append(d)

        self.assertEqual(a, c)

    @skip_py2
    def test_equals_on_list_with_dict_for_unequal_dicts(self):
        # https://github.com/numba/numba/issues/4879
        a, b = List(), Dict()
        b["a"] = 1
        a.append(b)

        c, d = List(), Dict()
        d["a"] = 2
        c.append(d)

        self.assertNotEqual(a, c)

    @skip_py2
    def test_equals_on_list_with_dict_for_unequal_lists(self):
        # https://github.com/numba/numba/issues/4879
        a, b = List(), Dict()
        b["a"] = 1
        a.append(b)

        c, d, e = List(), Dict(), Dict()
        d["a"] = 1
        e["b"] = 2
        c.append(d)
        c.append(e)

        self.assertNotEqual(a, c)


class TestListSort(MemoryLeakMixin, TestCase):
    def setUp(self):
        super(TestListSort, self).setUp()
        np.random.seed(0)

    def make(self, ctor, data):
        lst = ctor()
        lst.extend(data)
        return lst

    def make_both(self, data):
        return {
            'py': self.make(list, data),
            'nb': self.make(List, data),
        }

    def test_sort_no_args(self):
        def udt(lst):
            lst.sort()
            return lst

        for nelem in [13, 29, 127]:
            my_lists = self.make_both(np.random.randint(0, nelem, nelem))
            self.assertEqual(list(udt(my_lists['nb'])), udt(my_lists['py']))

    def test_sort_all_args(self):
        def udt(lst, key, reverse):
            lst.sort(key=key, reverse=reverse)
            return lst

        possible_keys = [
            lambda x: -x,           # negative
            lambda x: 1 / (1 + x),  # make float
            lambda x: (x, -x),      # tuple
            lambda x: x,            # identity
        ]
        possible_reverse = [True, False]
        for key, reverse in product(possible_keys, possible_reverse):
            my_lists = self.make_both(np.random.randint(0, 100, 23))
            msg = "case for key={} reverse={}".format(key, reverse)
            self.assertEqual(
                list(udt(my_lists['nb'], key=key, reverse=reverse)),
                udt(my_lists['py'], key=key, reverse=reverse),
                msg=msg,
            )

    def test_sort_dispatcher_key(self):
        def udt(lst, key):
            lst.sort(key=key)
            return lst

        my_lists = self.make_both(np.random.randint(0, 100, 31))
        py_key = lambda x: x + 1
        nb_key = njit(lambda x: x + 1)
        # test typedlist with jitted function
        self.assertEqual(
            list(udt(my_lists['nb'], key=nb_key)),
            udt(my_lists['py'], key=py_key),
        )
        # test typedlist with and without jitted function
        self.assertEqual(
            list(udt(my_lists['nb'], key=nb_key)),
            list(udt(my_lists['nb'], key=py_key)),
        )

    def test_sort_in_jit_w_lambda_key(self):
        @njit
        def udt(lst):
            lst.sort(key=lambda x: -x)
            return lst

        lst = self.make(List, np.random.randint(0, 100, 31))
        self.assertEqual(udt(lst), udt.py_func(lst))

    def test_sort_in_jit_w_global_key(self):
        @njit
        def keyfn(x):
            return -x

        @njit
        def udt(lst):
            lst.sort(key=keyfn)
            return lst

        lst = self.make(List, np.random.randint(0, 100, 31))
        self.assertEqual(udt(lst), udt.py_func(lst))

    def test_sort_on_arrays(self):
        @njit
        def foo(lst):
            lst.sort(key=lambda arr: np.sum(arr))
            return lst

        arrays = [np.random.random(3) for _ in range(10)]
        my_lists = self.make_both(arrays)
        self.assertEqual(
            list(foo(my_lists['nb'])),
            foo.py_func(my_lists['py']),
        )<|MERGE_RESOLUTION|>--- conflicted
+++ resolved
@@ -11,13 +11,9 @@
 from numba.typed import List, Dict
 from numba.utils import IS_PY3
 from numba.errors import TypingError
-<<<<<<< HEAD
 from numba.six import exec_
-from .support import TestCase, MemoryLeakMixin, unittest
-=======
 from .support import (TestCase, MemoryLeakMixin, unittest, override_config,
                       forbid_codegen)
->>>>>>> 40fb2d06
 
 from numba.unsafe.refcount import get_refcount
 
