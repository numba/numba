#
# Copyright (c) 2017 Intel Corporation
# SPDX-License-Identifier: BSD-2-Clause
#


from math import sqrt
import numbers
import re
import sys
import dis
import platform
import types as pytypes
import warnings
from functools import reduce
import numpy as np
from numpy.random import randn
import operator
from collections import defaultdict, namedtuple

import numba.parfors.parfor
from numba import njit, prange, set_num_threads, get_num_threads
from numba.core import (types, utils, typing, errors, ir, rewrites,
                        typed_passes, inline_closurecall, config, compiler, cpu)
from numba.extending import (overload_method, register_model,
                             typeof_impl, unbox, NativeValue, models)
from numba.core.registry import cpu_target
from numba.core.annotations import type_annotations
from numba.core.ir_utils import (find_callname, guard, build_definitions,
                            get_definition, is_getitem, is_setitem,
                            index_var_of_get_setitem)
from numba.np.unsafe.ndarray import empty_inferred as unsafe_empty
from numba.core.bytecode import ByteCodeIter
from numba.core.compiler import (compile_isolated, Flags, CompilerBase,
                                 DefaultPassBuilder)
from numba.core.compiler_machinery import register_pass, AnalysisPass
from numba.core.typed_passes import IRLegalization
from numba.tests.support import (TestCase, captured_stdout, MemoryLeakMixin,
                      override_env_config, linux_only, tag,
                      skip_parfors_unsupported, _32bit, needs_blas,
                      needs_lapack, disabled_test)
import cmath
import unittest


x86_only = unittest.skipIf(platform.machine() not in ('i386', 'x86_64'), 'x86 only test')

_GLOBAL_INT_FOR_TESTING1 = 17
_GLOBAL_INT_FOR_TESTING2 = 5

TestNamedTuple = namedtuple('TestNamedTuple', ('part0', 'part1'))

class TestParforsBase(TestCase):
    """
    Base class for testing parfors.
    Provides functions for compilation and three way comparison between
    python functions, njit'd functions and parfor njit'd functions.
    """

    _numba_parallel_test_ = False

    def __init__(self, *args):
        # flags for njit()
        self.cflags = Flags()
        self.cflags.set('nrt')

        # flags for njit(parallel=True)
        self.pflags = Flags()
        self.pflags.set('auto_parallel', cpu.ParallelOptions(True))
        self.pflags.set('nrt')

        # flags for njit(parallel=True, fastmath=True)
        self.fast_pflags = Flags()
        self.fast_pflags.set('auto_parallel', cpu.ParallelOptions(True))
        self.fast_pflags.set('nrt')
        self.fast_pflags.set('fastmath', cpu.FastMathOptions(True))
        super(TestParforsBase, self).__init__(*args)

    def _compile_this(self, func, sig, flags):
        return compile_isolated(func, sig, flags=flags)

    def compile_parallel(self, func, sig):
        return self._compile_this(func, sig, flags=self.pflags)

    def compile_parallel_fastmath(self, func, sig):
        return self._compile_this(func, sig, flags=self.fast_pflags)

    def compile_njit(self, func, sig):
        return self._compile_this(func, sig, flags=self.cflags)

    def compile_all(self, pyfunc, *args, **kwargs):
        sig = tuple([numba.typeof(x) for x in args])

        # compile the prange injected function
        cpfunc = self.compile_parallel(pyfunc, sig)

        # compile a standard njit of the original function
        cfunc = self.compile_njit(pyfunc, sig)

        return cfunc, cpfunc

    def check_parfors_vs_others(self, pyfunc, cfunc, cpfunc, *args, **kwargs):
        """
        Checks python, njit and parfor impls produce the same result.

        Arguments:
            pyfunc - the python function to test
            cfunc - CompilerResult from njit of pyfunc
            cpfunc - CompilerResult from njit(parallel=True) of pyfunc
            args - arguments for the function being tested
        Keyword Arguments:
            scheduler_type - 'signed', 'unsigned' or None, default is None.
                           Supply in cases where the presence of a specific
                           scheduler is to be asserted.
            fastmath_pcres - a fastmath parallel compile result, if supplied
                             will be run to make sure the result is correct
            Remaining kwargs are passed to np.testing.assert_almost_equal
        """
        scheduler_type = kwargs.pop('scheduler_type', None)
        check_fastmath = kwargs.pop('check_fastmath', None)
        fastmath_pcres = kwargs.pop('fastmath_pcres', None)
        check_scheduling = kwargs.pop('check_scheduling', True)

        def copy_args(*args):
            if not args:
                return tuple()
            new_args = []
            for x in args:
                if isinstance(x, np.ndarray):
                    new_args.append(x.copy('k'))
                elif isinstance(x, np.number):
                    new_args.append(x.copy())
                elif isinstance(x, numbers.Number):
                    new_args.append(x)
                elif isinstance(x, tuple):
                    new_args.append(x)
                elif isinstance(x, list):
                    new_args.append(x[:])
                else:
                    raise ValueError('Unsupported argument type encountered')
            return tuple(new_args)

        # python result
        py_expected = pyfunc(*copy_args(*args))

        # njit result
        njit_output = cfunc.entry_point(*copy_args(*args))

        # parfor result
        parfor_output = cpfunc.entry_point(*copy_args(*args))

        np.testing.assert_almost_equal(njit_output, py_expected, **kwargs)
        np.testing.assert_almost_equal(parfor_output, py_expected, **kwargs)

        self.assertEqual(type(njit_output), type(parfor_output))

        if check_scheduling:
            self.check_scheduling(cpfunc, scheduler_type)

        # if requested check fastmath variant
        if fastmath_pcres is not None:
            parfor_fastmath_output = fastmath_pcres.entry_point(*copy_args(*args))
            np.testing.assert_almost_equal(parfor_fastmath_output, py_expected,
                                           **kwargs)


    def check_scheduling(self, cres, scheduler_type):
        # make sure parfor set up scheduling
        scheduler_str = '@do_scheduling'
        if scheduler_type is not None:
            if scheduler_type in ['signed', 'unsigned']:
                scheduler_str += '_' + scheduler_type
            else:
                msg = "Unknown scheduler_type specified: %s"
                raise ValueError(msg % scheduler_type)

        self.assertIn(scheduler_str, cres.library.get_llvm_str())

    def _filter_mod(self, mod, magicstr, checkstr=None):
        """ helper function to filter out modules by name"""
        filt = [x for x in mod if magicstr in x.name]
        if checkstr is not None:
            for x in filt:
                assert checkstr in str(x)
        return filt

    def _get_gufunc_modules(self, cres, magicstr, checkstr=None):
        """ gets the gufunc LLVM Modules"""
        _modules = [x for x in cres.library._codegen._engine._ee._modules]
        return self._filter_mod(_modules, magicstr, checkstr=checkstr)

    def _get_gufunc_info(self, cres, fn):
        """ helper for gufunc IR/asm generation"""
        # get the gufunc modules
        magicstr = '__numba_parfor_gufunc'
        gufunc_mods = self._get_gufunc_modules(cres, magicstr)
        x = dict()
        for mod in gufunc_mods:
            x[mod.name] = fn(mod)
        return x

    def _get_gufunc_ir(self, cres):
        """
        Returns the IR of the gufuncs used as parfor kernels
        as a dict mapping the gufunc name to its IR.

        Arguments:
         cres - a CompileResult from `njit(parallel=True, ...)`
        """
        return self._get_gufunc_info(cres, str)

    def _get_gufunc_asm(self, cres):
        """
        Returns the assembly of the gufuncs used as parfor kernels
        as a dict mapping the gufunc name to its assembly.

        Arguments:
         cres - a CompileResult from `njit(parallel=True, ...)`
        """
        tm = cres.library._codegen._tm
        def emit_asm(mod):
            return str(tm.emit_assembly(mod))
        return self._get_gufunc_info(cres, emit_asm)

    def assert_fastmath(self, pyfunc, sig):
        """
        Asserts that the fastmath flag has some effect in that suitable
        instructions are now labelled as `fast`. Whether LLVM can actually do
        anything to optimise better now the derestrictions are supplied is
        another matter!

        Arguments:
         pyfunc - a function that contains operations with parallel semantics
         sig - the type signature of pyfunc
        """

        cres = self.compile_parallel_fastmath(pyfunc, sig)
        _ir = self._get_gufunc_ir(cres)

        def _get_fast_instructions(ir):
            splitted = ir.splitlines()
            fast_inst = []
            for x in splitted:
                m = re.search(r'\bfast\b', x)  # \b for wholeword
                if m is not None:
                    fast_inst.append(x)
            return fast_inst

        def _assert_fast(instrs):
            ops = ('fadd', 'fsub', 'fmul', 'fdiv', 'frem', 'fcmp')
            for inst in instrs:
                count = 0
                for op in ops:
                    match = op + ' fast'
                    if match in inst:
                        count += 1
                self.assertTrue(count > 0)

        for name, guir in _ir.items():
            inst = _get_fast_instructions(guir)
            _assert_fast(inst)


def blackscholes_impl(sptprice, strike, rate, volatility, timev):
    # blackscholes example
    logterm = np.log(sptprice / strike)
    powterm = 0.5 * volatility * volatility
    den = volatility * np.sqrt(timev)
    d1 = (((rate + powterm) * timev) + logterm) / den
    d2 = d1 - den
    NofXd1 = 0.5 + 0.5 * 2.0 * d1
    NofXd2 = 0.5 + 0.5 * 2.0 * d2
    futureValue = strike * np.exp(- rate * timev)
    c1 = futureValue * NofXd2
    call = sptprice * NofXd1 - c1
    put = call - futureValue + sptprice
    return put


def lr_impl(Y, X, w, iterations):
    # logistic regression example
    for i in range(iterations):
        w -= np.dot(((1.0 / (1.0 + np.exp(-Y * np.dot(X, w))) - 1.0) * Y), X)
    return w

def example_kmeans_test(A, numCenter, numIter, init_centroids):
    centroids = init_centroids
    N, D = A.shape

    for l in range(numIter):
        dist = np.array([[sqrt(np.sum((A[i,:]-centroids[j,:])**2))
                                for j in range(numCenter)] for i in range(N)])
        labels = np.array([dist[i,:].argmin() for i in range(N)])

        centroids = np.array([[np.sum(A[labels==i, j])/np.sum(labels==i)
                                 for j in range(D)] for i in range(numCenter)])

    return centroids

def get_optimized_numba_ir(test_func, args, **kws):
    typingctx = typing.Context()
    targetctx = cpu.CPUContext(typingctx)
    test_ir = compiler.run_frontend(test_func)
    if kws:
        options = cpu.ParallelOptions(kws)
    else:
        options = cpu.ParallelOptions(True)

    tp = TestPipeline(typingctx, targetctx, args, test_ir)

    with cpu_target.nested_context(typingctx, targetctx):
        typingctx.refresh()
        targetctx.refresh()

        inline_pass = inline_closurecall.InlineClosureCallPass(tp.state.func_ir,
                                                               options,
                                                               typed=True)
        inline_pass.run()

        rewrites.rewrite_registry.apply('before-inference', tp.state)

        tp.state.typemap, tp.state.return_type, tp.state.calltypes = \
        typed_passes.type_inference_stage(tp.state.typingctx, tp.state.func_ir,
            tp.state.args, None)

        type_annotations.TypeAnnotation(
            func_ir=tp.state.func_ir,
            typemap=tp.state.typemap,
            calltypes=tp.state.calltypes,
            lifted=(),
            lifted_from=None,
            args=tp.state.args,
            return_type=tp.state.return_type,
            html_output=config.HTML)

        diagnostics = numba.parfors.parfor.ParforDiagnostics()

        preparfor_pass = numba.parfors.parfor.PreParforPass(
            tp.state.func_ir, tp.state.typemap, tp.state.calltypes,
            tp.state.typingctx, options,
            swapped=diagnostics.replaced_fns)
        preparfor_pass.run()

        rewrites.rewrite_registry.apply('after-inference', tp.state)

        flags = compiler.Flags()
        parfor_pass = numba.parfors.parfor.ParforPass(
            tp.state.func_ir, tp.state.typemap, tp.state.calltypes,
            tp.state.return_type, tp.state.typingctx, options, flags,
            diagnostics=diagnostics)
        parfor_pass.run()
        test_ir._definitions = build_definitions(test_ir.blocks)

    return test_ir, tp

def countParfors(test_func, args, **kws):
    test_ir, tp = get_optimized_numba_ir(test_func, args, **kws)
    ret_count = 0

    for label, block in test_ir.blocks.items():
        for i, inst in enumerate(block.body):
            if isinstance(inst, numba.parfors.parfor.Parfor):
                ret_count += 1

    return ret_count


def countArrays(test_func, args, **kws):
    test_ir, tp = get_optimized_numba_ir(test_func, args, **kws)
    return _count_arrays_inner(test_ir.blocks, tp.state.typemap)

def get_init_block_size(test_func, args, **kws):
    test_ir, tp = get_optimized_numba_ir(test_func, args, **kws)
    blocks = test_ir.blocks

    ret_count = 0

    for label, block in blocks.items():
        for i, inst in enumerate(block.body):
            if isinstance(inst, numba.parfors.parfor.Parfor):
                ret_count += len(inst.init_block.body)

    return ret_count

def _count_arrays_inner(blocks, typemap):
    ret_count = 0
    arr_set = set()

    for label, block in blocks.items():
        for i, inst in enumerate(block.body):
            if isinstance(inst, numba.parfors.parfor.Parfor):
                parfor_blocks = inst.loop_body.copy()
                parfor_blocks[0] = inst.init_block
                ret_count += _count_arrays_inner(parfor_blocks, typemap)
            if (isinstance(inst, ir.Assign)
                    and isinstance(typemap[inst.target.name],
                                    types.ArrayCompatible)):
                arr_set.add(inst.target.name)

    ret_count += len(arr_set)
    return ret_count

def countArrayAllocs(test_func, args, **kws):
    test_ir, tp = get_optimized_numba_ir(test_func, args, **kws)
    ret_count = 0

    for block in test_ir.blocks.values():
        ret_count += _count_array_allocs_inner(test_ir, block)

    return ret_count

def _count_array_allocs_inner(func_ir, block):
    ret_count = 0
    for inst in block.body:
        if isinstance(inst, numba.parfors.parfor.Parfor):
            ret_count += _count_array_allocs_inner(func_ir, inst.init_block)
            for b in inst.loop_body.values():
                ret_count += _count_array_allocs_inner(func_ir, b)

        if (isinstance(inst, ir.Assign) and isinstance(inst.value, ir.Expr)
                and inst.value.op == 'call'
                and (guard(find_callname, func_ir, inst.value) == ('empty', 'numpy')
                or guard(find_callname, func_ir, inst.value)
                    == ('empty_inferred', 'numba.np.unsafe.ndarray'))):
            ret_count += 1

    return ret_count

def countNonParforArrayAccesses(test_func, args, **kws):
    test_ir, tp = get_optimized_numba_ir(test_func, args, **kws)
    return _count_non_parfor_array_accesses_inner(test_ir, test_ir.blocks,
                                                  tp.state.typemap)

def _count_non_parfor_array_accesses_inner(f_ir, blocks, typemap, parfor_indices=None):
    ret_count = 0
    if parfor_indices is None:
        parfor_indices = set()

    for label, block in blocks.items():
        for stmt in block.body:
            if isinstance(stmt, numba.parfors.parfor.Parfor):
                parfor_indices.add(stmt.index_var.name)
                parfor_blocks = stmt.loop_body.copy()
                parfor_blocks[0] = stmt.init_block
                ret_count += _count_non_parfor_array_accesses_inner(
                    f_ir, parfor_blocks, typemap, parfor_indices)

            # getitem
            if (is_getitem(stmt) and isinstance(typemap[stmt.value.value.name],
                        types.ArrayCompatible) and not _uses_indices(
                        f_ir, index_var_of_get_setitem(stmt), parfor_indices)):
                ret_count += 1

            # setitem
            if (is_setitem(stmt) and isinstance(typemap[stmt.target.name],
                    types.ArrayCompatible) and not _uses_indices(
                    f_ir, index_var_of_get_setitem(stmt), parfor_indices)):
                ret_count += 1

    return ret_count

def _uses_indices(f_ir, index, index_set):
    if index.name in index_set:
        return True

    ind_def = guard(get_definition, f_ir, index)
    if isinstance(ind_def, ir.Expr) and ind_def.op == 'build_tuple':
        varnames = set(v.name for v in ind_def.items)
        return len(varnames & index_set) != 0

    return False


class TestPipeline(object):
    def __init__(self, typingctx, targetctx, args, test_ir):
        self.state = compiler.StateDict()
        self.state.typingctx = typingctx
        self.state.targetctx = targetctx
        self.state.args = args
        self.state.func_ir = test_ir
        self.state.typemap = None
        self.state.return_type = None
        self.state.calltypes = None


class TestParfors(TestParforsBase):

    def __init__(self, *args):
        TestParforsBase.__init__(self, *args)
        # these are used in the mass of simple tests
        m = np.reshape(np.arange(12.), (3, 4))
        self.simple_args = [np.arange(3.), np.arange(4.), m, m.T]

    def check(self, pyfunc, *args, **kwargs):
        cfunc, cpfunc = self.compile_all(pyfunc, *args)
        self.check_parfors_vs_others(pyfunc, cfunc, cpfunc, *args, **kwargs)

    @skip_parfors_unsupported
    def test_arraymap(self):
        def test_impl(a, x, y):
            return a * x + y

        A = np.linspace(0, 1, 10)
        X = np.linspace(2, 1, 10)
        Y = np.linspace(1, 2, 10)

        self.check(test_impl, A, X, Y)

    @skip_parfors_unsupported
    @needs_blas
    def test_mvdot(self):
        def test_impl(a, v):
            return np.dot(a, v)

        A = np.linspace(0, 1, 20).reshape(2, 10)
        v = np.linspace(2, 1, 10)

        self.check(test_impl, A, v)

    @skip_parfors_unsupported
    def test_0d_broadcast(self):
        def test_impl():
            X = np.array(1)
            Y = np.ones((10, 12))
            return np.sum(X + Y)
        self.check(test_impl)
        self.assertTrue(countParfors(test_impl, ()) == 1)

    @skip_parfors_unsupported
    def test_2d_parfor(self):
        def test_impl():
            X = np.ones((10, 12))
            Y = np.zeros((10, 12))
            return np.sum(X + Y)
        self.check(test_impl)
        self.assertTrue(countParfors(test_impl, ()) == 1)

    @skip_parfors_unsupported
    def test_pi(self):
        def test_impl(n):
            x = 2 * np.random.ranf(n) - 1
            y = 2 * np.random.ranf(n) - 1
            return 4 * np.sum(x**2 + y**2 < 1) / n

        self.check(test_impl, 100000, decimal=1)
        self.assertTrue(countParfors(test_impl, (types.int64, )) == 1)
        self.assertTrue(countArrays(test_impl, (types.intp,)) == 0)

    @skip_parfors_unsupported
    def test_fuse_argmin_argmax_max_min(self):
        for op in [np.argmin, np.argmax, np.min, np.max]:
            def test_impl(n):
                A = np.ones(n)
                C = op(A)
                B = A.sum()
                return B + C
            self.check(test_impl, 256)
            self.assertTrue(countParfors(test_impl, (types.int64, )) == 1)
            self.assertTrue(countArrays(test_impl, (types.intp,)) == 0)

    @skip_parfors_unsupported
    def test_blackscholes(self):
        # blackscholes takes 5 1D float array args
        args = (numba.float64[:], ) * 5
        self.assertTrue(countParfors(blackscholes_impl, args) == 1)

    @skip_parfors_unsupported
    @needs_blas
    def test_logistic_regression(self):
        args = (numba.float64[:], numba.float64[:,:], numba.float64[:],
                numba.int64)
        self.assertTrue(countParfors(lr_impl, args) == 1)
        self.assertTrue(countArrayAllocs(lr_impl, args) == 1)

    @skip_parfors_unsupported
    def test_kmeans(self):
        np.random.seed(0)
        N = 1024
        D = 10
        centers = 3
        A = np.random.ranf((N, D))
        init_centroids = np.random.ranf((centers, D))
        self.check(example_kmeans_test, A, centers, 3, init_centroids,
                                                                    decimal=1)
        # TODO: count parfors after k-means fusion is working
        # requires recursive parfor counting
        arg_typs = (types.Array(types.float64, 2, 'C'), types.intp, types.intp,
                    types.Array(types.float64, 2, 'C'))
        self.assertTrue(
            countNonParforArrayAccesses(example_kmeans_test, arg_typs) == 0)

    @unittest.skipIf(not _32bit, "Only impacts 32 bit hardware")
    @needs_blas
    def test_unsupported_combination_raises(self):
        """
        This test is in place until issues with the 'parallel'
        target on 32 bit hardware are fixed.
        """
        with self.assertRaises(errors.UnsupportedParforsError) as raised:
            @njit(parallel=True)
            def ddot(a, v):
                return np.dot(a, v)

            A = np.linspace(0, 1, 20).reshape(2, 10)
            v = np.linspace(2, 1, 10)
            ddot(A, v)

        msg = ("The 'parallel' target is not currently supported on 32 bit "
               "hardware")
        self.assertIn(msg, str(raised.exception))

    @skip_parfors_unsupported
    def test_simple01(self):
        def test_impl():
            return np.ones(())
        with self.assertRaises(AssertionError) as raises:
            self.check(test_impl)
        self.assertIn("\'@do_scheduling\' not found", str(raises.exception))

    @skip_parfors_unsupported
    def test_simple02(self):
        def test_impl():
            return np.ones((1,))
        self.check(test_impl)

    @skip_parfors_unsupported
    def test_simple03(self):
        def test_impl():
            return np.ones((1, 2))
        self.check(test_impl)

    @skip_parfors_unsupported
    def test_simple04(self):
        def test_impl():
            return np.ones(1)
        self.check(test_impl)

    @skip_parfors_unsupported
    def test_simple07(self):
        def test_impl():
            return np.ones((1, 2), dtype=np.complex128)
        self.check(test_impl)

    @skip_parfors_unsupported
    def test_simple08(self):
        def test_impl():
            return np.ones((1, 2)) + np.ones((1, 2))
        self.check(test_impl)

    @skip_parfors_unsupported
    def test_simple09(self):
        def test_impl():
            return np.ones((1, 1))
        self.check(test_impl)

    @skip_parfors_unsupported
    def test_simple10(self):
        def test_impl():
            return np.ones((0, 0))
        self.check(test_impl)

    @skip_parfors_unsupported
    def test_simple11(self):
        def test_impl():
            return np.ones((10, 10)) + 1.
        self.check(test_impl)

    @skip_parfors_unsupported
    def test_simple12(self):
        def test_impl():
            return np.ones((10, 10)) + np.complex128(1.)
        self.check(test_impl)

    @skip_parfors_unsupported
    def test_simple13(self):
        def test_impl():
            return np.complex128(1.)
        with self.assertRaises(AssertionError) as raises:
            self.check(test_impl)
        self.assertIn("\'@do_scheduling\' not found", str(raises.exception))

    @skip_parfors_unsupported
    def test_simple14(self):
        def test_impl():
            return np.ones((10, 10))[0::20]
        self.check(test_impl)

    @skip_parfors_unsupported
    def test_simple15(self):
        def test_impl(v1, v2, m1, m2):
            return v1 + v1
        self.check(test_impl, *self.simple_args)

    @skip_parfors_unsupported
    def test_simple16(self):
        def test_impl(v1, v2, m1, m2):
            return m1 + m1
        self.check(test_impl, *self.simple_args)

    @skip_parfors_unsupported
    def test_simple17(self):
        def test_impl(v1, v2, m1, m2):
            return m2 + v1
        self.check(test_impl, *self.simple_args)

    @skip_parfors_unsupported
    @needs_lapack
    def test_simple18(self):
        def test_impl(v1, v2, m1, m2):
            return m1.T + np.linalg.svd(m2)[1]
        self.check(test_impl, *self.simple_args)

    @skip_parfors_unsupported
    @needs_blas
    def test_simple19(self):
        def test_impl(v1, v2, m1, m2):
            return np.dot(m1, v2)
        self.check(test_impl, *self.simple_args)

    @skip_parfors_unsupported
    @needs_blas
    def test_simple20(self):
        def test_impl(v1, v2, m1, m2):
            return np.dot(m1, m2)
        # gemm is left to BLAS
        with self.assertRaises(AssertionError) as raises:
            self.check(test_impl, *self.simple_args)
        self.assertIn("\'@do_scheduling\' not found", str(raises.exception))

    @skip_parfors_unsupported
    @needs_blas
    def test_simple21(self):
        def test_impl(v1, v2, m1, m2):
            return np.dot(v1, v1)
        self.check(test_impl, *self.simple_args)

    @skip_parfors_unsupported
    def test_simple22(self):
        def test_impl(v1, v2, m1, m2):
            return np.sum(v1 + v1)
        self.check(test_impl, *self.simple_args)

    @skip_parfors_unsupported
    def test_simple23(self):
        def test_impl(v1, v2, m1, m2):
            x = 2 * v1
            y = 2 * v1
            return 4 * np.sum(x**2 + y**2 < 1) / 10
        self.check(test_impl, *self.simple_args)

    @skip_parfors_unsupported
    def test_simple24(self):
        def test_impl():
            n = 20
            A = np.ones((n, n))
            b = np.arange(n)
            return np.sum(A[:, b])
        self.check(test_impl)

    @disabled_test
    def test_simple_operator_15(self):
        """same as corresponding test_simple_<n> case but using operator.add"""
        def test_impl(v1, v2, m1, m2):
            return operator.add(v1, v1)

        self.check(test_impl, *self.simple_args)

    @disabled_test
    def test_simple_operator_16(self):
        def test_impl(v1, v2, m1, m2):
            return operator.add(m1, m1)

        self.check(test_impl, *self.simple_args)

    @disabled_test
    def test_simple_operator_17(self):
        def test_impl(v1, v2, m1, m2):
            return operator.add(m2, v1)

        self.check(test_impl, *self.simple_args)

    @skip_parfors_unsupported
    def test_np_func_direct_import(self):
        from numpy import ones  # import here becomes FreeVar
        def test_impl(n):
            A = ones(n)
            return A[0]
        n = 111
        self.check(test_impl, n)

    @skip_parfors_unsupported
    def test_np_random_func_direct_import(self):
        def test_impl(n):
            A = randn(n)
            return A[0]
        self.assertTrue(countParfors(test_impl, (types.int64, )) == 1)

    @skip_parfors_unsupported
    def test_arange(self):
        # test with stop only
        def test_impl1(n):
            return np.arange(n)
        # start and stop
        def test_impl2(s, n):
            return np.arange(n)
        # start, step, stop
        def test_impl3(s, n, t):
            return np.arange(s, n, t)

        for arg in [11, 128, 30.0, complex(4,5), complex(5,4)]:
            self.check(test_impl1, arg)
            self.check(test_impl2, 2, arg)
            self.check(test_impl3, 2, arg, 2)

    @skip_parfors_unsupported
    def test_linspace(self):
        # without num
        def test_impl1(start, stop):
            return np.linspace(start, stop)
        # with num
        def test_impl2(start, stop, num):
            return np.linspace(start, stop, num)

        for arg in [11, 128, 30.0, complex(4,5), complex(5,4)]:
            self.check(test_impl1, 2, arg)
            self.check(test_impl2, 2, arg, 30)

    @skip_parfors_unsupported
    def test_size_assertion(self):
        def test_impl(m, n):
            A = np.ones(m)
            B = np.ones(n)
            return np.sum(A + B)

        self.check(test_impl, 10, 10)
        with self.assertRaises(AssertionError) as raises:
            cfunc = njit(parallel=True)(test_impl)
            cfunc(10, 9)
        msg = "Sizes of A, B do not match"
        self.assertIn(msg, str(raises.exception))

    @skip_parfors_unsupported
    def test_mean(self):
        def test_impl(A):
            return A.mean()
        N = 100
        A = np.random.ranf(N)
        B = np.random.randint(10, size=(N, 3))
        self.check(test_impl, A)
        self.check(test_impl, B)
        self.assertTrue(countParfors(test_impl, (types.Array(types.float64, 1, 'C'), )) == 1)
        self.assertTrue(countParfors(test_impl, (types.Array(types.float64, 2, 'C'), )) == 1)

    @skip_parfors_unsupported
    def test_var(self):
        def test_impl(A):
            return A.var()
        N = 100
        A = np.random.ranf(N)
        B = np.random.randint(10, size=(N, 3))
        C = A + 1j * A
        self.check(test_impl, A)
        self.check(test_impl, B)
        self.check(test_impl, C)
        self.assertTrue(countParfors(test_impl, (types.Array(types.float64, 1, 'C'), )) == 2)
        self.assertTrue(countParfors(test_impl, (types.Array(types.float64, 2, 'C'), )) == 2)

    @skip_parfors_unsupported
    def test_std(self):
        def test_impl(A):
            return A.std()
        N = 100
        A = np.random.ranf(N)
        B = np.random.randint(10, size=(N, 3))
        C = A + 1j * A
        self.check(test_impl, A)
        self.check(test_impl, B)
        self.check(test_impl, C)
        self.assertTrue(countParfors(test_impl, (types.Array(types.float64, 1, 'C'), )) == 2)
        self.assertTrue(countParfors(test_impl, (types.Array(types.float64, 2, 'C'), )) == 2)

    @skip_parfors_unsupported
    def test_issue4963_globals(self):
        def test_impl():
            buf = np.zeros((_GLOBAL_INT_FOR_TESTING1, _GLOBAL_INT_FOR_TESTING2))
            return buf
        self.check(test_impl)

    @skip_parfors_unsupported
    def test_issue4963_freevars(self):
        _FREEVAR_INT_FOR_TESTING1 = 17
        _FREEVAR_INT_FOR_TESTING2 = 5
        def test_impl():
            buf = np.zeros((_FREEVAR_INT_FOR_TESTING1, _FREEVAR_INT_FOR_TESTING2))
            return buf
        self.check(test_impl)

    @skip_parfors_unsupported
    def test_random_parfor(self):
        """
        Test function with only a random call to make sure a random function
        like ranf is actually translated to a parfor.
        """
        def test_impl(n):
            A = np.random.ranf((n, n))
            return A
        self.assertTrue(countParfors(test_impl, (types.int64, )) == 1)

    @skip_parfors_unsupported
    def test_randoms(self):
        def test_impl(n):
            A = np.random.standard_normal(size=(n, n))
            B = np.random.randn(n, n)
            C = np.random.normal(0.0, 1.0, (n, n))
            D = np.random.chisquare(1.0, (n, n))
            E = np.random.randint(1, high=3, size=(n, n))
            F = np.random.triangular(1, 2, 3, (n, n))
            return np.sum(A+B+C+D+E+F)

        n = 128
        cpfunc = self.compile_parallel(test_impl, (numba.typeof(n),))
        parfor_output = cpfunc.entry_point(n)
        py_output = test_impl(n)
        # check results within 5% since random numbers generated in parallel
        np.testing.assert_allclose(parfor_output, py_output, rtol=0.05)
        self.assertTrue(countParfors(test_impl, (types.int64, )) == 1)

    @skip_parfors_unsupported
    def test_dead_randoms(self):
        def test_impl(n):
            A = np.random.standard_normal(size=(n, n))
            B = np.random.randn(n, n)
            C = np.random.normal(0.0, 1.0, (n, n))
            D = np.random.chisquare(1.0, (n, n))
            E = np.random.randint(1, high=3, size=(n, n))
            F = np.random.triangular(1, 2, 3, (n, n))
            return 3

        n = 128
        cpfunc = self.compile_parallel(test_impl, (numba.typeof(n),))
        parfor_output = cpfunc.entry_point(n)
        py_output = test_impl(n)
        self.assertEqual(parfor_output, py_output)
        self.assertTrue(countParfors(test_impl, (types.int64, )) == 0)

    @skip_parfors_unsupported
    def test_cfg(self):
        # from issue #2477
        def test_impl(x, is_positive, N):
            for i in numba.prange(2):
                for j in range( i*N//2, (i+1)*N//2 ):
                    is_positive[j] = 0
                    if x[j] > 0:
                        is_positive[j] = 1

            return is_positive

        N = 100
        x = np.random.rand(N)
        is_positive = np.zeros(N)
        self.check(test_impl, x, is_positive, N)

    @skip_parfors_unsupported
    def test_reduce(self):
        def test_impl(A):
            init_val = 10
            return reduce(lambda a,b: min(a, b), A, init_val)

        n = 211
        A = np.random.ranf(n)
        self.check(test_impl, A)
        A = np.random.randint(10, size=n).astype(np.int32)
        self.check(test_impl, A)

        # test checking the number of arguments for the reduce function
        def test_impl():
            g = lambda x: x ** 2
            return reduce(g, np.array([1, 2, 3, 4, 5]), 2)
        with self.assertTypingError():
            self.check(test_impl)

        # test checking reduction over bitarray masked arrays
        n = 160
        A = np.random.randint(10, size=n).astype(np.int32)
        def test_impl(A):
            return np.sum(A[A>=3])
        self.check(test_impl, A)
        # TODO: this should fuse
        # self.assertTrue(countParfors(test_impl, (numba.float64[:],)) == 1)

        def test_impl(A):
            B = A[:,0]
            return np.sum(A[B>=3,1])
        self.check(test_impl, A.reshape((16,10)))
        # TODO: this should also fuse
        #self.assertTrue(countParfors(test_impl, (numba.float64[:,:],)) == 1)

        def test_impl(A):
            B = A[:,0]
            return np.sum(A[B>=3,1:2])
        self.check(test_impl, A.reshape((16,10)))
        # this doesn't fuse due to mixed indices
        self.assertTrue(countParfors(test_impl, (numba.float64[:,:],)) == 2)

    @skip_parfors_unsupported
    def test_min(self):
        def test_impl1(A):
            return A.min()

        def test_impl2(A):
            return np.min(A)

        n = 211
        A = np.random.ranf(n)
        B = np.random.randint(10, size=n).astype(np.int32)
        C = np.random.ranf((n, n))  # test multi-dimensional array
        self.check(test_impl1, A)
        self.check(test_impl1, B)
        self.check(test_impl1, C)
        self.check(test_impl2, A)
        self.check(test_impl2, B)
        self.check(test_impl2, C)

        # checks that 0d array input raises
        msg = ("zero-size array to reduction operation "
               "minimum which has no identity")
        for impl in (test_impl1, test_impl2):
            pcfunc = self.compile_parallel(impl, (types.int64[:],))
            with self.assertRaises(ValueError) as e:
                pcfunc.entry_point(np.array([], dtype=np.int64))
            self.assertIn(msg, str(e.exception))

    @skip_parfors_unsupported
    def test_max(self):
        def test_impl1(A):
            return A.max()

        def test_impl2(A):
            return np.max(A)

        n = 211
        A = np.random.ranf(n)
        B = np.random.randint(10, size=n).astype(np.int32)
        C = np.random.ranf((n, n))  # test multi-dimensional array
        self.check(test_impl1, A)
        self.check(test_impl1, B)
        self.check(test_impl1, C)
        self.check(test_impl2, A)
        self.check(test_impl2, B)
        self.check(test_impl2, C)

        # checks that 0d array input raises
        msg = ("zero-size array to reduction operation "
               "maximum which has no identity")
        for impl in (test_impl1, test_impl2):
            pcfunc = self.compile_parallel(impl, (types.int64[:],))
            with self.assertRaises(ValueError) as e:
                pcfunc.entry_point(np.array([], dtype=np.int64))
            self.assertIn(msg, str(e.exception))

    @skip_parfors_unsupported
    def test_use_of_reduction_var1(self):
        def test_impl():
            acc = 0
            for i in prange(1):
                acc = cmath.sqrt(acc)
            return acc

        # checks that invalid use of reduction variable is detected
        msg = ("Use of reduction variable acc in an unsupported reduction function.")
        with self.assertRaises(ValueError) as e:
            pcfunc = self.compile_parallel(test_impl, ())
        self.assertIn(msg, str(e.exception))

    @skip_parfors_unsupported
    def test_argmin(self):
        def test_impl1(A):
            return A.argmin()

        def test_impl2(A):
            return np.argmin(A)

        n = 211
        A = np.array([1., 0., 2., 0., 3.])
        B = np.random.randint(10, size=n).astype(np.int32)
        C = np.random.ranf((n, n))  # test multi-dimensional array
        self.check(test_impl1, A)
        self.check(test_impl1, B)
        self.check(test_impl1, C)
        self.check(test_impl2, A)
        self.check(test_impl2, B)
        self.check(test_impl2, C)

        # checks that 0d array input raises
        msg = 'attempt to get argmin of an empty sequence'
        for impl in (test_impl1, test_impl2):
            pcfunc = self.compile_parallel(impl, (types.int64[:],))
            with self.assertRaises(ValueError) as e:
                pcfunc.entry_point(np.array([], dtype=np.int64))
            self.assertIn(msg, str(e.exception))

    @skip_parfors_unsupported
    def test_argmax(self):
        def test_impl1(A):
            return A.argmax()

        def test_impl2(A):
            return np.argmax(A)

        n = 211
        A = np.array([1., 0., 3., 2., 3.])
        B = np.random.randint(10, size=n).astype(np.int32)
        C = np.random.ranf((n, n))  # test multi-dimensional array
        self.check(test_impl1, A)
        self.check(test_impl1, B)
        self.check(test_impl1, C)
        self.check(test_impl2, A)
        self.check(test_impl2, B)
        self.check(test_impl2, C)

        # checks that 0d array input raises
        msg = 'attempt to get argmax of an empty sequence'
        for impl in (test_impl1, test_impl2):
            pcfunc = self.compile_parallel(impl, (types.int64[:],))
            with self.assertRaises(ValueError) as e:
                pcfunc.entry_point(np.array([], dtype=np.int64))
            self.assertIn(msg, str(e.exception))

    @skip_parfors_unsupported
    def test_parfor_array_access1(self):
        # signed index of the prange generated by sum() should be replaced
        # resulting in array A to be eliminated (see issue #2846)
        def test_impl(n):
            A = np.ones(n)
            return A.sum()

        n = 211
        self.check(test_impl, n)
        self.assertEqual(countArrays(test_impl, (types.intp,)), 0)

    @skip_parfors_unsupported
    def test_parfor_array_access2(self):
        # in this test, the prange index has the same name (i) in two loops
        # thus, i has multiple definitions and is harder to replace
        def test_impl(n):
            A = np.ones(n)
            m = 0
            n = 0
            for i in numba.prange(len(A)):
                m += A[i]

            for i in numba.prange(len(A)):
                if m == n:  # access in another block
                    n += A[i]

            return m + n

        n = 211
        self.check(test_impl, n)
        self.assertEqual(countNonParforArrayAccesses(test_impl, (types.intp,)), 0)

    @skip_parfors_unsupported
    def test_parfor_array_access3(self):
        def test_impl(n):
            A = np.ones(n, np.int64)
            m = 0
            for i in numba.prange(len(A)):
                m += A[i]
                if m==2:
                    i = m

        n = 211
        with self.assertRaises(errors.UnsupportedRewriteError) as raises:
            self.check(test_impl, n)
        self.assertIn("Overwrite of parallel loop index", str(raises.exception))

    @skip_parfors_unsupported
    @needs_blas
    def test_parfor_array_access4(self):
        # in this test, one index of a multi-dim access should be replaced
        # np.dot parallel implementation produces this case
        def test_impl(A, b):
            return np.dot(A, b)

        n = 211
        d = 4
        A = np.random.ranf((n, d))
        b = np.random.ranf(d)
        self.check(test_impl, A, b)
        # make sure the parfor index is replaced in build_tuple of access to A
        test_ir, tp = get_optimized_numba_ir(
            test_impl, (types.Array(types.float64, 2, 'C'),
                        types.Array(types.float64, 1, 'C')))
        # this code should have one basic block after optimization
        self.assertTrue(len(test_ir.blocks) == 1 and 0 in test_ir.blocks)
        block = test_ir.blocks[0]
        parfor_found = False
        parfor = None
        for stmt in block.body:
            if isinstance(stmt, numba.parfors.parfor.Parfor):
                parfor_found = True
                parfor = stmt

        self.assertTrue(parfor_found)
        build_tuple_found = False
        # there should be only one build_tuple
        for bl in parfor.loop_body.values():
            for stmt in bl.body:
                if (isinstance(stmt, ir.Assign)
                        and isinstance(stmt.value, ir.Expr)
                        and stmt.value.op == 'build_tuple'):
                    build_tuple_found = True
                    self.assertTrue(parfor.index_var in stmt.value.items)

        self.assertTrue(build_tuple_found)

    @skip_parfors_unsupported
    def test_parfor_dtype_type(self):
        # test array type replacement creates proper type
        def test_impl(a):
            for i in numba.prange(len(a)):
                a[i] = a.dtype.type(0)
            return a[4]

        a = np.ones(10)
        self.check(test_impl, a)

    @skip_parfors_unsupported
    def test_parfor_array_access5(self):
        # one dim is slice in multi-dim access
        def test_impl(n):
            X = np.ones((n, 3))
            y = 0
            for i in numba.prange(n):
                y += X[i,:].sum()
            return y

        n = 211
        self.check(test_impl, n)
        self.assertEqual(countNonParforArrayAccesses(test_impl, (types.intp,)), 0)

    @skip_parfors_unsupported
    @disabled_test # Test itself is problematic, see #3155
    def test_parfor_hoist_setitem(self):
        # Make sure that read of out is not hoisted.
        def test_impl(out):
            for i in prange(10):
                out[0] = 2 * out[0]
            return out[0]

        out = np.ones(1)
        self.check(test_impl, out)

    @skip_parfors_unsupported
    @needs_blas
    def test_parfor_generate_fuse(self):
        # issue #2857
        def test_impl(N, D):
            w = np.ones(D)
            X = np.ones((N, D))
            Y = np.ones(N)
            for i in range(3):
                B = (-Y * np.dot(X, w))

            return B

        n = 211
        d = 3
        self.check(test_impl, n, d)
        self.assertEqual(countArrayAllocs(test_impl, (types.intp, types.intp)), 4)
        self.assertEqual(countParfors(test_impl, (types.intp, types.intp)), 4)

    @skip_parfors_unsupported
    def test_ufunc_expr(self):
        # issue #2885
        def test_impl(A, B):
            return np.bitwise_and(A, B)

        A = np.ones(3, np.uint8)
        B = np.ones(3, np.uint8)
        B[1] = 0
        self.check(test_impl, A, B)

    @skip_parfors_unsupported
    def test_find_callname_intrinsic(self):
        def test_impl(n):
            A = unsafe_empty((n,))
            for i in range(n):
                A[i] = i + 2.0
            return A

        # the unsafe allocation should be found even though it is imported
        # as a different name
        self.assertEqual(countArrayAllocs(test_impl, (types.intp,)), 1)

    @skip_parfors_unsupported
    def test_reduction_var_reuse(self):
        # issue #3139
        def test_impl(n):
            acc = 0
            for i in prange(n):
                acc += 1

            for i in prange(n):
                acc += 2

            return acc
        self.check(test_impl, 16)

    @skip_parfors_unsupported
    def test_two_d_array_reduction_reuse(self):
        def test_impl(n):
            shp = (13, 17)
            size = shp[0] * shp[1]
            result1 = np.zeros(shp, np.int_)
            tmp = np.arange(size).reshape(shp)

            for i in numba.prange(n):
                result1 += tmp

            for i in numba.prange(n):
                result1 += tmp

            return result1

        self.check(test_impl, 100)

    @skip_parfors_unsupported
    def test_one_d_array_reduction(self):
        def test_impl(n):
            result = np.zeros(1, np.int_)

            for i in numba.prange(n):
                result += np.array([i], np.int_)

            return result

        self.check(test_impl, 100)

    @skip_parfors_unsupported
    def test_two_d_array_reduction(self):
        def test_impl(n):
            shp = (13, 17)
            size = shp[0] * shp[1]
            result1 = np.zeros(shp, np.int_)
            tmp = np.arange(size).reshape(shp)

            for i in numba.prange(n):
                result1 += tmp

            return result1

        self.check(test_impl, 100)

    @skip_parfors_unsupported
    def test_two_d_array_reduction_with_float_sizes(self):
        # result1 is float32 and tmp is float64.
        # Tests reduction with differing dtypes.
        def test_impl(n):
            shp = (2, 3)
            result1 = np.zeros(shp, np.float32)
            tmp = np.array([1.0, 2.0, 3.0, 4.0, 5.0, 6.0]).reshape(shp)

            for i in numba.prange(n):
                result1 += tmp

            return result1

        self.check(test_impl, 100)

    @skip_parfors_unsupported
    def test_two_d_array_reduction_prod(self):
        def test_impl(n):
            shp = (13, 17)
            result1 = 2 * np.ones(shp, np.int_)
            tmp = 2 * np.ones_like(result1)

            for i in numba.prange(n):
                result1 *= tmp

            return result1

        self.check(test_impl, 100)

    @skip_parfors_unsupported
    def test_three_d_array_reduction(self):
        def test_impl(n):
            shp = (3, 2, 7)
            result1 = np.zeros(shp, np.int_)

            for i in numba.prange(n):
                result1 += np.ones(shp, np.int_)

            return result1

        self.check(test_impl, 100)

    @skip_parfors_unsupported
    def test_preparfor_canonicalize_kws(self):
        # test canonicalize_array_math typing for calls with kw args
        def test_impl(A):
            return A.argsort() + 1

        n = 211
        A = np.arange(n)
        self.check(test_impl, A)

    @skip_parfors_unsupported
    def test_preparfor_datetime64(self):
        # test array.dtype transformation for datetime64
        def test_impl(A):
            return A.dtype

        A = np.empty(1, np.dtype('datetime64[ns]'))
        cpfunc = self.compile_parallel(test_impl, (numba.typeof(A),))
        self.assertEqual(cpfunc.entry_point(A), test_impl(A))

    @skip_parfors_unsupported
    def test_no_hoisting_with_member_function_call(self):
        def test_impl(X):
            n = X.shape[0]
            acc = 0
            for i in prange(n):
                R = {1, 2, 3}
                R.add(i)
                tmp = 0
                for x in R:
                    tmp += x
                acc += tmp
            return acc

        self.check(test_impl, np.random.ranf(128))

    @skip_parfors_unsupported
    def test_array_compare_scalar(self):
        """ issue3671: X != 0 becomes an arrayexpr with operator.ne.
            That is turned into a parfor by devectorizing.  Make sure
            the return type of the devectorized operator.ne
            on integer types works properly.
        """
        def test_impl():
            X = np.zeros(10, dtype=np.int_)
            return X != 0

        self.check(test_impl)

    @skip_parfors_unsupported
    def test_reshape_with_neg_one(self):
        # issue3314
        def test_impl(a, b):
            result_matrix = np.zeros((b, b, 1), dtype=np.float64)
            sub_a = a[0:b]
            a = sub_a.size
            b = a / 1
            z = sub_a.reshape(-1, 1)
            result_data = sub_a / z
            result_matrix[:,:,0] = result_data
            return result_matrix

        a = np.array([1.0, 2.0, 3.0, 4.0, 5.0, 6.0,
                   7.0, 8.0, 9.0, 10.0, 11.0, 12.0])
        b = 3

        self.check(test_impl, a, b)

    @skip_parfors_unsupported
    def test_reshape_with_large_neg(self):
        # issue3314
        def test_impl(a, b):
            result_matrix = np.zeros((b, b, 1), dtype=np.float64)
            sub_a = a[0:b]
            a = sub_a.size
            b = a / 1
            z = sub_a.reshape(-1307, 1)
            result_data = sub_a / z
            result_matrix[:,:,0] = result_data
            return result_matrix

        a = np.array([1.0, 2.0, 3.0, 4.0, 5.0, 6.0,
                   7.0, 8.0, 9.0, 10.0, 11.0, 12.0])
        b = 3

        self.check(test_impl, a, b)

    @skip_parfors_unsupported
    def test_reshape_with_too_many_neg_one(self):
        # issue3314
        with self.assertRaises(errors.UnsupportedRewriteError) as raised:
            @njit(parallel=True)
            def test_impl(a, b):
                rm = np.zeros((b, b, 1), dtype=np.float64)
                sub_a = a[0:b]
                a = sub_a.size
                b = a / 1
                z = sub_a.reshape(-1, -1)
                result_data = sub_a / z
                rm[:,:,0] = result_data
                return rm

            a = np.array([1.0, 2.0, 3.0, 4.0, 5.0, 6.0,
                       7.0, 8.0, 9.0, 10.0, 11.0, 12.0])
            b = 3
            test_impl(a, b)

        msg = ("The reshape API may only include one negative argument.")
        self.assertIn(msg, str(raised.exception))

    @skip_parfors_unsupported
    def test_ndarray_fill(self):
        def test_impl(x):
            x.fill(7.0)
            return x
        x = np.zeros(10)
        self.check(test_impl, x)
        self.assertTrue(countParfors(test_impl, (types.Array(types.float64, 1, 'C'),)) == 1)

    @skip_parfors_unsupported
    def test_ndarray_fill2d(self):
        def test_impl(x):
            x.fill(7.0)
            return x
        x = np.zeros((2,2))
        self.check(test_impl, x)
        self.assertTrue(countParfors(test_impl, (types.Array(types.float64, 2, 'C'),)) == 1)

    @skip_parfors_unsupported
    def test_0d_array(self):
        def test_impl(n):
            return np.sum(n) + np.prod(n) + np.min(n) + np.max(n) + np.var(n)
        self.check(test_impl, np.array(7), check_scheduling=False)

    @skip_parfors_unsupported
    def test_array_analysis_optional_def(self):
        def test_impl(x, half):
            size = len(x)
            parr = x[0:size]

            if half:
                parr = x[0:size//2]

            return parr.sum()
        x = np.ones(20)
        self.check(test_impl, x, True, check_scheduling=False)

    @skip_parfors_unsupported
    def test_prange_side_effects(self):
        def test_impl(a, b):
            data = np.empty(len(a), dtype=np.float64)
            size = len(data)
            for i in numba.prange(size):
                data[i] = a[i]
            for i in numba.prange(size):
                data[i] = data[i] + b[i]
            return data

        x = np.arange(10 ** 2, dtype=float)
        y = np.arange(10 ** 2, dtype=float)

        self.check(test_impl, x, y)
        self.assertTrue(countParfors(test_impl,
                                    (types.Array(types.float64, 1, 'C'),
                                     types.Array(types.float64, 1, 'C'))) == 1)

    @skip_parfors_unsupported
    def test_tuple1(self):
        def test_impl(a):
            atup = (3, 4)
            b = 7
            for i in numba.prange(len(a)):
                a[i] += atup[0] + atup[1] + b
            return a

        x = np.arange(10)
        self.check(test_impl, x)

    @skip_parfors_unsupported
    def test_tuple2(self):
        def test_impl(a):
            atup = a.shape
            b = 7
            for i in numba.prange(len(a)):
                a[i] += atup[0] + b
            return a

        x = np.arange(10)
        self.check(test_impl, x)

    @skip_parfors_unsupported
    def test_tuple3(self):
        def test_impl(a):
            atup = (np.arange(10), 4)
            b = 7
            for i in numba.prange(len(a)):
                a[i] += atup[0][5] + atup[1] + b
            return a

        x = np.arange(10)
        self.check(test_impl, x)

    @skip_parfors_unsupported
    def test_namedtuple1(self):
        def test_impl(a):
            antup = TestNamedTuple(part0=3, part1=4)
            b = 7
            for i in numba.prange(len(a)):
                a[i] += antup.part0 + antup.part1 + b
            return a

        x = np.arange(10)
        self.check(test_impl, x)

    @skip_parfors_unsupported
    def test_namedtuple2(self):
        TestNamedTuple2 = namedtuple('TestNamedTuple2', ('part0', 'part1'))
        def test_impl(a):
            antup = TestNamedTuple2(part0=3, part1=4)
            b = 7
            for i in numba.prange(len(a)):
                a[i] += antup.part0 + antup.part1 + b
            return a

        x = np.arange(10)
        self.check(test_impl, x)


class TestParforsLeaks(MemoryLeakMixin, TestParforsBase):
    def check(self, pyfunc, *args, **kwargs):
        cfunc, cpfunc = self.compile_all(pyfunc, *args)
        self.check_parfors_vs_others(pyfunc, cfunc, cpfunc, *args, **kwargs)

    @skip_parfors_unsupported
    def test_reduction(self):
        # issue4299
        @njit(parallel=True)
        def test_impl(arr):
            return arr.sum()

        arr = np.arange(10).astype(np.float64)
        self.check(test_impl, arr)

    @skip_parfors_unsupported
    def test_multiple_reduction_vars(self):
        @njit(parallel=True)
        def test_impl(arr):
            a = 0.
            b = 1.
            for i in prange(arr.size):
                a += arr[i]
                b += 1. / (arr[i] + 1)
            return a * b
        arr = np.arange(10).astype(np.float64)
        self.check(test_impl, arr)


class TestPrangeBase(TestParforsBase):

    def __init__(self, *args):
        TestParforsBase.__init__(self, *args)

    def generate_prange_func(self, pyfunc, patch_instance):
        """
        This function does the actual code augmentation to enable the explicit
        testing of `prange` calls in place of `range`.
        """
        pyfunc_code = pyfunc.__code__

        prange_names = list(pyfunc_code.co_names)

        if patch_instance is None:
            # patch all instances, cheat by just switching
            # range for prange
            assert 'range' in pyfunc_code.co_names
            prange_names = tuple([x if x != 'range' else 'prange'
                                  for x in pyfunc_code.co_names])
            new_code = bytes(pyfunc_code.co_code)
        else:
            # patch specified instances...
            # find where 'range' is in co_names
            range_idx = pyfunc_code.co_names.index('range')
            range_locations = []
            # look for LOAD_GLOBALs that point to 'range'
            for instr in dis.Bytecode(pyfunc_code):
                if instr.opname == 'LOAD_GLOBAL':
                    if instr.arg == range_idx:
                        range_locations.append(instr.offset + 1)
            # add in 'prange' ref
            prange_names.append('prange')
            prange_names = tuple(prange_names)
            prange_idx = len(prange_names) - 1
            new_code = bytearray(pyfunc_code.co_code)
            assert len(patch_instance) <= len(range_locations)
            # patch up the new byte code
            for i in patch_instance:
                idx = range_locations[i]
                new_code[idx] = prange_idx
            new_code = bytes(new_code)

        # create new code parts
        co_args = [pyfunc_code.co_argcount]

        if utils.PYVERSION >= (3, 8):
            co_args.append(pyfunc_code.co_posonlyargcount)
        co_args.append(pyfunc_code.co_kwonlyargcount)
        co_args.extend([pyfunc_code.co_nlocals,
                        pyfunc_code.co_stacksize,
                        pyfunc_code.co_flags,
                        new_code,
                        pyfunc_code.co_consts,
                        prange_names,
                        pyfunc_code.co_varnames,
                        pyfunc_code.co_filename,
                        pyfunc_code.co_name,
                        pyfunc_code.co_firstlineno,
                        pyfunc_code.co_lnotab,
                        pyfunc_code.co_freevars,
                        pyfunc_code.co_cellvars
                        ])

        # create code object with prange mutation
        prange_code = pytypes.CodeType(*co_args)

        # get function
        pfunc = pytypes.FunctionType(prange_code, globals())

        return pfunc

    def prange_tester(self, pyfunc, *args, **kwargs):
        """
        The `prange` tester
        This is a hack. It basically switches out range calls for prange.
        It does this by copying the live code object of a function
        containing 'range' then copying the .co_names and mutating it so
        that 'range' is replaced with 'prange'. It then creates a new code
        object containing the mutation and instantiates a function to contain
        it. At this point three results are created:
        1. The result of calling the original python function.
        2. The result of calling a njit compiled version of the original
            python function.
        3. The result of calling a njit(parallel=True) version of the mutated
           function containing `prange`.
        The three results are then compared and the `prange` based function's
        llvm_ir is inspected to ensure the scheduler code is present.

        Arguments:
         pyfunc - the python function to test
         args - data arguments to pass to the pyfunc under test

        Keyword Arguments:
         patch_instance - iterable containing which instances of `range` to
                          replace. If not present all instance of `range` are
                          replaced.
         scheduler_type - 'signed', 'unsigned' or None, default is None.
                           Supply in cases where the presence of a specific
                           scheduler is to be asserted.
         check_fastmath - if True then a check will be performed to ensure the
                          IR contains instructions labelled with 'fast'
         check_fastmath_result - if True then a check will be performed to
                                 ensure the result of running with fastmath
                                 on matches that of the pyfunc
         Remaining kwargs are passed to np.testing.assert_almost_equal


        Example:
            def foo():
                acc = 0
                for x in range(5):
                    for y in range(10):
                        acc +=1
                return acc

            # calling as
            prange_tester(foo)
            # will test code equivalent to
            # def foo():
            #     acc = 0
            #     for x in prange(5): # <- changed
            #         for y in prange(10): # <- changed
            #             acc +=1
            #     return acc

            # calling as
            prange_tester(foo, patch_instance=[1])
            # will test code equivalent to
            # def foo():
            #     acc = 0
            #     for x in range(5): # <- outer loop (0) unchanged
            #         for y in prange(10): # <- inner loop (1) changed
            #             acc +=1
            #     return acc

        """
        patch_instance = kwargs.pop('patch_instance', None)
        check_fastmath = kwargs.pop('check_fastmath', False)
        check_fastmath_result = kwargs.pop('check_fastmath_result', False)

        pfunc = self.generate_prange_func(pyfunc, patch_instance)

        # Compile functions
        # compile a standard njit of the original function
        sig = tuple([numba.typeof(x) for x in args])
        cfunc = self.compile_njit(pyfunc, sig)

        # compile the prange injected function
        with warnings.catch_warnings(record=True) as raised_warnings:
            warnings.simplefilter('always')
            cpfunc = self.compile_parallel(pfunc, sig)

        # if check_fastmath is True then check fast instructions
        if check_fastmath:
            self.assert_fastmath(pfunc, sig)

        # if check_fastmath_result is True then compile a function
        # so that the parfors checker can assert the result is ok.
        if check_fastmath_result:
            fastcpfunc = self.compile_parallel_fastmath(pfunc, sig)
            kwargs = dict({'fastmath_pcres': fastcpfunc}, **kwargs)

        self.check_parfors_vs_others(pyfunc, cfunc, cpfunc, *args, **kwargs)
        return raised_warnings


class TestPrange(TestPrangeBase):
    """ Tests Prange """

    @skip_parfors_unsupported
    def test_prange01(self):
        def test_impl():
            n = 4
            A = np.zeros(n)
            for i in range(n):
                A[i] = 2.0 * i
            return A
        self.prange_tester(test_impl, scheduler_type='unsigned',
                           check_fastmath=True)

    @skip_parfors_unsupported
    def test_prange02(self):
        def test_impl():
            n = 4
            A = np.zeros(n - 1)
            for i in range(1, n):
                A[i - 1] = 2.0 * i
            return A
        self.prange_tester(test_impl, scheduler_type='unsigned',
                           check_fastmath=True)

    @skip_parfors_unsupported
    def test_prange03(self):
        def test_impl():
            s = 10
            for i in range(10):
                s += 2
            return s
        self.prange_tester(test_impl, scheduler_type='unsigned',
                           check_fastmath=True)

    @skip_parfors_unsupported
    def test_prange03mul(self):
        def test_impl():
            s = 3
            for i in range(10):
                s *= 2
            return s
        self.prange_tester(test_impl, scheduler_type='unsigned',
                           check_fastmath=True)

    @skip_parfors_unsupported
    def test_prange03sub(self):
        def test_impl():
            s = 100
            for i in range(10):
                s -= 2
            return s
        self.prange_tester(test_impl, scheduler_type='unsigned',
                           check_fastmath=True)

    @skip_parfors_unsupported
    def test_prange03div(self):
        def test_impl():
            s = 10
            for i in range(10):
                s /= 2
            return s
        self.prange_tester(test_impl, scheduler_type='unsigned',
                           check_fastmath=True)

    @skip_parfors_unsupported
    def test_prange04(self):
        def test_impl():
            a = 2
            b = 3
            A = np.empty(4)
            for i in range(4):
                if i == a:
                    A[i] = b
                else:
                    A[i] = 0
            return A
        self.prange_tester(test_impl, scheduler_type='unsigned',
                           check_fastmath=True)

    @skip_parfors_unsupported
    def test_prange05(self):
        def test_impl():
            n = 4
            A = np.ones((n), dtype=np.float64)
            s = 0
            for i in range(1, n - 1, 1):
                s += A[i]
            return s
        self.prange_tester(test_impl, scheduler_type='unsigned',
                           check_fastmath=True)

    @skip_parfors_unsupported
    def test_prange06(self):
        def test_impl():
            n = 4
            A = np.ones((n), dtype=np.float64)
            s = 0
            for i in range(1, 1, 1):
                s += A[i]
            return s
        self.prange_tester(test_impl, scheduler_type='unsigned',
                           check_fastmath=True)

    @skip_parfors_unsupported
    def test_prange07(self):
        def test_impl():
            n = 4
            A = np.ones((n), dtype=np.float64)
            s = 0
            for i in range(n, 1):
                s += A[i]
            return s
        self.prange_tester(test_impl, scheduler_type='unsigned',
                           check_fastmath=True)

    @skip_parfors_unsupported
    def test_prange08(self):
        def test_impl():
            n = 4
            A = np.ones((n))
            acc = 0
            for i in range(len(A)):
                for j in range(len(A)):
                    acc += A[i]
            return acc
        self.prange_tester(test_impl, scheduler_type='unsigned',
                           check_fastmath=True)

    @skip_parfors_unsupported
    def test_prange08_1(self):
        def test_impl():
            n = 4
            A = np.ones((n))
            acc = 0
            for i in range(4):
                for j in range(4):
                    acc += A[i]
            return acc
        self.prange_tester(test_impl, scheduler_type='unsigned',
                           check_fastmath=True)

    @skip_parfors_unsupported
    def test_prange09(self):
        def test_impl():
            n = 4
            acc = 0
            for i in range(n):
                for j in range(n):
                    acc += 1
            return acc
        # patch inner loop to 'prange'
        self.prange_tester(test_impl, patch_instance=[1],
                           scheduler_type='unsigned',
                           check_fastmath=True)

    @skip_parfors_unsupported
    def test_prange10(self):
        def test_impl():
            n = 4
            acc2 = 0
            for j in range(n):
                acc1 = 0
                for i in range(n):
                    acc1 += 1
                acc2 += acc1
            return acc2
        # patch outer loop to 'prange'
        self.prange_tester(test_impl, patch_instance=[0],
                           scheduler_type='unsigned',
                           check_fastmath=True)

    @skip_parfors_unsupported
    @unittest.skip("list append is not thread-safe yet (#2391, #2408)")
    def test_prange11(self):
        def test_impl():
            n = 4
            return [np.sin(j) for j in range(n)]
        self.prange_tester(test_impl, scheduler_type='unsigned',
                           check_fastmath=True)

    @skip_parfors_unsupported
    def test_prange12(self):
        def test_impl():
            acc = 0
            n = 4
            X = np.ones(n)
            for i in range(-len(X)):
                acc += X[i]
            return acc
        self.prange_tester(test_impl, scheduler_type='unsigned',
                           check_fastmath=True)

    @skip_parfors_unsupported
    def test_prange13(self):
        def test_impl(n):
            acc = 0
            for i in range(n):
                acc += 1
            return acc
        self.prange_tester(test_impl, np.int32(4), scheduler_type='unsigned',
                           check_fastmath=True)

    @skip_parfors_unsupported
    def test_prange14(self):
        def test_impl(A):
            s = 3
            for i in range(len(A)):
                s += A[i]*2
            return s
        # this tests reduction detection well since the accumulated variable
        # is initialized before the parfor and the value accessed from the array
        # is updated before accumulation
        self.prange_tester(test_impl, np.random.ranf(4),
                           scheduler_type='unsigned',
                           check_fastmath=True)

    @skip_parfors_unsupported
    def test_prange15(self):
        # from issue 2587
        # test parfor type inference when there is multi-dimensional indexing
        def test_impl(N):
            acc = 0
            for i in range(N):
                x = np.ones((1, 1))
                acc += x[0, 0]
            return acc
        self.prange_tester(test_impl, 1024, scheduler_type='unsigned',
                           check_fastmath=True)

    # Tests for negative ranges
    @skip_parfors_unsupported
    def test_prange16(self):
        def test_impl(N):
            acc = 0
            for i in range(-N, N):
                acc += 2
            return acc
        self.prange_tester(test_impl, 1024, scheduler_type='signed',
                           check_fastmath=True)

    @skip_parfors_unsupported
    def test_prange17(self):
        def test_impl(N):
            acc = 0
            X = np.ones(N)
            for i in range(-N, N):
                acc += X[i]
            return acc
        self.prange_tester(test_impl, 9, scheduler_type='signed',
                           check_fastmath=True)

    @skip_parfors_unsupported
    def test_prange18(self):
        def test_impl(N):
            acc = 0
            X = np.ones(N)
            for i in range(-N, 5):
                acc += X[i]
                for j in range(-4, N):
                    acc += X[j]
            return acc
        self.prange_tester(test_impl, 9, scheduler_type='signed',
                           check_fastmath=True)

    @skip_parfors_unsupported
    def test_prange19(self):
        def test_impl(N):
            acc = 0
            M = N + 4
            X = np.ones((N, M))
            for i in range(-N, N):
                for j in range(-M, M):
                    acc += X[i, j]
            return acc
        self.prange_tester(test_impl, 9, scheduler_type='signed',
                           check_fastmath=True)

    @skip_parfors_unsupported
    def test_prange20(self):
        def test_impl(N):
            acc = 0
            X = np.ones(N)
            for i in range(-1, N):
                acc += X[i]
            return acc
        self.prange_tester(test_impl, 9, scheduler_type='signed',
                           check_fastmath=True)

    @skip_parfors_unsupported
    def test_prange21(self):
        def test_impl(N):
            acc = 0
            for i in range(-3, -1):
                acc += 3
            return acc
        self.prange_tester(test_impl, 9, scheduler_type='signed',
                           check_fastmath=True)

    @skip_parfors_unsupported
    def test_prange22(self):
        def test_impl():
            a = 0
            b = 3
            A = np.empty(4)
            for i in range(-2, 2):
                if i == a:
                    A[i] = b
                elif i < 1:
                    A[i] = -1
                else:
                    A[i] = 7
            return A
        self.prange_tester(test_impl, scheduler_type='signed',
                           check_fastmath=True, check_fastmath_result=True)

    @skip_parfors_unsupported
    def test_prange23(self):
        # test non-contig input
        def test_impl(A):
            for i in range(len(A)):
                A[i] = i
            return A
        A = np.zeros(32)[::2]
        self.prange_tester(test_impl, A, scheduler_type='unsigned',
                           check_fastmath=True, check_fastmath_result=True)

    @skip_parfors_unsupported
    def test_prange24(self):
        # test non-contig input, signed range
        def test_impl(A):
            for i in range(-len(A), 0):
                A[i] = i
            return A
        A = np.zeros(32)[::2]
        self.prange_tester(test_impl, A, scheduler_type='signed',
                           check_fastmath=True, check_fastmath_result=True)

    @skip_parfors_unsupported
    def test_prange25(self):
        def test_impl(A):
            n = len(A)
            buf = [np.zeros_like(A) for _ in range(n)]
            for i in range(n):
                buf[i] = A + i
            return buf
        A = np.ones((10,))
        self.prange_tester(test_impl, A,  patch_instance=[1],
                           scheduler_type='unsigned', check_fastmath=True,
                           check_fastmath_result=True)

        cpfunc = self.compile_parallel(test_impl, (numba.typeof(A),))
        diagnostics = cpfunc.metadata['parfor_diagnostics']
        hoisted_allocs = diagnostics.hoisted_allocations()
        self.assertEqual(len(hoisted_allocs), 0)

    # should this work?
    @skip_parfors_unsupported
    def test_prange26(self):
        def test_impl(A):
            B = A[::3]
            for i in range(len(B)):
                B[i] = i
            return A
        A = np.zeros(32)[::2]
        self.prange_tester(test_impl, A, scheduler_type='unsigned',
                           check_fastmath=True, check_fastmath_result=True)

    @skip_parfors_unsupported
    def test_prange27(self):
        # issue5597: usedef error in parfor
        def test_impl(a, b, c):
            for j in range(b[0]-1):
                for k in range(2):
                    z = np.abs(a[c-1:c+1])
            return 0

        # patch inner loop to 'prange'
        self.prange_tester(test_impl,
                           np.arange(20),
                           np.asarray([4,4,4,4,4,4,4,4,4,4]),
                           0,
                           patch_instance=[1],
                           scheduler_type='unsigned',
                           check_fastmath=True)

    @skip_parfors_unsupported
    def test_prange_two_instances_same_reduction_var(self):
        # issue4922 - multiple uses of same reduction variable
        def test_impl(n):
            c = 0
            for i in range(n):
                c += 1
                if i > 10:
                    c += 1
            return c
        self.prange_tester(test_impl, 9)

    @skip_parfors_unsupported
    def test_prange_conflicting_reduction_ops(self):
        def test_impl(n):
            c = 0
            for i in range(n):
                c += 1
                if i > 10:
                    c *= 1
            return c

        with self.assertRaises(errors.UnsupportedError) as raises:
            self.prange_tester(test_impl, 9)
        msg = ('Reduction variable c has multiple conflicting reduction '
               'operators.')
        self.assertIn(msg, str(raises.exception))

#    @skip_parfors_unsupported
    @disabled_test
    def test_check_error_model(self):
        def test_impl():
            n = 32
            A = np.zeros(n)
            for i in range(n):
                A[i] = 1 / i # div-by-zero when i = 0
            return A

        with self.assertRaises(ZeroDivisionError) as raises:
            test_impl()

        # compile parallel functions
        pfunc = self.generate_prange_func(test_impl, None)
        pcres = self.compile_parallel(pfunc, ())
        pfcres = self.compile_parallel_fastmath(pfunc, ())

        # should raise
        with self.assertRaises(ZeroDivisionError) as raises:
            pcres.entry_point()

        # should not raise
        result = pfcres.entry_point()
        self.assertEqual(result[0], np.inf)


    @skip_parfors_unsupported
    def test_check_alias_analysis(self):
        # check alias analysis reports ok
        def test_impl(A):
            for i in range(len(A)):
                B = A[i]
                B[:] = 1
            return A
        A = np.zeros(32).reshape(4, 8)
        self.prange_tester(test_impl, A, scheduler_type='unsigned',
                           check_fastmath=True, check_fastmath_result=True)
        pfunc = self.generate_prange_func(test_impl, None)
        sig = tuple([numba.typeof(A)])
        cres = self.compile_parallel_fastmath(pfunc, sig)
        _ir = self._get_gufunc_ir(cres)
        for k, v in _ir.items():
            for line in v.splitlines():
                # get the fn definition line
                if 'define' in line and k in line:
                    # there should only be 2x noalias, one on each of the first
                    # 2 args (retptr, excinfo).
                    # Note: used to be 3x no noalias, but env arg is dropped.
                    self.assertEqual(line.count('noalias'), 2)
                    break

    @skip_parfors_unsupported
    def test_prange_raises_invalid_step_size(self):
        def test_impl(N):
            acc = 0
            for i in range(0, N, 2):
                acc += 2
            return acc

        with self.assertRaises(errors.UnsupportedRewriteError) as raises:
            self.prange_tester(test_impl, 1024)
        msg = 'Only constant step size of 1 is supported for prange'
        self.assertIn(msg, str(raises.exception))

    @skip_parfors_unsupported
    def test_prange_fastmath_check_works(self):
        # this function will benefit from `fastmath`, the div will
        # get optimised to a multiply by reciprocal and the accumulator
        # then becomes an fmadd: A = A + i * 0.5
        def test_impl():
            n = 128
            A = 0
            for i in range(n):
                A += i / 2.0
            return A
        self.prange_tester(test_impl, scheduler_type='unsigned',
                           check_fastmath=True)
        pfunc = self.generate_prange_func(test_impl, None)
        cres = self.compile_parallel_fastmath(pfunc, ())
        ir = self._get_gufunc_ir(cres)
        _id = '%[A-Z_0-9]?(.[0-9]+)+[.]?[i]?'
        recipr_str = '\s+%s = fmul fast double %s, 5.000000e-01'
        reciprocal_inst = re.compile(recipr_str % (_id, _id))
        fadd_inst = re.compile('\s+%s = fadd fast double %s, %s'
                               % (_id, _id, _id))
        # check there is something like:
        #  %.329 = fmul fast double %.325, 5.000000e-01
        #  %.337 = fadd fast double %A.07, %.329
        for name, kernel in ir.items():
            splitted = kernel.splitlines()
            for i, x in enumerate(splitted):
                if reciprocal_inst.match(x):
                    break
            self.assertTrue(fadd_inst.match(splitted[i + 1]))

    @skip_parfors_unsupported
    def test_kde_example(self):
        def test_impl(X):
            # KDE example
            b = 0.5
            points = np.array([-1.0, 2.0, 5.0])
            N = points.shape[0]
            n = X.shape[0]
            exps = 0
            for i in range(n):
                p = X[i]
                d = (-(p - points)**2) / (2 * b**2)
                m = np.min(d)
                exps += m - np.log(b * N) + np.log(np.sum(np.exp(d - m)))
            return exps

        n = 128
        X = np.random.ranf(n)
        self.prange_tester(test_impl, X)

    @skip_parfors_unsupported
    def test_parfor_alias1(self):
        def test_impl(n):
            b = np.zeros((n, n))
            a = b[0]
            for j in range(n):
                a[j] = j + 1
            return b.sum()
        self.prange_tester(test_impl, 4)

    @skip_parfors_unsupported
    def test_parfor_alias2(self):
        def test_impl(n):
            b = np.zeros((n, n))
            for i in range(n):
              a = b[i]
              for j in range(n):
                a[j] = i + j
            return b.sum()
        self.prange_tester(test_impl, 4)

    @skip_parfors_unsupported
    def test_parfor_alias3(self):
        def test_impl(n):
            b = np.zeros((n, n, n))
            for i in range(n):
              a = b[i]
              for j in range(n):
                c = a[j]
                for k in range(n):
                  c[k] = i + j + k
            return b.sum()
        self.prange_tester(test_impl, 4)

    @skip_parfors_unsupported
    def test_parfor_race_1(self):
        def test_impl(x, y):
            for j in range(y):
                k = x
            return k
        raised_warnings = self.prange_tester(test_impl, 10, 20)
        warning_obj = raised_warnings[0]
        expected_msg = ("Variable k used in parallel loop may be written to "
                        "simultaneously by multiple workers and may result "
                        "in non-deterministic or unintended results.")
        self.assertIn(expected_msg, str(warning_obj.message))

    @skip_parfors_unsupported
    def test_nested_parfor_push_call_vars(self):
        """ issue 3686: if a prange has something inside it that causes
            a nested parfor to be generated and both the inner and outer
            parfor use the same call variable defined outside the parfors
            then ensure that when that call variable is pushed into the
            parfor that the call variable isn't duplicated with the same
            name resulting in a redundant type lock.
        """
        def test_impl():
            B = 0
            f = np.negative
            for i in range(1):
                this_matters = f(1.)
                B += f(np.zeros(1,))[0]
            for i in range(2):
                this_matters = f(1.)
                B += f(np.zeros(1,))[0]

            return B
        self.prange_tester(test_impl)

    @skip_parfors_unsupported
    def test_copy_global_for_parfor(self):
        """ issue4903: a global is copied next to a parfor so that
            it can be inlined into the parfor and thus not have to be
            passed to the parfor (i.e., an unsupported function type).
            This global needs to be renamed in the block into which
            it is copied.
        """
        def test_impl(zz, tc):
            lh = np.zeros(len(tc))
            lc = np.zeros(len(tc))
            for i in range(1):
                nt = tc[i]
                for t in range(nt):
                    lh += np.exp(zz[i, t])
                for t in range(nt):
                    lc += np.exp(zz[i, t])
            return lh, lc

        m = 2
        zz = np.ones((m, m, m))
        tc = np.ones(m, dtype=np.int_)
        self.prange_tester(test_impl, zz, tc, patch_instance=[0])

    @skip_parfors_unsupported
    def test_multiple_call_getattr_object(self):
        def test_impl(n):
            B = 0
            f = np.negative
            for i in range(1):
                this_matters = f(1.0)
                B += f(n)

            return B
        self.prange_tester(test_impl, 1.0)

    @skip_parfors_unsupported
    def test_argument_alias_recarray_field(self):
        # Test for issue4007.
        def test_impl(n):
            for i in range(len(n)):
                n.x[i] = 7.0
            return n
        X1 = np.zeros(10, dtype=[('x', float), ('y', int), ])
        X2 = np.zeros(10, dtype=[('x', float), ('y', int), ])
        X3 = np.zeros(10, dtype=[('x', float), ('y', int), ])
        v1 = X1.view(np.recarray)
        v2 = X2.view(np.recarray)
        v3 = X3.view(np.recarray)

        # Numpy doesn't seem to support almost equal on recarray.
        # So, we convert to list and use assertEqual instead.
        python_res = list(test_impl(v1))
        njit_res = list(njit(test_impl)(v2))
        pa_func = njit(test_impl, parallel=True)
        pa_res = list(pa_func(v3))
        self.assertEqual(python_res, njit_res)
        self.assertEqual(python_res, pa_res)

    @skip_parfors_unsupported
    def test_mutable_list_param(self):
        """ issue3699: test that mutable variable to call in loop
            is not hoisted.  The call in test_impl forces a manual
            check here rather than using prange_tester.
        """
        @njit
        def list_check(X):
            """ If the variable X is hoisted in the test_impl prange
                then subsequent list_check calls would return increasing
                values.
            """
            ret = X[-1]
            a = X[-1] + 1
            X.append(a)
            return ret
        def test_impl(n):
            for i in prange(n):
                X = [100]
                a = list_check(X)
            return a
        python_res = test_impl(10)
        njit_res = njit(test_impl)(10)
        pa_func = njit(test_impl, parallel=True)
        pa_res = pa_func(10)
        self.assertEqual(python_res, njit_res)
        self.assertEqual(python_res, pa_res)

    @skip_parfors_unsupported
    def test_list_comprehension_prange(self):
        # issue4569
        def test_impl(x):
            return np.array([len(x[i]) for i in range(len(x))])
        x = [np.array([1,2,3], dtype=int),np.array([1,2], dtype=int)]
        self.prange_tester(test_impl, x)

    @skip_parfors_unsupported
    def test_ssa_false_reduction(self):
        # issue5698
        # SSA for h creates assignments to h that make it look like a
        # reduction variable except that it lacks an associated
        # reduction operator.  Test here that h is excluded as a
        # reduction variable.
        def test_impl(image, a, b):
            empty = np.zeros(image.shape)
            for i in range(image.shape[0]):
                r = image[i][0] / 255.0
                if a == 0:
                    h = 0
                if b == 0:
                    h = 0
                empty[i] = [h, h, h]
            return empty

        image = np.zeros((3, 3), dtype=np.int32)
        self.prange_tester(test_impl, image, 0, 0)


@skip_parfors_unsupported
@x86_only
class TestParforsVectorizer(TestPrangeBase):

    # env mutating test
    _numba_parallel_test_ = False

    def get_gufunc_asm(self, func, schedule_type, *args, **kwargs):

        fastmath = kwargs.pop('fastmath', False)
        cpu_name = kwargs.pop('cpu_name', 'skylake-avx512')
        assertions = kwargs.pop('assertions', True)
        # force LLVM to use zmm registers for vectorization
        # https://reviews.llvm.org/D67259
        cpu_features = kwargs.pop('cpu_features', '-prefer-256-bit')

        env_opts = {'NUMBA_CPU_NAME': cpu_name,
<<<<<<< HEAD
                    'NUMBA_CPU_FEATURES': '-prefer-256-bit',
=======
                    'NUMBA_CPU_FEATURES': cpu_features,
>>>>>>> bfd9be18
                    }

        overrides = []
        for k, v in env_opts.items():
            overrides.append(override_env_config(k, v))

        with overrides[0], overrides[1]:
            sig = tuple([numba.typeof(x) for x in args])
            pfunc_vectorizable = self.generate_prange_func(func, None)
            if fastmath == True:
                cres = self.compile_parallel_fastmath(pfunc_vectorizable, sig)
            else:
                cres = self.compile_parallel(pfunc_vectorizable, sig)

            # get the gufunc asm
            asm = self._get_gufunc_asm(cres)

            if assertions:
                schedty = re.compile('call\s+\w+\*\s+@do_scheduling_(\w+)\(')
                matches = schedty.findall(cres.library.get_llvm_str())
                self.assertGreaterEqual(len(matches), 1) # at least 1 parfor call
                self.assertEqual(matches[0], schedule_type)
                self.assertTrue(asm != {})

            return asm

    # this is a common match pattern for something like:
    # \n\tvsqrtpd\t-192(%rbx,%rsi,8), %zmm0\n
    # to check vsqrtpd operates on zmm
    match_vsqrtpd_on_zmm = re.compile('\n\s+vsqrtpd\s+.*zmm.*\n')

    @linux_only
    def test_vectorizer_fastmath_asm(self):
        """ This checks that if fastmath is set and the underlying hardware
        is suitable, and the function supplied is amenable to fastmath based
        vectorization, that the vectorizer actually runs.
        """

        # This function will benefit from `fastmath` if run on a suitable
        # target. The vectorizer should unwind the loop and generate
        # packed dtype=double add and sqrt instructions.
        def will_vectorize(A):
            n = len(A)
            acc = 0
            for i in range(n):
                acc += np.sqrt(i)
            return acc

        arg = np.zeros(10)

        fast_asm = self.get_gufunc_asm(will_vectorize, 'unsigned', arg,
                                       fastmath=True)
        slow_asm = self.get_gufunc_asm(will_vectorize, 'unsigned', arg,
                                       fastmath=False)

        for v in fast_asm.values():
            # should unwind and call vector sqrt then vector add
            # all on packed doubles using zmm's
            self.assertTrue('vaddpd' in v)
            self.assertTrue('vsqrtpd' in v)
            self.assertTrue('zmm' in v)
            # make sure vsqrtpd operates on zmm
            self.assertTrue(len(self.match_vsqrtpd_on_zmm.findall(v)) > 1)

        for v in slow_asm.values():
            # vector variants should not be present
            self.assertTrue('vaddpd' not in v)
            self.assertTrue('vsqrtpd' not in v)
            # check scalar variant is present
            self.assertTrue('vsqrtsd' in v)
            self.assertTrue('vaddsd' in v)
            # check no zmm addressing is present
            self.assertTrue('zmm' not in v)

    @linux_only
    def test_unsigned_refusal_to_vectorize(self):
        """ This checks that if fastmath is set and the underlying hardware
        is suitable, and the function supplied is amenable to fastmath based
        vectorization, that the vectorizer actually runs.
        """

        def will_not_vectorize(A):
            n = len(A)
            for i in range(-n, 0):
                A[i] = np.sqrt(A[i])
            return A

        def will_vectorize(A):
            n = len(A)
            for i in range(n):
                A[i] = np.sqrt(A[i])
            return A

        arg = np.zeros(10)

        # Boundschecking breaks vectorization
        with override_env_config('NUMBA_BOUNDSCHECK', '0'):
            novec_asm = self.get_gufunc_asm(will_not_vectorize, 'signed', arg,
                                            fastmath=True)

            vec_asm = self.get_gufunc_asm(will_vectorize, 'unsigned', arg,
                                          fastmath=True)

        for v in novec_asm.values():
            # vector variant should not be present
            self.assertTrue('vsqrtpd' not in v)
            # check scalar variant is present
            self.assertTrue('vsqrtsd' in v)
            # check no zmm addressing is present
            self.assertTrue('zmm' not in v)

        for v in vec_asm.values():
            # should unwind and call vector sqrt then vector mov
            # all on packed doubles using zmm's
            self.assertTrue('vsqrtpd' in v)
            self.assertTrue('vmovupd' in v)
            self.assertTrue('zmm' in v)
            # make sure vsqrtpd operates on zmm
            self.assertTrue(len(self.match_vsqrtpd_on_zmm.findall(v)) > 1)

    @linux_only
    # needed as 32bit doesn't have equivalent signed/unsigned instruction generation
    # for this function
    @skip_parfors_unsupported
    def test_signed_vs_unsigned_vec_asm(self):
        """ This checks vectorization for signed vs unsigned variants of a
        trivial accumulator, the only meaningful difference should be the
        presence of signed vs. unsigned unpack instructions (for the
        induction var).
        """
        def signed_variant():
            n = 4096
            A = 0.
            for i in range(-n, 0):
                A += i
            return A

        def unsigned_variant():
            n = 4096
            A = 0.
            for i in range(n):
                A += i
            return A

        # Boundschecking breaks the diff check below because of the pickled exception
        with override_env_config('NUMBA_BOUNDSCHECK', '0'):
            signed_asm = self.get_gufunc_asm(signed_variant, 'signed',
                                             fastmath=True)
            unsigned_asm = self.get_gufunc_asm(unsigned_variant, 'unsigned',
                                               fastmath=True)

        def strip_instrs(asm):
            acc = []
            for x in asm.splitlines():
                spd = x.strip()
                # filter out anything that isn't a trivial instruction
                # and anything with the gufunc id as it contains an address
                if spd != '' and not (spd.startswith('.')
                                     or spd.startswith('_')
                                     or spd.startswith('"')
                                     or '__numba_parfor_gufunc' in spd):
                        acc.append(re.sub('[\t]', '', spd))
            return acc

        for k, v in signed_asm.items():
            signed_instr = strip_instrs(v)
            break

        for k, v in unsigned_asm.items():
            unsigned_instr = strip_instrs(v)
            break

        from difflib import SequenceMatcher as sm
        # make sure that the only difference in instruction (if there is a
        # difference) is the char 'u'. For example:
        # vcvtsi2sdq vs. vcvtusi2sdq
        self.assertEqual(len(signed_instr), len(unsigned_instr))
        for a, b in zip(signed_instr, unsigned_instr):
            if a == b:
                continue
            else:
                s = sm(lambda x: x == '\t', a, b)
                ops = s.get_opcodes()
                for op in ops:
                    if op[0] == 'insert':
                        self.assertEqual(b[op[-2]:op[-1]], 'u')


class TestParforsSlice(TestParforsBase):

    def check(self, pyfunc, *args, **kwargs):
        cfunc, cpfunc = self.compile_all(pyfunc, *args)
        self.check_parfors_vs_others(pyfunc, cfunc, cpfunc, *args, **kwargs)

    @skip_parfors_unsupported
    def test_parfor_slice1(self):
        def test_impl(a):
            (n,) = a.shape
            b = a[0:n-2] + a[1:n-1]
            return b

        self.check(test_impl, np.ones(10))

    @skip_parfors_unsupported
    def test_parfor_slice2(self):
        def test_impl(a, m):
            (n,) = a.shape
            b = a[0:n-2] + a[1:m]
            return b

        # runtime assertion should succeed
        self.check(test_impl, np.ones(10), 9)
        # next we expect failure
        with self.assertRaises(AssertionError) as raises:
            njit(parallel=True)(test_impl)(np.ones(10),10)
        self.assertIn("do not match", str(raises.exception))

    @skip_parfors_unsupported
    def test_parfor_slice3(self):
        def test_impl(a):
            (m,n) = a.shape
            b = a[0:m-1,0:n-1] + a[1:m,1:n]
            return b

        self.check(test_impl, np.ones((4,3)))

    @skip_parfors_unsupported
    def test_parfor_slice4(self):
        def test_impl(a):
            (m,n) = a.shape
            b = a[:,0:n-1] + a[:,1:n]
            return b

        self.check(test_impl, np.ones((4,3)))

    @skip_parfors_unsupported
    def test_parfor_slice5(self):
        def test_impl(a):
            (m,n) = a.shape
            b = a[0:m-1,:] + a[1:m,:]
            return b

        self.check(test_impl, np.ones((4,3)))

    @skip_parfors_unsupported
    def test_parfor_slice6(self):
        def test_impl(a):
            b = a.transpose()
            c = a[1,:] + b[:,1]
            return c

        self.check(test_impl, np.ones((4,3)))

    @skip_parfors_unsupported
    def test_parfor_slice7(self):
        def test_impl(a):
            b = a.transpose()
            c = a[1,:] + b[1,:]
            return c

        # runtime check should succeed
        self.check(test_impl, np.ones((3,3)))
        # next we expect failure
        with self.assertRaises(AssertionError) as raises:
            njit(parallel=True)(test_impl)(np.ones((3,4)))
        self.assertIn("do not match", str(raises.exception))

#    @skip_parfors_unsupported
    @disabled_test
    def test_parfor_slice8(self):
        def test_impl(a):
            (m,n) = a.shape
            b = a.transpose()
            b[1:m,1:n] = a[1:m,1:n]
            return b

        self.check(test_impl, np.arange(9).reshape((3,3)))

#    @skip_parfors_unsupported
    @disabled_test
    def test_parfor_slice9(self):
        def test_impl(a):
            (m,n) = a.shape
            b = a.transpose()
            b[1:n,1:m] = a[:,1:m]
            return b

        self.check(test_impl, np.arange(12).reshape((3,4)))

#    @skip_parfors_unsupported
    @disabled_test
    def test_parfor_slice10(self):
        def test_impl(a):
            (m,n) = a.shape
            b = a.transpose()
            b[2,1:m] = a[2,1:m]
            return b

        self.check(test_impl, np.arange(9).reshape((3,3)))

    @skip_parfors_unsupported
    def test_parfor_slice11(self):
        def test_impl(a):
            (m,n,l) = a.shape
            b = a.copy()
            b[:,1,1:l] = a[:,2,1:l]
            return b

        self.check(test_impl, np.arange(27).reshape((3,3,3)))

    @skip_parfors_unsupported
    def test_parfor_slice12(self):
        def test_impl(a):
            (m,n) = a.shape
            b = a.copy()
            b[1,1:-1] = a[0,:-2]
            return b

        self.check(test_impl, np.arange(12).reshape((3,4)))

    @skip_parfors_unsupported
    def test_parfor_slice13(self):
        def test_impl(a):
            (m,n) = a.shape
            b = a.copy()
            c = -1
            b[1,1:c] = a[0,-n:c-1]
            return b

        self.check(test_impl, np.arange(12).reshape((3,4)))

    @skip_parfors_unsupported
    def test_parfor_slice14(self):
        def test_impl(a):
            (m,n) = a.shape
            b = a.copy()
            b[1,:-1] = a[0,-3:4]
            return b

        self.check(test_impl, np.arange(12).reshape((3,4)))

    @skip_parfors_unsupported
    def test_parfor_slice15(self):
        def test_impl(a):
            (m,n) = a.shape
            b = a.copy()
            b[1,-(n-1):] = a[0,-3:4]
            return b

        self.check(test_impl, np.arange(12).reshape((3,4)))


    @disabled_test
    def test_parfor_slice16(self):
        """ This test is disabled because if n is larger than the array size
            then n and n-1 will both be the end of the array and thus the
            slices will in fact be of different sizes and unable to fuse.
        """
        def test_impl(a, b, n):
            assert(a.shape == b.shape)
            a[1:n] = 10
            b[0:(n-1)] = 10
            return a * b

        self.check(test_impl, np.ones(10), np.zeros(10), 8)
        args = (numba.float64[:], numba.float64[:], numba.int64)
        self.assertEqual(countParfors(test_impl, args), 2)

    @skip_parfors_unsupported
    def test_parfor_slice17(self):
        def test_impl(m, A):
            B = np.zeros(m)
            n = len(A)
            B[-n:] = A
            return B

        self.check(test_impl, 10, np.ones(10))

    @skip_parfors_unsupported
    def test_parfor_slice18(self):
        # issue 3534
        def test_impl():
            a = np.zeros(10)
            a[1:8] = np.arange(0, 7)
            y = a[3]
            return y

        self.check(test_impl)

    @skip_parfors_unsupported
    def test_parfor_slice19(self):
        # issues #3561 and #3554, empty slice binop
        def test_impl(X):
            X[:0] += 1
            return X

        self.check(test_impl, np.ones(10))

    @skip_parfors_unsupported
    def test_parfor_slice20(self):
        # issue #4075, slice size
        def test_impl():
            a = np.ones(10)
            c = a[1:]
            s = len(c)
            return s

        self.check(test_impl, check_scheduling=False)

    @skip_parfors_unsupported
    def test_parfor_slice21(self):
        def test_impl(x1, x2):
            x1 = x1.reshape(x1.size, 1)
            x2 = x2.reshape(x2.size, 1)
            return x1 >= x2[:-1, :]

        x1 = np.random.rand(5)
        x2 = np.random.rand(6)
        self.check(test_impl, x1, x2)

    @skip_parfors_unsupported
    def test_parfor_slice22(self):
        def test_impl(x1, x2):
            b = np.zeros((10,))
            for i in prange(1):
                b += x1[:, x2]
            return b

        x1 = np.zeros((10,7))
        x2 = np.array(4)
        self.check(test_impl, x1, x2)

    @skip_parfors_unsupported
    def test_parfor_slice23(self):
        # issue #4630
        def test_impl(x):
            x[:0] = 2
            return x

        self.check(test_impl, np.ones(10))

    @skip_parfors_unsupported
    def test_parfor_slice24(self):
        def test_impl(m, A, n):
            B = np.zeros(m)
            C = B[n:]
            C = A[:len(C)]
            return B

        for i in range(-15, 15):
            self.check(test_impl, 10, np.ones(10), i)

    @skip_parfors_unsupported
    def test_parfor_slice25(self):
        def test_impl(m, A, n):
            B = np.zeros(m)
            C = B[:n]
            C = A[:len(C)]
            return B

        for i in range(-15, 15):
            self.check(test_impl, 10, np.ones(10), i)

    @skip_parfors_unsupported
    def test_parfor_slice26(self):
        def test_impl(a):
            (n,) = a.shape
            b = a.copy()
            b[-(n-1):] = a[-3:4]
            return b

        self.check(test_impl, np.arange(4))

    @skip_parfors_unsupported
    def test_parfor_slice27(self):
        # issue5601: tests array analysis of the slice with
        # n_valid_vals of unknown size.
        def test_impl(a):
            n_valid_vals = 0

            for i in prange(a.shape[0]):
                if a[i] != 0:
                    n_valid_vals += 1

                if n_valid_vals:
                    unused = a[:n_valid_vals]

            return 0

        self.check(test_impl, np.arange(3))


class TestParforsOptions(TestParforsBase):

    def check(self, pyfunc, *args, **kwargs):
        cfunc, cpfunc = self.compile_all(pyfunc, *args)
        self.check_parfors_vs_others(pyfunc, cfunc, cpfunc, *args, **kwargs)

    @skip_parfors_unsupported
    def test_parfor_options(self):
        def test_impl(a):
            n = a.shape[0]
            b = np.ones(n)
            c = np.array([ i for i in range(n) ])
            b[:n] = a + b * c
            for i in prange(n):
                c[i] = b[i] * a[i]
            return reduce(lambda x,y:x+y, c, 0)

        self.check(test_impl, np.ones(10))
        args = (numba.float64[:],)
        # everything should fuse with default option
        self.assertEqual(countParfors(test_impl, args), 1)
        # with no fusion
        self.assertEqual(countParfors(test_impl, args, fusion=False), 6)
        # with no fusion, comprehension
        self.assertEqual(countParfors(test_impl, args, fusion=False,
                         comprehension=False), 5)
        #with no fusion, comprehension, setitem
        self.assertEqual(countParfors(test_impl, args, fusion=False,
                         comprehension=False, setitem=False), 4)
         # with no fusion, comprehension, prange
        self.assertEqual(countParfors(test_impl, args, fusion=False,
                         comprehension=False, setitem=False, prange=False), 3)
         # with no fusion, comprehension, prange, reduction
        self.assertEqual(countParfors(test_impl, args, fusion=False,
                         comprehension=False, setitem=False, prange=False,
                         reduction=False), 2)
        # with no fusion, comprehension, prange, reduction, numpy
        self.assertEqual(countParfors(test_impl, args, fusion=False,
                         comprehension=False, setitem=False, prange=False,
                         reduction=False, numpy=False), 0)


class TestParforsBitMask(TestParforsBase):

    def check(self, pyfunc, *args, **kwargs):
        cfunc, cpfunc = self.compile_all(pyfunc, *args)
        self.check_parfors_vs_others(pyfunc, cfunc, cpfunc, *args, **kwargs)

    @skip_parfors_unsupported
    def test_parfor_bitmask1(self):
        def test_impl(a, n):
            b = a > n
            a[b] = 0
            return a

        self.check(test_impl, np.arange(10), 5)

    @skip_parfors_unsupported
    def test_parfor_bitmask2(self):
        def test_impl(a, b):
            a[b] = 0
            return a

        a = np.arange(10)
        b = a > 5
        self.check(test_impl, a, b)

    @skip_parfors_unsupported
    def test_parfor_bitmask3(self):
        def test_impl(a, b):
            a[b] = a[b]
            return a

        a = np.arange(10)
        b = a > 5
        self.check(test_impl, a, b)

    @skip_parfors_unsupported
    def test_parfor_bitmask4(self):
        def test_impl(a, b):
            a[b] = (2 * a)[b]
            return a

        a = np.arange(10)
        b = a > 5
        self.check(test_impl, a, b)

    @skip_parfors_unsupported
    def test_parfor_bitmask5(self):
        def test_impl(a, b):
            a[b] = a[b] * a[b]
            return a

        a = np.arange(10)
        b = a > 5
        self.check(test_impl, a, b)

    @skip_parfors_unsupported
    def test_parfor_bitmask6(self):
        def test_impl(a, b, c):
            a[b] = c
            return a

        a = np.arange(10)
        b = a > 5
        c = np.zeros(sum(b))

        # expect failure due to lack of parallelism
        with self.assertRaises(AssertionError) as raises:
            self.check(test_impl, a, b, c)
        self.assertIn("\'@do_scheduling\' not found", str(raises.exception))

class TestParforsMisc(TestParforsBase):
    """
    Tests miscellaneous parts of ParallelAccelerator use.
    """
    _numba_parallel_test_ = False

    def check(self, pyfunc, *args, **kwargs):
        cfunc, cpfunc = self.compile_all(pyfunc, *args)
        self.check_parfors_vs_others(pyfunc, cfunc, cpfunc, *args, **kwargs)

    @skip_parfors_unsupported
    def test_no_warn_if_cache_set(self):

        def pyfunc():
            arr = np.ones(100)
            for i in prange(arr.size):
                arr[i] += i
            return arr

        cfunc = njit(parallel=True, cache=True)(pyfunc)

        with warnings.catch_warnings(record=True) as raised_warnings:
            warnings.simplefilter('always')
            cfunc()

        self.assertEqual(len(raised_warnings), 0)

        # Make sure the dynamic globals flag is set
        has_dynamic_globals = [cres.library.has_dynamic_globals
                               for cres in cfunc.overloads.values()]
        self.assertEqual(has_dynamic_globals, [False])

    @skip_parfors_unsupported
    def test_statement_reordering_respects_aliasing(self):
        def impl():
            a = np.zeros(10)
            a[1:8] = np.arange(0, 7)
            print('a[3]:', a[3])
            print('a[3]:', a[3])
            return a

        cres = self.compile_parallel(impl, ())
        with captured_stdout() as stdout:
            cres.entry_point()
        for line in stdout.getvalue().splitlines():
            self.assertEqual('a[3]: 2.0', line)

    @skip_parfors_unsupported
    def test_parfor_ufunc_typing(self):
        def test_impl(A):
            return np.isinf(A)

        A = np.array([np.inf, 0.0])
        cfunc = njit(parallel=True)(test_impl)
        # save global state
        old_seq_flag = numba.parfors.parfor.sequential_parfor_lowering
        try:
            numba.parfors.parfor.sequential_parfor_lowering = True
            np.testing.assert_array_equal(test_impl(A), cfunc(A))
        finally:
            # recover global state
            numba.parfors.parfor.sequential_parfor_lowering = old_seq_flag

    @skip_parfors_unsupported
    def test_init_block_dce(self):
        # issue4690
        def test_impl():
            res = 0
            arr = [1,2,3,4,5]
            numba.parfors.parfor.init_prange()
            dummy = arr
            for i in numba.prange(5):
                res += arr[i]
            return res + dummy[2]

        self.assertTrue(get_init_block_size(test_impl, ()) == 0)

    @skip_parfors_unsupported
    def test_alias_analysis_for_parfor1(self):
        def test_impl():
            acc = 0
            for _ in range(4):
                acc += 1

            data = np.zeros((acc,))
            return data

        self.check(test_impl)

    @skip_parfors_unsupported
    def test_no_state_change_in_gufunc_lowering_on_error(self):
        # tests #5098, if there's an exception arising in gufunc lowering the
        # sequential_parfor_lowering global variable should remain as False on
        # stack unwind.

        @register_pass(mutates_CFG=True, analysis_only=False)
        class BreakParfors(AnalysisPass):
            _name = "break_parfors"

            def __init__(self):
                AnalysisPass.__init__(self)

            def run_pass(self, state):
                for blk in state.func_ir.blocks.values():
                    for stmt in blk.body:
                        if isinstance(stmt, numba.parfors.parfor.Parfor):
                            # races should be a set(), that list is iterable
                            # permits it to get through to the
                            # _create_gufunc_for_parfor_body routine at which
                            # point it needs to be a set so e.g. set.difference
                            # can be computed, this therefore creates an error
                            # in the right location.
                            stmt.races = []
                    return True


        class BreakParforsCompiler(CompilerBase):

            def define_pipelines(self):
                pm = DefaultPassBuilder.define_nopython_pipeline(self.state)
                pm.add_pass_after(BreakParfors, IRLegalization)
                pm.finalize()
                return [pm]


        @njit(parallel=True, pipeline_class=BreakParforsCompiler)
        def foo():
            x = 1
            for _ in prange(1):
                x += 1
            return x

        # assert default state for global
        self.assertFalse(numba.parfors.parfor.sequential_parfor_lowering)

        with self.assertRaises(errors.LoweringError) as raises:
            foo()

        self.assertIn("'list' object has no attribute 'difference'",
                      str(raises.exception))

        # assert state has not changed
        self.assertFalse(numba.parfors.parfor.sequential_parfor_lowering)

    @skip_parfors_unsupported
    def test_issue_5098(self):
        class DummyType(types.Opaque):
            pass

        dummy_type = DummyType("my_dummy")
        register_model(DummyType)(models.OpaqueModel)

        class Dummy(object):
            pass

        @typeof_impl.register(Dummy)
        def typeof_Dummy(val, c):
            return dummy_type

        @unbox(DummyType)
        def unbox_index(typ, obj, c):
            return NativeValue(c.context.get_dummy_value())

        @overload_method(DummyType, "method1", jit_options={"parallel":True})
        def _get_method1(obj, arr, func):
            def _foo(obj, arr, func):
                def baz(a, f):
                    c = a.copy()
                    c[np.isinf(a)] = np.nan
                    return f(c)

                length = len(arr)
                output_arr = np.empty(length, dtype=np.float64)
                for i in prange(length):
                    output_arr[i] = baz(arr[i], func)
                for i in prange(length - 1):
                    output_arr[i] += baz(arr[i], func)
                return output_arr
            return _foo

        @njit
        def bar(v):
            return v.mean()

        @njit
        def test1(d):
            return d.method1(np.array([[1.0, 2.0, 3.0], [4.0, 5.0, 6.0]]), bar)

        save_state = numba.parfors.parfor.sequential_parfor_lowering
        self.assertFalse(save_state)
        try:
            test1(Dummy())
            self.assertFalse(numba.parfors.parfor.sequential_parfor_lowering)
        finally:
            # always set the sequential_parfor_lowering state back to the
            # original state
            numba.parfors.parfor.sequential_parfor_lowering = save_state

    @skip_parfors_unsupported
    def test_oversized_tuple_as_arg_to_kernel(self):

        @njit(parallel=True)
        def oversize_tuple():
            big_tup = (1,2,3,4)
            z = 0
            for x in prange(10):
                z += big_tup[0]
            return z

        with override_env_config('NUMBA_PARFOR_MAX_TUPLE_SIZE', '3'):
            with self.assertRaises(errors.UnsupportedParforsError) as raises:
                oversize_tuple()

        errstr = str(raises.exception)
        self.assertIn("Use of a tuple", errstr)
        self.assertIn("in a parallel region", errstr)

    @skip_parfors_unsupported
    def test_issue5167(self):

        def ndvi_njit(img_nir, img_red):
            fillvalue = 0
            out_img = np.full(img_nir.shape, fillvalue, dtype=img_nir.dtype)
            dims = img_nir.shape
            for y in prange(dims[0]):
                for x in prange(dims[1]):
                    out_img[y, x] = ((img_nir[y, x] - img_red[y, x]) /
                                     (img_nir[y, x] + img_red[y, x]))
            return out_img

        tile_shape = (4, 4)
        array1 = np.random.uniform(low=1.0, high=10000.0, size=tile_shape)
        array2 = np.random.uniform(low=1.0, high=10000.0, size=tile_shape)
        self.check(ndvi_njit, array1, array2)

    @skip_parfors_unsupported
    def test_issue5065(self):

        def reproducer(a, dist, dist_args):
            result = np.zeros((a.shape[0], a.shape[0]), dtype=np.float32)
            for i in prange(a.shape[0]):
                for j in range(i + 1, a.shape[0]):
                    d = dist(a[i], a[j], *dist_args)
                    result[i, j] = d
                    result[j, i] = d
            return result

        @njit
        def euclidean(x, y):
            result = 0.0
            for i in range(x.shape[0]):
                result += (x[i] - y[i]) ** 2
            return np.sqrt(result)

        a = np.random.random(size=(5, 2))

        got = njit(parallel=True)(reproducer)(a.copy(), euclidean,())
        expected = reproducer(a.copy(), euclidean,())

        np.testing.assert_allclose(got, expected)

    @skip_parfors_unsupported
    def test_issue5001(self):

        def test_numba_parallel(myarray):
            result = [0] * len(myarray)
            for i in prange(len(myarray)):
                result[i] = len(myarray[i])
            return result

        myarray = (np.empty(100),np.empty(50))
        self.check(test_numba_parallel, myarray)

    @skip_parfors_unsupported
    def test_issue3169(self):

        @njit
        def foo(grids):
            pass

        @njit(parallel=True)
        def bar(grids):
            for x in prange(1):
                foo(grids)

        # returns nothing, just check it compiles
        bar(([1],) * 2)

    @disabled_test
    def test_issue4846(self):

        mytype = namedtuple("mytype", ("a", "b"))

        def outer(mydata):
            for k in prange(3):
                inner(k, mydata)
            return mydata.a

        @njit(nogil=True)
        def inner(k, mydata):
            f = (k, mydata.a)
            g = (k, mydata.b)

        mydata = mytype(a="a", b="b")

        self.check(outer, mydata)

    @skip_parfors_unsupported
    def test_issue3748(self):

        def test1b():
            x = (1, 2, 3, 4, 5)
            a = 0
            for i in prange(len(x)):
                a += x[i]
            return a

        self.check(test1b,)

    @skip_parfors_unsupported
    def test_issue5277(self):

        def parallel_test(size, arr):
            for x in prange(size[0]):
                for y in prange(size[1]):
                    arr[y][x] = x * 4.5 + y
            return arr

        size = (10, 10)
        arr = np.zeros(size, dtype=int)

        self.check(parallel_test, size, arr)

    @skip_parfors_unsupported
    def test_issue5570_ssa_races(self):
        @njit(parallel=True)
        def foo(src, method, out):
            for i in prange(1):
                for j in range(1):
                    out[i, j] = 1
            if method:
                out += 1
            return out

        src = np.zeros((5,5))
        method = 57
        out = np.zeros((2, 2))

        self.assertPreciseEqual(
            foo(src, method, out),
            foo.py_func(src, method, out)
        )


@skip_parfors_unsupported
class TestParforsDiagnostics(TestParforsBase):

    def check(self, pyfunc, *args, **kwargs):
        cfunc, cpfunc = self.compile_all(pyfunc, *args)
        self.check_parfors_vs_others(pyfunc, cfunc, cpfunc, *args, **kwargs)

    def assert_fusion_equivalence(self, got, expected):
        a = self._fusion_equivalent(got)
        b = self._fusion_equivalent(expected)
        self.assertEqual(a, b)

    def _fusion_equivalent(self, thing):
        # parfors indexes the Parfors class instance id's from wherever the
        # internal state happens to be. To assert fusion equivalence we just
        # check that the relative difference between fusion adjacency lists
        # is the same. For example:
        # {3: [2, 1]} is the same as {13: [12, 11]}
        # this function strips the indexing etc out returning something suitable
        # for checking equivalence
        new = defaultdict(list)
        min_key = min(thing.keys())
        for k in sorted(thing.keys()):
            new[k - min_key] = [x - min_key for x in thing[k]]
        return new

    def assert_diagnostics(self, diagnostics, parfors_count=None,
                           fusion_info=None, nested_fusion_info=None,
                           replaced_fns=None, hoisted_allocations=None):
        if parfors_count is not None:
            self.assertEqual(parfors_count, diagnostics.count_parfors())
        if fusion_info is not None:
            self.assert_fusion_equivalence(fusion_info, diagnostics.fusion_info)
        if nested_fusion_info is not None:
            self.assert_fusion_equivalence(nested_fusion_info,
                                           diagnostics.nested_fusion_info)
        if replaced_fns is not None:
            repl = diagnostics.replaced_fns.values()
            for x in replaced_fns:
                for replaced in repl:
                    if replaced[0] == x:
                        break
                else:
                    msg = "Replacement for %s was not found. Had %s" % (x, repl)
                    raise AssertionError(msg)

        if hoisted_allocations is not None:
            hoisted_allocs = diagnostics.hoisted_allocations()
            self.assertEqual(hoisted_allocations, len(hoisted_allocs))

        # just make sure that the dump() function doesn't have an issue!
        with captured_stdout():
            for x in range(1, 5):
                diagnostics.dump(x)

    def test_array_expr(self):
        def test_impl():
            n = 10
            a = np.ones(n)
            b = np.zeros(n)
            return a + b

        self.check(test_impl,)
        cpfunc = self.compile_parallel(test_impl, ())
        diagnostics = cpfunc.metadata['parfor_diagnostics']
        self.assert_diagnostics(diagnostics, parfors_count=1,
                                fusion_info = {3: [4, 5]})

    def test_prange(self):
        def test_impl():
            n = 10
            a = np.empty(n)
            for i in prange(n):
                a[i] = i * 10
            return a

        self.check(test_impl,)
        cpfunc = self.compile_parallel(test_impl, ())
        diagnostics = cpfunc.metadata['parfor_diagnostics']
        self.assert_diagnostics(diagnostics, parfors_count=1)

    def test_nested_prange(self):
        def test_impl():
            n = 10
            a = np.empty((n, n))
            for i in prange(n):
                for j in prange(n):
                    a[i, j] = i * 10 + j
            return a

        self.check(test_impl,)
        cpfunc = self.compile_parallel(test_impl, ())
        diagnostics = cpfunc.metadata['parfor_diagnostics']
        self.assert_diagnostics(diagnostics, parfors_count=2,
                                nested_fusion_info={2: [1]})

    def test_function_replacement(self):
        def test_impl():
            n = 10
            a = np.ones(n)
            b = np.argmin(a)
            return b

        self.check(test_impl,)
        cpfunc = self.compile_parallel(test_impl, ())
        diagnostics = cpfunc.metadata['parfor_diagnostics']
        self.assert_diagnostics(diagnostics, parfors_count=1,
                                fusion_info={2: [3]},
                                replaced_fns = [('argmin', 'numpy'),])

    def test_reduction(self):
        def test_impl():
            n = 10
            a = np.ones(n + 1) # prevent fusion
            acc = 0
            for i in prange(n):
                acc += a[i]
            return acc

        self.check(test_impl,)
        cpfunc = self.compile_parallel(test_impl, ())
        diagnostics = cpfunc.metadata['parfor_diagnostics']
        self.assert_diagnostics(diagnostics, parfors_count=2)

    def test_setitem(self):
        def test_impl():
            n = 10
            a = np.ones(n)
            a[:] = 7
            return a

        self.check(test_impl,)
        cpfunc = self.compile_parallel(test_impl, ())
        diagnostics = cpfunc.metadata['parfor_diagnostics']
        self.assert_diagnostics(diagnostics, parfors_count=1)

    def test_allocation_hoisting(self):
        def test_impl():
            n = 10
            m = 5
            acc = 0
            for i in prange(n):
                temp = np.zeros((m,)) # the np.empty call should get hoisted
                for j in range(m):
                    temp[j] = i
                acc += temp[-1]
            return acc

        self.check(test_impl,)
        cpfunc = self.compile_parallel(test_impl, ())
        diagnostics = cpfunc.metadata['parfor_diagnostics']
        self.assert_diagnostics(diagnostics, hoisted_allocations=1)


if __name__ == "__main__":
    unittest.main()<|MERGE_RESOLUTION|>--- conflicted
+++ resolved
@@ -2552,11 +2552,7 @@
         cpu_features = kwargs.pop('cpu_features', '-prefer-256-bit')
 
         env_opts = {'NUMBA_CPU_NAME': cpu_name,
-<<<<<<< HEAD
-                    'NUMBA_CPU_FEATURES': '-prefer-256-bit',
-=======
                     'NUMBA_CPU_FEATURES': cpu_features,
->>>>>>> bfd9be18
                     }
 
         overrides = []
