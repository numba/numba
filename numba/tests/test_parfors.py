--- conflicted
+++ resolved
@@ -41,17 +41,10 @@
 from numba.core.compiler_machinery import register_pass, AnalysisPass
 from numba.core.typed_passes import IRLegalization
 from numba.tests.support import (TestCase, captured_stdout, MemoryLeakMixin,
-<<<<<<< HEAD
                                  override_env_config, linux_only, tag,
                                  skip_parfors_unsupported, _32bit, needs_blas,
                                  needs_lapack, disabled_test, skip_unless_scipy,
-                                 needs_subprocess, expected_failure_py312)
-=======
-                      override_env_config, linux_only, tag,
-                      skip_parfors_unsupported, _32bit, needs_blas,
-                      needs_lapack, disabled_test, skip_unless_scipy,
-                      needs_subprocess)
->>>>>>> bbd6e49c
+                                 needs_subprocess)
 from numba.core.extending import register_jitable
 from numba.core.bytecode import _fix_LOAD_GLOBAL_arg
 from numba.core import utils
