--- conflicted
+++ resolved
@@ -3366,10 +3366,7 @@
                 new_code[idx] = prange_idx
             new_code = bytes(new_code)
 
-<<<<<<< HEAD
         # create new code parts
-=======
->>>>>>> ec521024
         # create code object with prange mutation
         prange_code = pyfunc_code.replace(co_code=new_code,
                                           co_names=prange_names)
