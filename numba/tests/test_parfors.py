--- conflicted
+++ resolved
@@ -1840,7 +1840,6 @@
         self.check(test_impl, x)
 
     @skip_parfors_unsupported
-<<<<<<< HEAD
     def test_multi_defined_array(self):
         # Make sure that different conflicting definitions of e
         # prevent fusion.
@@ -1868,7 +1867,8 @@
             return y
 
         self.check(test_impl, (5,5))
-=======
+
+    @skip_parfors_unsupported
     def test_high_dimension1(self):
         # issue6749
         def test_impl(x):
@@ -1876,7 +1876,6 @@
         x = np.ones((2, 2, 2, 2, 2, 15))
         self.check(test_impl, x)
 
->>>>>>> 3461bcb7
 
 class TestParforsLeaks(MemoryLeakMixin, TestParforsBase):
     def check(self, pyfunc, *args, **kwargs):
@@ -2831,7 +2830,6 @@
         self.prange_tester(test_impl)
 
     @skip_parfors_unsupported
-<<<<<<< HEAD
     def test_multi_defined_array_index(self):
         # issue6597
         def test_impl(a, b, c):
@@ -2850,7 +2848,8 @@
         b = np.ones(10, dtype=np.int64)
         c = np.ones(1, dtype=np.int64)
         self.prange_tester(test_impl, a, b, c, patch_instance=[0])
-=======
+
+    @skip_parfors_unsupported
     def test_record_array_setitem(self):
         # issue6704
         state_dtype = np.dtype([('var', np.int32)])
@@ -2884,7 +2883,6 @@
         self.prange_tester(test_impl,
                            states,
                            check_arg_equality=[comparer])
->>>>>>> 3461bcb7
 
 
 @skip_parfors_unsupported
