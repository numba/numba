import gc
from itertools import product

import numpy as np
from numpy.polynomial import polynomial as poly
from numpy.polynomial import polyutils as pu

from numba import jit, njit
from numba.tests.support import (TestCase, needs_lapack,
                                 EnableNRTStatsMixin, MemoryLeakMixin)
<<<<<<< HEAD
from numba.core.errors import TypingError
=======
from numba.core.errors import TypingError, NumbaValueError
import unittest
>>>>>>> 9f74128d


def roots_fn(p):
    return np.roots(p)


def polyadd(c1,c2):
    return poly.polyadd(c1,c2)


def polysub(c1,c2):
    return poly.polysub(c1,c2)


def polymul(c1,c2):
    return poly.polymul(c1,c2)


def trimseq(seq):
    return pu.trimseq(seq)


def polyasseries1(a):
    res = pu.as_series(a)
    return res


def polyasseries2(a, trim):
    res = pu.as_series(a, trim)
    return res


def polydiv(c1, c2):
    res = poly.polydiv(c1, c2)
    return res


def polyval2(x, c):
    res = poly.polyval(x, c)
    return res


def polyval3T(x, c):
    res = poly.polyval(x, c, True)
    return res


def polyval3F(x, c):
    res = poly.polyval(x, c, False)
    return res


def polyint(c, m=1):
    res = poly.polyint(c, m)
    return res


class TestPolynomialBase(EnableNRTStatsMixin, TestCase):
    """
    Provides setUp and common data/error modes for testing polynomial functions.
    """

    # supported dtypes
    dtypes = (np.float64, np.float32, np.complex128, np.complex64)

    def setUp(self):
        # Collect leftovers from previous test cases before checking for leaks
        gc.collect()
        super(TestPolynomialBase, self).setUp()

    def assert_error(self, cfunc, args, msg, err=ValueError):
        with self.assertRaises(err) as raises:
            cfunc(*args)
        self.assertIn(msg, str(raises.exception))

    def assert_1d_input(self, cfunc, args):
        msg = "Input must be a 1d array."
        self.assert_error(cfunc, args, msg)


class TestPoly1D(TestPolynomialBase):

    def assert_no_domain_change(self, name, cfunc, args):
        msg = name + "() argument must not cause a domain change."
        self.assert_error(cfunc, args, msg)

    @needs_lapack
    def test_roots(self):

        cfunc = jit(nopython=True)(roots_fn)

        default_resolution = np.finfo(np.float64).resolution

        def check(a, **kwargs):
            expected = roots_fn(a, **kwargs)
            got = cfunc(a, **kwargs)

            # eigen decomposition used so type specific impl
            # will be used in numba whereas a wide type impl
            # will be used in numpy, so compare using a more
            # fuzzy comparator

            if a.dtype in self.dtypes:
                resolution = np.finfo(a.dtype).resolution
            else:
                # this is for integer types when roots() will cast to float64
                resolution = default_resolution

            np.testing.assert_allclose(
                expected,
                got,
                rtol=10 * resolution,
                atol=100 * resolution  # zeros tend to be fuzzy
            )

            # Ensure proper resource management
            with self.assertNoNRTLeak():
                cfunc(a, **kwargs)

        # test vectors in real space
        # contrived examples to trip branches
        r_vectors = (
            np.array([1]),
            np.array([1, 3, 2]),
            np.array([0, 0, 0]),
            np.array([1, 6, 11, 6]),
            np.array([0, 0, 0, 1, 3, 2]),
            np.array([1, 1, 0, 0, 0]),
            np.array([0, 0, 1, 0, 0, 0])
        )

        # test loop real space
        for v, dtype in \
                product(r_vectors, [np.int32, np.int64] + list(self.dtypes)):
            a = v.astype(dtype)
            check(a)

        c_vectors = (
            np.array([1 + 1j]),
            np.array([1, 3 + 1j, 2]),
            np.array([0, 0 + 0j, 0]),
            np.array([1, 6 + 1j, 11, 6]),
            np.array([0, 0, 0, 1 + 1j, 3, 2]),
            np.array([1 + 1j, 1, 0, 0, 0]),
            np.array([0, 0, 1 + 1j, 0, 0, 0])
        )

        # test loop complex space
        for v, dtype in product(c_vectors, self.dtypes[2:]):
            a = v.astype(dtype)
            check(a)

        # check input with dimension > 1 raises
        self.assert_1d_input(cfunc, (np.arange(4.).reshape(2, 2),))

        # check real input with complex roots raises
        x = np.array([7., 2., 0., 1.])
        self.assert_no_domain_change("eigvals", cfunc, (x,))
        # but works fine if type conv to complex first
        cfunc(x.astype(np.complex128))


class TestPolynomial(MemoryLeakMixin, TestCase):

    #
    # tests for Polyutils functions
    #

    def test_trimseq_basic(self):
        pyfunc = trimseq
        cfunc = njit(trimseq)

        def inputs():
            for i in range(5):
                yield np.array([1] + [0] * i)

        for coefs in inputs():
            self.assertPreciseEqual(pyfunc(coefs), cfunc(coefs))

    def test_trimseq_exception(self):
        cfunc = njit(trimseq)

        self.disable_leak_check()

        with self.assertRaises(TypingError) as raises:
            cfunc("abc")
        self.assertIn('The argument "seq" must be array-like',
                      str(raises.exception))

        with self.assertRaises(TypingError) as e:
            cfunc(np.arange(10).reshape(5, 2))
        self.assertIn('Coefficient array is not 1-d',
                      str(e.exception))

        with self.assertRaises(TypingError) as e:
            cfunc((1, 2, 3, 0))
        self.assertIn('Unsupported type UniTuple(int64, 4) for argument "seq"',
                      str(e.exception))

<<<<<<< HEAD
    def test_pu_as_series_basic(self):
        pyfunc1 = polyasseries1
        cfunc1 = njit(polyasseries1)
        pyfunc2 = polyasseries2
        cfunc2 = njit(polyasseries2)

        def inputs():
            yield np.arange(4)
            yield np.arange(6).reshape((2,3))
            yield (1, np.arange(3), np.arange(2, dtype=np.float32))
            yield ([1, 2, 3, 4, 0], [1, 2, 3])
            yield ((0, 0, 1e-3, 0, 1e-5, 0, 0), (1, 2, 3, 4, 5, 6, 7))
            yield ((0, 0, 1e-3, 0, 1e-5, 0, 0), (1j, 2, 3j, 4j, 5, 6j, 7))
            yield (2, [1.1, 0.])
            yield ([1, 2, 3, 0], )
            yield ((1, 2, 3, 0), )
            yield (np.array([1, 2, 3, 0]), )
            yield [np.array([1, 2, 3, 0]), np.array([1, 2, 3, 0])]
            yield [np.array([1,2,3]), ]

        for input in inputs():
            self.assertPreciseEqual(pyfunc1(input), cfunc1(input))
            self.assertPreciseEqual(pyfunc2(input, False), cfunc2(input, False))
            self.assertPreciseEqual(pyfunc2(input, True), cfunc2(input, True))

    def test_pu_as_series_exception(self):
        cfunc1 = njit(polyasseries1)
        cfunc2 = njit(polyasseries2)

        self.disable_leak_check()

        with self.assertRaises(TypingError) as raises:
            cfunc1("abc")
        self.assertIn('The argument "alist" must be array-like',
                      str(raises.exception))

        with self.assertRaises(TypingError) as raises:
            cfunc2("abc", True)
        self.assertIn('The argument "alist" must be array-like',
                      str(raises.exception))

        with self.assertRaises(TypingError) as raises:
            cfunc2(np.arange(4), "abc")
        self.assertIn('The argument "trim" must be boolean',
                      str(raises.exception))

        with self.assertRaises(TypingError) as raises:
            cfunc1(([1, 2, 3], np.arange(16).reshape(4,4)))
        self.assertIn('Coefficient array is not 1-d',
                      str(raises.exception))

        with self.assertRaises(TypingError) as raises:
            cfunc1(np.arange(8).reshape((2, 2, 2)))
        self.assertIn('Coefficient array is not 1-d',
                      str(raises.exception))

        with self.assertRaises(TypingError) as raises:
            cfunc1([np.array([[1,2,3],[1,2,3]]), ])
        self.assertIn('Coefficient array is not 1-d',
                      str(raises.exception))

        with self.assertRaises(ValueError) as raises:
            cfunc1(np.array([[]], dtype=np.float64))
        self.assertIn('Coefficient array is empty',
                      str(raises.exception))

        with self.assertRaises(ValueError) as raises:
            cfunc1(([1, 2, 3], np.array([], dtype=np.float64),
                    np.array([1,2,1])))
        self.assertIn('Coefficient array is empty',
                      str(raises.exception))

    def _test_polyarithm_basic(self, pyfunc, ignore_sign_on_zero=False):
=======
    #
    # tests for Polynomial Arithmetic functions
    #

    def _test_polyarithm_basic(self, pyfunc, ignore_sign_on_zero = False):
>>>>>>> 9f74128d
        # test suite containing tests for polyadd, polysub, polymul, polydiv
        cfunc = njit(pyfunc)

        def inputs():
            # basic, taken from https://github.com/numpy/numpy/blob/48a8277855849be094a5979c48d9f5f1778ee4de/numpy/polynomial/tests/test_polynomial.py#L58-L123 # noqa: E501
            for i in range(5):
                for j in range(5):
                    p1 = np.array([0] * i + [1])
                    p2 = np.array([0] * j + [1])
                    yield p1, p2
            # test lists, tuples, scalars
            yield [1, 2, 3], [1, 2, 3]
            yield [1, 2, 3], (1, 2, 3)
            yield (1, 2, 3), [1, 2, 3]
            yield [1, 2, 3], 3
            yield 3, (1, 2, 3)
            # test different dtypes
            yield np.array([1, 2, 3]), np.array([1.0, 2.0, 3.0])
            yield np.array([1j, 2j, 3j]), np.array([1.0, 2.0, 3.0])
            yield np.array([1, 2, 3]), np.array([1j, 2j, 3j])
            yield (1, 2, 3), 3.0
            yield (1, 2, 3), 3j
            yield (1, 1e-3, 3), (1, 2, 3)

        for p1, p2 in inputs():
            self.assertPreciseEqual(pyfunc(p1,p2), cfunc(p1,p2),
                                    ignore_sign_on_zero=ignore_sign_on_zero)

    def _test_polyarithm_exception(self, pyfunc):
        # test suite containing tests for polyadd, polysub, polymul, polydiv
        cfunc = njit(pyfunc)

        self.disable_leak_check()

        with self.assertRaises(TypingError) as raises:
            cfunc("abc", np.array([1,2,3]))
        self.assertIn('The argument "c1" must be array-like',
                      str(raises.exception))

        with self.assertRaises(TypingError) as raises:
            cfunc(np.array([1,2,3]), "abc")
        self.assertIn('The argument "c2" must be array-like',
                      str(raises.exception))

        with self.assertRaises(TypingError) as e:
            cfunc(np.arange(10).reshape(5, 2), np.array([1, 2, 3]))
        self.assertIn('Coefficient array is not 1-d',
                      str(e.exception))

        with self.assertRaises(TypingError) as e:
            cfunc(np.array([1, 2, 3]), np.arange(10).reshape(5, 2))
        self.assertIn('Coefficient array is not 1-d',
                      str(e.exception))

    def test_polyadd_basic(self):
        self._test_polyarithm_basic(polyadd)

    def test_polyadd_exception(self):
        self._test_polyarithm_exception(polyadd)

    def test_polysub_basic(self):
        self._test_polyarithm_basic(polysub, ignore_sign_on_zero=True)

    def test_polysub_exception(self):
        self._test_polyarithm_exception(polysub)

    def test_polymul_basic(self):
        self._test_polyarithm_basic(polymul)

    def test_polymul_exception(self):
        self._test_polyarithm_exception(polymul)

<<<<<<< HEAD
    def test_poly_polydiv_basic(self):
        pyfunc = polydiv
        cfunc = njit(polydiv)
        self._test_polyarithm_basic(polydiv)

        def inputs():
            # Based on https://github.com/numpy/numpy/blob/160c16f055d4d2fce072004e286d8075b31955cd/numpy/polynomial/tests/test_polynomial.py#L99-L114 # noqa: E501
            # check scalar division
            yield [2], [2]
            yield [2, 2], [2]
            # check rest.
            for i in range(5):
                for j in range(5):
                    ci = [0] * i + [1, 2]
                    cj = [0] * j + [1, 2]
                    tgt = poly.polyadd(ci, cj)
                    yield tgt, ci
            yield np.array([1,0,0,0,0,0,-1]), np.array([1,0,0,-1])

        for c1, c2 in inputs():
            self.assertPreciseEqual(pyfunc(c1, c2), cfunc(c1, c2))

    def test_poly_polydiv_exception(self):
        self._test_polyarithm_exception(polydiv)
        cfunc = njit(polydiv)
        # Based on https://github.com/numpy/numpy/blob/160c16f055d4d2fce072004e286d8075b31955cd/numpy/polynomial/tests/test_polynomial.py#L97 # noqa: E501
        # check zero division
        with self.assertRaises(ZeroDivisionError) as _:
            cfunc([1], [0])

    def test_poly_polyval_basic(self):
        pyfunc2 = polyval2
        cfunc2 = njit(polyval2)
        pyfunc3T = polyval3T
        cfunc3T = njit(polyval3T)
        pyfunc3F = polyval3F
        cfunc3F = njit(polyval3F)

        def inputs():
            # Based on https://github.com/numpy/numpy/blob/160c16f055d4d2fce072004e286d8075b31955cd/numpy/polynomial/tests/test_polynomial.py#L137-L157 # noqa: E501
            # check empty input
            yield np.array([], dtype=np.float64), [1]
            yield 1, [1,2,3]
            yield np.arange(4).reshape(2,2), [1,2,3]
            # check normal input
            for i in range(5):
                yield np.linspace(-1, 1), [0] * i + [1]
            yield np.linspace(-1, 1), [0, -1, 0, 1]
            # check that shape is preserved
            for i in range(3):
                dims = [2] * i
                x = np.zeros(dims)
                yield x, [1]
                yield x, [1, 0]
                yield x, [1, 0, 0]
            # Check that behaviour corresponds to tensor = False
            yield np.array([1, 2]), np.arange(4).reshape(2,2)
            yield [1, 2], np.arange(4).reshape(2,2)

        for x, c in inputs():
            self.assertPreciseEqual(pyfunc2(x, c), cfunc2(x, c))
            # test tensor argument
            self.assertPreciseEqual(pyfunc3T(x, c), cfunc3T(x, c))
            self.assertPreciseEqual(pyfunc3F(x, c), cfunc3F(x, c))

    def test_poly_polyval_exception(self):
        cfunc2 = njit(polyval2)
        cfunc3T = njit(polyval3T)
        cfunc3F = njit(polyval3F)

        self.disable_leak_check()

        with self.assertRaises(TypingError) as raises:
            cfunc2(3, "abc")
        self.assertIn('The argument "c" must be array-like',
                      str(raises.exception))

        with self.assertRaises(TypingError) as raises:
            cfunc2("abc", 3)
        self.assertIn('The argument "x" must be array-like',
                      str(raises.exception))

        with self.assertRaises(TypingError) as raises:
            cfunc2("abc", "def")
        self.assertIn('The argument "x" must be array-like',
                      str(raises.exception))

        with self.assertRaises(TypingError) as raises:
            cfunc3T(3, "abc")
        self.assertIn('The argument "c" must be array-like',
                      str(raises.exception))

        with self.assertRaises(TypingError) as raises:
            cfunc3T("abc", 3)
        self.assertIn('The argument "x" must be array-like',
                      str(raises.exception))

        @njit
        def polyval3(x, c, tensor):
            res = poly.polyval(x, c, tensor)
            return res
        with self.assertRaises(TypingError) as raises:
            polyval3(3, 3, "abc")
        self.assertIn('The argument "tensor" must be boolean',
                      str(raises.exception))

        with self.assertRaises(TypingError) as raises:
            cfunc3F("abc", "def")
        self.assertIn('The argument "x" must be array-like',
                      str(raises.exception))

    def test_poly_polyint_basic(self):
        pyfunc = polyint
        cfunc = njit(polyint)
        # basic
        self.assertPreciseEqual(pyfunc([1,2,3]), cfunc([1,2,3]))
        # Based on https://github.com/numpy/numpy/blob/160c16f055d4d2fce072004e286d8075b31955cd/numpy/polynomial/tests/test_polynomial.py#L314-L381 # noqa: E501
        # test integration of zero polynomial
        for i in range(2, 5):
            self.assertPreciseEqual(pyfunc([0], m=i), cfunc([0], m=i))

        # check single integration with integration constant
        for i in range(5):
            pol = [0] * i + [1]
            self.assertPreciseEqual(pyfunc(pol, m=1), pyfunc(pol, m=1))

        # check multiple integrations with default k
        for i in range(5):
            for j in range(2, 5):
                pol = [0] * i + [1]
                self.assertPreciseEqual(pyfunc(pol, m=j), cfunc(pol, m=j))

        # test multidimensional arrays
        c2 = np.array([[0,1], [0,2]])
        self.assertPreciseEqual(pyfunc(c2), cfunc(c2))
        c3 = np.arange(8).reshape((2,2,2))
        self.assertPreciseEqual(pyfunc(c3), cfunc(c3))

    def test_poly_polyint_exception(self):
        cfunc = njit(polyint)

        self.disable_leak_check()

        with self.assertRaises(TypingError) as raises:
            cfunc("abc")
        self.assertIn('The argument "c" must be array-like',
                      str(raises.exception))

        with self.assertRaises(TypingError) as raises:
            cfunc(np.array([1,2,3]), "abc")
        self.assertIn('The argument "m" must be an integer',
                      str(raises.exception))

        with self.assertRaises(TypingError) as raises:
            cfunc(['a', 'b', 'c'], 1)
        self.assertIn('Input dtype must be scalar.',
                      str(raises.exception))

        with self.assertRaises(TypingError) as raises:
            cfunc(('a', 'b', 'c'), 1)
        self.assertIn('Input dtype must be scalar.',
=======
    #
    # tests for Polynomial class
    #

    def test_Polynomial_constructor(self):
        def pyfunc3(c, dom, win):
            p = poly.Polynomial(c, dom, win)
            return p
        cfunc3 = njit(pyfunc3)
        def pyfunc1(c):
            p = poly.Polynomial(c)
            return p
        cfunc1 = njit(pyfunc1)
        list1 = (np.array([0, 1]), np.array([0., 1.]))
        list2 = (np.array([0, 1]), np.array([0., 1.]))
        list3 = (np.array([0, 1]), np.array([0., 1.]))
        for c in list1:
            for dom in list2:
                for win in list3:
                    p1 = pyfunc3(c, dom, win)
                    p2 = cfunc3(c, dom, win)
                    q1 = pyfunc1(c)
                    q2 = cfunc1(c)
                    self.assertPreciseEqual(p1, p2)
                    self.assertPreciseEqual(p1.coef, p2.coef)
                    self.assertPreciseEqual(p1.domain, p2.domain)
                    self.assertPreciseEqual(p1.window, p2.window)
                    self.assertPreciseEqual(q1.coef, q2.coef)
                    self.assertPreciseEqual(q1.domain, q2.domain)
                    self.assertPreciseEqual(q1.window, q2.window)

    def test_Polynomial_exeption(self):
        def pyfunc3(c, dom, win):
            p = poly.Polynomial(c, dom, win)
            return p
        cfunc3 = njit(pyfunc3)

        self.disable_leak_check()

        input2 = np.array([1, 2])
        input3 = np.array([1, 2, 3])
        input2D = np.arange(4).reshape((2, 2))

        with self.assertRaises(ValueError) as raises:
            cfunc3(input2, input3, input2)
        self.assertIn("Domain has wrong number of elements.",
                      str(raises.exception))

        with self.assertRaises(ValueError) as raises:
            cfunc3(input2, input2, input3)
        self.assertIn("Window has wrong number of elements.",
                      str(raises.exception))

        with self.assertRaises(TypingError) as raises:
            cfunc3(input2D, input2, input2)
        self.assertIn("Coefficient array is not 1-d",
>>>>>>> 9f74128d
                      str(raises.exception))<|MERGE_RESOLUTION|>--- conflicted
+++ resolved
@@ -8,12 +8,7 @@
 from numba import jit, njit
 from numba.tests.support import (TestCase, needs_lapack,
                                  EnableNRTStatsMixin, MemoryLeakMixin)
-<<<<<<< HEAD
 from numba.core.errors import TypingError
-=======
-from numba.core.errors import TypingError, NumbaValueError
-import unittest
->>>>>>> 9f74128d
 
 
 def roots_fn(p):
@@ -213,7 +208,6 @@
         self.assertIn('Unsupported type UniTuple(int64, 4) for argument "seq"',
                       str(e.exception))
 
-<<<<<<< HEAD
     def test_pu_as_series_basic(self):
         pyfunc1 = polyasseries1
         cfunc1 = njit(polyasseries1)
@@ -287,13 +281,6 @@
                       str(raises.exception))
 
     def _test_polyarithm_basic(self, pyfunc, ignore_sign_on_zero=False):
-=======
-    #
-    # tests for Polynomial Arithmetic functions
-    #
-
-    def _test_polyarithm_basic(self, pyfunc, ignore_sign_on_zero = False):
->>>>>>> 9f74128d
         # test suite containing tests for polyadd, polysub, polymul, polydiv
         cfunc = njit(pyfunc)
 
@@ -366,7 +353,6 @@
     def test_polymul_exception(self):
         self._test_polyarithm_exception(polymul)
 
-<<<<<<< HEAD
     def test_poly_polydiv_basic(self):
         pyfunc = polydiv
         cfunc = njit(polydiv)
@@ -528,16 +514,19 @@
         with self.assertRaises(TypingError) as raises:
             cfunc(('a', 'b', 'c'), 1)
         self.assertIn('Input dtype must be scalar.',
-=======
+                      str(raises.exception))
+
     #
     # tests for Polynomial class
     #
 
     def test_Polynomial_constructor(self):
+
         def pyfunc3(c, dom, win):
             p = poly.Polynomial(c, dom, win)
             return p
         cfunc3 = njit(pyfunc3)
+
         def pyfunc1(c):
             p = poly.Polynomial(c)
             return p
@@ -585,5 +574,4 @@
         with self.assertRaises(TypingError) as raises:
             cfunc3(input2D, input2, input2)
         self.assertIn("Coefficient array is not 1-d",
->>>>>>> 9f74128d
                       str(raises.exception))