from __future__ import division

from itertools import product, cycle, permutations
import sys

import numpy as np

from numba import unittest_support as unittest
from numba import jit, typeof, types
from numba.compiler import compile_isolated
from numba.errors import TypingError, LoweringError
from numba.numpy_support import (as_dtype, strict_ufunc_typing,
                                 version as numpy_version)
from .support import TestCase, CompilationCache, MemoryLeak, MemoryLeakMixin, tag
from .matmul_usecase import needs_blas


def np_around_array(arr, decimals, out):
    np.around(arr, decimals, out)

def np_around_binary(val, decimals):
    return np.around(val, decimals)

def np_around_unary(val):
    return np.around(val)

def np_round_array(arr, decimals, out):
    np.round(arr, decimals, out)

def np_round_binary(val, decimals):
    return np.round(val, decimals)

def np_round_unary(val):
    return np.round(val)

def _fixed_np_round(arr, decimals=0, out=None):
    """
    A slightly bugfixed version of np.round().
    """
    if out is not None and arr.dtype.kind == 'c':
        # workaround for https://github.com/numpy/numpy/issues/5779
        _fixed_np_round(arr.real, decimals, out.real)
        _fixed_np_round(arr.imag, decimals, out.imag)
        return out
    else:
        res = np.round(arr, decimals, out)
        if out is None:
            # workaround for https://github.com/numpy/numpy/issues/5780
            def fixup_signed_zero(arg, res):
                if res == 0.0 and arg < 0:
                    return -np.abs(res)
                else:
                    return res
            if isinstance(arr, (complex, np.complexfloating)):
                res = complex(fixup_signed_zero(arr.real, res.real),
                              fixup_signed_zero(arr.imag, res.imag))
            else:
                res = fixup_signed_zero(arr, res)
        return res


def array_T(arr):
    return arr.T

def array_transpose(arr):
    return arr.transpose()

def array_copy(arr):
    return arr.copy()

def np_copy(arr):
    return np.copy(arr)

def np_asfortranarray(arr):
    return np.asfortranarray(arr)

def np_ascontiguousarray(arr):
    return np.ascontiguousarray(arr)

def array_view(arr, newtype):
    return arr.view(newtype)

def array_take(arr, indices):
    return arr.take(indices)

def array_take_kws(arr, indices, axis):
    return arr.take(indices, axis=axis)

def array_fill(arr, val):
    return arr.fill(val)

# XXX Can't pass a dtype as a Dispatcher argument for now
def make_array_view(newtype):
    def array_view(arr):
        return arr.view(newtype)
    return array_view

def array_sliced_view(arr, ):
    return arr[0:4].view(np.float32)[0]

def make_array_astype(newtype):
    def array_astype(arr):
        return arr.astype(newtype)
    return array_astype


def np_frombuffer(b):
    """
    np.frombuffer() on a Python-allocated buffer.
    """
    return np.frombuffer(b)

def np_frombuffer_dtype(b):
    return np.frombuffer(b, dtype=np.complex64)

def np_frombuffer_allocated(shape):
    """
    np.frombuffer() on a Numba-allocated buffer.
    """
    arr = np.ones(shape, dtype=np.int32)
    return np.frombuffer(arr)

def np_frombuffer_allocated_dtype(shape):
    arr = np.ones(shape, dtype=np.int32)
    return np.frombuffer(arr, dtype=np.complex64)

def identity_usecase(a, b):
    return (a is b), (a is not b)

def array_nonzero(a):
    return a.nonzero()

def np_nonzero(a):
    return np.nonzero(a)

def np_where_1(c):
    return np.where(c)

def np_where_3(c, x, y):
    return np.where(c, x, y)

def array_item(a):
    return a.item()

def array_itemset(a, v):
    a.itemset(v)

def array_sum(a, *args):
    return a.sum(*args)

def array_sum_axis_kws(a, axis):
    return a.sum(axis=axis)

def array_sum_dtype_kws(a, dtype):
    return a.sum(dtype=dtype)

<<<<<<< HEAD
def array_sum_axis_dtype_kws(a, axis, dtype):
    return a.sum(axis=axis, dtype=dtype)

=======
def array_sum_axis_dtype_kws(a, dtype, axis):
    return a.sum(axis=axis, dtype=dtype)

def array_sum_axis_dtype_pos(a, a1, a2):
    return a.sum(a1, a2)

>>>>>>> 18be7fb5
def array_sum_const_multi(arr, axis):
    # use np.sum with different constant args multiple times to check
    # for internal compile cache to see if constant-specialization is
    # applied properly.
    a = np.sum(arr, axis=4)
    b = np.sum(arr, 3)
    # the last invocation uses runtime-variable
    c = np.sum(arr, axis)
    # as method
    d = arr.sum(axis=5)
    # negative const axis
    e = np.sum(arr, axis=-1)
    return a, b, c, d, e

def array_sum_const_axis_neg_one(a, axis):
    # use .sum with -1 axis, this is for use with 1D arrays where the above
    # "const_multi" variant would raise errors
    return a.sum(axis=-1)

def array_mean(a):
    return a.mean()

def array_mean_axis(a, axis):
    return a.mean(axis)

def array_cumsum(a, *args):
    return a.cumsum(*args)

def array_cumsum_kws(a, axis):
    return a.cumsum(axis=axis)

def array_real(a):
    return np.real(a)

def array_imag(a):
    return np.imag(a)

def array_conj(a):
    return a.conj()

def array_conjugate(a):
    return a.conjugate()

def np_unique(a):
    return np.unique(a)


def array_dot(a, b):
    return a.dot(b)

def array_dot_chain(a, b):
    return a.dot(b).dot(b)

def array_ctor(n, dtype):
    return np.ones(n, dtype=dtype)


class TestArrayMethods(MemoryLeakMixin, TestCase):
    """
    Test various array methods and array-related functions.
    """

    def setUp(self):
        super(TestArrayMethods, self).setUp()
        self.ccache = CompilationCache()

    def check_round_scalar(self, unary_pyfunc, binary_pyfunc):
        base_values = [-3.0, -2.5, -2.25, -1.5, 1.5, 2.25, 2.5, 2.75]
        complex_values = [x * (1 - 1j) for x in base_values]
        int_values = [int(x) for x in base_values]
        argtypes = (types.float64, types.float32, types.int32,
                    types.complex64, types.complex128)
        argvalues = [base_values, base_values, int_values,
                     complex_values, complex_values]

        pyfunc = binary_pyfunc
        for ty, values in zip(argtypes, argvalues):
            cres = compile_isolated(pyfunc, (ty, types.int32))
            cfunc = cres.entry_point
            for decimals in (1, 0, -1):
                for v in values:
                    if decimals > 0:
                        v *= 10
                    expected = _fixed_np_round(v, decimals)
                    got = cfunc(v, decimals)
                    self.assertPreciseEqual(got, expected)

        pyfunc = unary_pyfunc
        for ty, values in zip(argtypes, argvalues):
            cres = compile_isolated(pyfunc, (ty,))
            cfunc = cres.entry_point
            for v in values:
                expected = _fixed_np_round(v)
                got = cfunc(v)
                self.assertPreciseEqual(got, expected)

    def test_round_scalar(self):
        self.check_round_scalar(np_round_unary, np_round_binary)

    def test_around_scalar(self):
        self.check_round_scalar(np_around_unary, np_around_binary)

    def check_round_array(self, pyfunc):
        def check_round(cfunc, values, inty, outty, decimals):
            # Create input and output arrays of the right type
            arr = values.astype(as_dtype(inty))
            out = np.zeros_like(arr).astype(as_dtype(outty))
            pyout = out.copy()
            _fixed_np_round(arr, decimals, pyout)
            self.memory_leak_setup()
            cfunc(arr, decimals, out)
            self.memory_leak_teardown()
            np.testing.assert_allclose(out, pyout)
            # Output shape mismatch
            with self.assertRaises(ValueError) as raises:
                cfunc(arr, decimals, out[1:])
            self.assertEqual(str(raises.exception),
                             "invalid output shape")

        def check_types(argtypes, outtypes, values):
            for inty, outty in product(argtypes, outtypes):
                cres = compile_isolated(pyfunc,
                                        (types.Array(inty, 1, 'A'),
                                         types.int32,
                                         types.Array(outty, 1, 'A')))
                cfunc = cres.entry_point
                check_round(cres.entry_point, values, inty, outty, 0)
                check_round(cres.entry_point, values, inty, outty, 1)
                if not isinstance(outty, types.Integer):
                    check_round(cres.entry_point, values * 10, inty, outty, -1)
                else:
                    # Avoid Numpy bug when output is an int:
                    # https://github.com/numpy/numpy/issues/5777
                    pass

        values = np.array([-3.0, -2.5, -2.25, -1.5, 1.5, 2.25, 2.5, 2.75])

        if strict_ufunc_typing:
            argtypes = (types.float64, types.float32)
        else:
            argtypes = (types.float64, types.float32, types.int32)
        check_types(argtypes, argtypes, values)

        argtypes = (types.complex64, types.complex128)
        check_types(argtypes, argtypes, values * (1 - 1j))

        # Exceptions leak references
        self.disable_leak_check()

    def test_round_array(self):
        self.check_round_array(np_round_array)

    def test_around_array(self):
        self.check_round_array(np_around_array)

    def test_array_view(self):

        def run(arr, dtype):
            pyfunc = make_array_view(dtype)
            cres = self.ccache.compile(pyfunc, (typeof(arr),))
            return cres.entry_point(arr)
        def check(arr, dtype):
            expected = arr.view(dtype)
            self.memory_leak_setup()
            got = run(arr, dtype)
            self.assertPreciseEqual(got, expected)
            del got
            self.memory_leak_teardown()
        def check_err(arr, dtype):
            with self.assertRaises(ValueError) as raises:
                run(arr, dtype)
            self.assertEqual(str(raises.exception),
                             "new type not compatible with array")

        dt1 = np.dtype([('a', np.int8), ('b', np.int8)])
        dt2 = np.dtype([('u', np.int16), ('v', np.int8)])
        dt3 = np.dtype([('x', np.int16), ('y', np.int16)])

        # C-contiguous
        arr = np.arange(24, dtype=np.int8)
        check(arr, np.dtype('int16'))
        check(arr, np.int16)
        check(arr, np.int8)
        check(arr, np.float32)
        check(arr, np.complex64)
        check(arr, dt1)
        check(arr, dt2)
        check_err(arr, np.complex128)

        # Last dimension must have a compatible size
        arr = arr.reshape((3, 8))
        check(arr, np.int8)
        check(arr, np.float32)
        check(arr, np.complex64)
        check(arr, dt1)
        check_err(arr, dt2)
        check_err(arr, np.complex128)

        # F-contiguous
        arr = np.arange(24, dtype=np.int8).reshape((3, 8)).T
        check(arr, np.int8)
        check(arr, np.float32)
        check(arr, np.complex64)
        check(arr, dt1)
        check_err(arr, dt2)
        check_err(arr, np.complex128)

        # Non-contiguous: only a type with the same itemsize can be used
        arr = np.arange(16, dtype=np.int32)[::2]
        check(arr, np.uint32)
        check(arr, np.float32)
        check(arr, dt3)
        check_err(arr, np.int8)
        check_err(arr, np.int16)
        check_err(arr, np.int64)
        check_err(arr, dt1)
        check_err(arr, dt2)

        # Zero-dim array: only a type with the same itemsize can be used
        arr = np.array([42], dtype=np.int32).reshape(())
        check(arr, np.uint32)
        check(arr, np.float32)
        check(arr, dt3)
        check_err(arr, np.int8)
        check_err(arr, np.int16)
        check_err(arr, np.int64)
        check_err(arr, dt1)
        check_err(arr, dt2)

        # Exceptions leak references
        self.disable_leak_check()

    def test_array_sliced_view(self):
        """
        Test .view() on A layout array but has contiguous innermost dimension.
        """
        pyfunc = array_sliced_view
        cres = self.ccache.compile(pyfunc, (types.uint8[:],))
        cfunc = cres.entry_point

        orig = np.array([1.5, 2], dtype=np.float32)
        byteary = orig.view(np.uint8)

        expect = pyfunc(byteary)
        got = cfunc(byteary)

        self.assertEqual(expect, got)

    def test_array_astype(self):

        def run(arr, dtype):
            pyfunc = make_array_astype(dtype)
            cres = self.ccache.compile(pyfunc, (typeof(arr),))
            return cres.entry_point(arr)
        def check(arr, dtype):
            expected = arr.astype(dtype).copy(order='A')
            got = run(arr, dtype)
            self.assertPreciseEqual(got, expected)

        # C-contiguous
        arr = np.arange(24, dtype=np.int8)
        check(arr, np.dtype('int16'))
        check(arr, np.int32)
        check(arr, np.float32)
        check(arr, np.complex128)

        # F-contiguous
        arr = np.arange(24, dtype=np.int8).reshape((3, 8)).T
        check(arr, np.float32)

        # Non-contiguous
        arr = np.arange(16, dtype=np.int32)[::2]
        check(arr, np.uint64)

        # check read only attr does not get copied
        arr = np.arange(16, dtype=np.int32)
        arr.flags.writeable = False
        check(arr, np.int32)

        # Invalid conversion
        dt = np.dtype([('x', np.int8)])
        with self.assertTypingError() as raises:
            check(arr, dt)
        self.assertIn('cannot convert from int32 to Record',
                      str(raises.exception))

    def check_np_frombuffer(self, pyfunc):
        def run(buf):
            cres = self.ccache.compile(pyfunc, (typeof(buf),))
            return cres.entry_point(buf)
        def check(buf):
            old_refcnt = sys.getrefcount(buf)
            expected = pyfunc(buf)
            self.memory_leak_setup()
            got = run(buf)
            self.assertPreciseEqual(got, expected)
            del expected
            self.assertEqual(sys.getrefcount(buf), old_refcnt + 1)
            del got
            self.assertEqual(sys.getrefcount(buf), old_refcnt)
            self.memory_leak_teardown()

        b = bytearray(range(16))
        check(b)
        if sys.version_info >= (3,):
            check(bytes(b))
            check(memoryview(b))
        check(np.arange(12))
        b = np.arange(12).reshape((3, 4))
        check(b)

        # Exceptions leak references
        self.disable_leak_check()

        with self.assertRaises(ValueError) as raises:
            run(bytearray(b"xxx"))
        self.assertEqual("buffer size must be a multiple of element size",
                         str(raises.exception))

    def test_np_frombuffer(self):
        self.check_np_frombuffer(np_frombuffer)

    def test_np_frombuffer_dtype(self):
        self.check_np_frombuffer(np_frombuffer_dtype)

    def check_layout_dependent_func(self, pyfunc, fac=np.arange,
                                    check_sameness=True):
        def is_same(a, b):
            return a.ctypes.data == b.ctypes.data
        def check_arr(arr):
            cres = compile_isolated(pyfunc, (typeof(arr),))
            expected = pyfunc(arr)
            got = cres.entry_point(arr)
            self.assertPreciseEqual(expected, got)
            if check_sameness:
                self.assertEqual(is_same(expected, arr), is_same(got, arr))
        arr = fac(24)
        check_arr(arr)
        check_arr(arr.reshape((3, 8)))
        check_arr(arr.reshape((3, 8)).T)
        check_arr(arr.reshape((3, 8))[::2])
        check_arr(arr.reshape((2, 3, 4)))
        check_arr(arr.reshape((2, 3, 4)).T)
        check_arr(arr.reshape((2, 3, 4))[::2])
        arr = np.array([0]).reshape(())
        check_arr(arr)

    def test_array_transpose(self):
        self.check_layout_dependent_func(array_transpose)

    @tag('important')
    def test_array_T(self):
        self.check_layout_dependent_func(array_T)

    @tag('important')
    def test_array_copy(self):
        self.check_layout_dependent_func(array_copy)

    def test_np_copy(self):
        self.check_layout_dependent_func(np_copy)

    def test_np_asfortranarray(self):
        self.check_layout_dependent_func(np_asfortranarray,
                                         check_sameness=numpy_version >= (1, 8))

    def test_np_ascontiguousarray(self):
        self.check_layout_dependent_func(np_ascontiguousarray,
                                         check_sameness=numpy_version > (1, 11))

    def check_np_frombuffer_allocated(self, pyfunc):
        def run(shape):
            cres = self.ccache.compile(pyfunc, (typeof(shape),))
            return cres.entry_point(shape)
        def check(shape):
            expected = pyfunc(shape)
            got = run(shape)
            self.assertPreciseEqual(got, expected)

        check((16,))
        check((4, 4))
        check((1, 0, 1))

    def test_np_frombuffer_allocated(self):
        self.check_np_frombuffer_allocated(np_frombuffer_allocated)

    def test_np_frombuffer_allocated2(self):
        self.check_np_frombuffer_allocated(np_frombuffer_allocated_dtype)

    def check_nonzero(self, pyfunc):
        def fac(N):
            np.random.seed(42)
            arr = np.random.random(N)
            arr[arr < 0.3] = 0.0
            arr[arr > 0.7] = float('nan')
            return arr

        def check_arr(arr):
            cres = compile_isolated(pyfunc, (typeof(arr),))
            expected = pyfunc(arr)
            # NOTE: Numpy 1.9 returns readonly arrays for multidimensional
            # arrays.  Workaround this by copying the results.
            expected = [a.copy() for a in expected]
            self.assertPreciseEqual(cres.entry_point(arr), expected)

        arr = np.int16([1, 0, -1, 0])
        check_arr(arr)
        arr = np.bool_([1, 0, 1])
        check_arr(arr)

        arr = fac(24)
        check_arr(arr)
        check_arr(arr.reshape((3, 8)))
        check_arr(arr.reshape((3, 8)).T)
        check_arr(arr.reshape((3, 8))[::2])
        check_arr(arr.reshape((2, 3, 4)))
        check_arr(arr.reshape((2, 3, 4)).T)
        check_arr(arr.reshape((2, 3, 4))[::2])
        for v in (0.0, 1.5, float('nan')):
            arr = np.array([v]).reshape(())
            check_arr(arr)

    def test_array_nonzero(self):
        self.check_nonzero(array_nonzero)

    def test_np_nonzero(self):
        self.check_nonzero(np_nonzero)

    def test_np_where_1(self):
        self.check_nonzero(np_where_1)

    def test_np_where_3(self):
        pyfunc = np_where_3
        def fac(N):
            np.random.seed(42)
            arr = np.random.random(N)
            arr[arr < 0.3] = 0.0
            arr[arr > 0.7] = float('nan')
            return arr

        layouts = cycle(['C', 'F', 'A'])
        _types = [np.int32, np.int64, np.float32, np.float64, np.complex64,
                  np.complex128]

        np.random.seed(42)

        def check_arr(arr, layout=False):
            np.random.shuffle(_types)
            if layout != False:
                x = np.zeros_like(arr, dtype=_types[0], order=layout)
                y = np.zeros_like(arr, dtype=_types[1], order=layout)
                arr = arr.copy(order=layout)
            else:
                x = np.zeros_like(arr, dtype=_types[0], order=next(layouts))
                y = np.zeros_like(arr, dtype=_types[1], order=next(layouts))
            x.fill(4)
            y.fill(9)
            cres = compile_isolated(pyfunc, (typeof(arr), typeof(x), typeof(y)))
            expected = pyfunc(arr, x, y)
            got = cres.entry_point(arr, x, y)
            # Contiguity of result varies accross Numpy versions, only
            # check contents. NumPy 1.11+ seems to stabilize.
            if numpy_version < (1, 11):
                self.assertEqual(got.dtype, expected.dtype)
                np.testing.assert_array_equal(got, expected)
            else:
                self.assertPreciseEqual(got, expected)

        def check_scal(scal):
            x = 4
            y = 5
            np.random.shuffle(_types)
            x = _types[0](4)
            y = _types[1](5)
            cres = compile_isolated(pyfunc, (typeof(scal), typeof(x), typeof(y)))
            expected = pyfunc(scal, x, y)
            got = cres.entry_point(scal, x, y)
            self.assertPreciseEqual(got, expected)

        arr = np.int16([1, 0, -1, 0])
        check_arr(arr)
        arr = np.bool_([1, 0, 1])
        check_arr(arr)

        arr = fac(24)
        check_arr(arr)
        check_arr(arr.reshape((3, 8)))
        check_arr(arr.reshape((3, 8)).T)
        check_arr(arr.reshape((3, 8))[::2])
        check_arr(arr.reshape((2, 3, 4)))
        check_arr(arr.reshape((2, 3, 4)).T)
        check_arr(arr.reshape((2, 3, 4))[::2])

        check_arr(arr.reshape((2, 3, 4)), layout='F')
        check_arr(arr.reshape((2, 3, 4)).T, layout='F')
        check_arr(arr.reshape((2, 3, 4))[::2], layout='F')

        for v in (0.0, 1.5, float('nan')):
            arr = np.array([v]).reshape(())
            check_arr(arr)

        for x in (0, 1, True, False, 2.5, 0j):
            check_scal(x)

    def test_np_where_3_broadcast_x_y_scalar(self):
        pyfunc = np_where_3
        cfunc = jit(nopython=True)(pyfunc)

        def check_ok(args):
            expected = pyfunc(*args)
            got = cfunc(*args)
            self.assertPreciseEqual(got, expected)

        def a_variations():
            a = np.linspace(-2, 4, 20)
            self.random.shuffle(a)
            yield a
            yield a.reshape(2, 5, 2)
            yield a.reshape(4, 5, order='F')
            yield a.reshape(2, 5, 2)[::-1]

        for a in a_variations():
            params = (a > 0, 0, 1)
            check_ok(params)

            params = (a < 0, np.nan, 1 + 4j)
            check_ok(params)

            params = (a > 1, True, False)
            check_ok(params)

    def test_np_where_3_broadcast_x_or_y_scalar(self):
        pyfunc = np_where_3
        cfunc = jit(nopython=True)(pyfunc)

        def check_ok(args):
            condition, x, y = args

            expected = pyfunc(condition, x, y)
            got = cfunc(condition, x, y)
            self.assertPreciseEqual(got, expected)

            # swap x and y
            expected = pyfunc(condition, y, x)
            got = cfunc(condition, y, x)
            self.assertPreciseEqual(got, expected)

        def array_permutations():
            x = np.arange(9).reshape(3, 3)
            yield x
            yield x * 1.1
            yield np.asfortranarray(x)
            yield x[::-1]
            yield np.linspace(-10, 10, 60).reshape(3, 4, 5) * 1j

        def scalar_permutations():
            yield 0
            yield 4.3
            yield np.nan
            yield True
            yield 8 + 4j

        for x in array_permutations():
            for y in scalar_permutations():
                x_mean = np.mean(x)
                condition = x > x_mean
                params = (condition, x, y)
                check_ok(params)

    def test_item(self):
        pyfunc = array_item
        cfunc = jit(nopython=True)(pyfunc)

        def check_ok(arg):
            expected = pyfunc(arg)
            got = cfunc(arg)
            self.assertPreciseEqual(got, expected)

        def check_err(arg):
            with self.assertRaises(ValueError) as raises:
                cfunc(arg)
            self.assertIn("item(): can only convert an array of size 1 to a Python scalar",
                          str(raises.exception))

        # Exceptions leak references
        self.disable_leak_check()

        # Test on different kinds of scalars and 1-item arrays
        check_ok(np.float32([1.5]))
        check_ok(np.complex128([[1.5j]]))
        check_ok(np.array(1.5))
        check_ok(np.bool_(True))
        check_ok(np.float32(1.5))

        check_err(np.array([1, 2]))
        check_err(np.array([]))

    def test_itemset(self):
        pyfunc = array_itemset
        cfunc = jit(nopython=True)(pyfunc)

        def check_ok(a, v):
            expected = a.copy()
            got = a.copy()
            pyfunc(expected, v)
            cfunc(got, v)
            self.assertPreciseEqual(got, expected)

        def check_err(a):
            with self.assertRaises(ValueError) as raises:
                cfunc(a, 42)
            self.assertIn("itemset(): can only write to an array of size 1",
                          str(raises.exception))

        # Exceptions leak references
        self.disable_leak_check()

        # Test on different kinds of 1-item arrays
        check_ok(np.float32([1.5]), 42)
        check_ok(np.complex128([[1.5j]]), 42)
        check_ok(np.array(1.5), 42)

        check_err(np.array([1, 2]))
        check_err(np.array([]))

    def test_sum(self):
        pyfunc = array_sum
        cfunc = jit(nopython=True)(pyfunc)
        # OK
        a = np.ones((7, 6, 5, 4, 3))
        self.assertPreciseEqual(pyfunc(a), cfunc(a))
        # OK
        self.assertPreciseEqual(pyfunc(a, 0), cfunc(a, 0))

    def test_sum2(self):
        pyfunc = array_sum
        cfunc = jit(nopython=True)(pyfunc)
        all_dtypes = [np.float64, np.float32, np.int64, np.int32,
                      np.complex64, np.uint32, np.uint64, np.timedelta64]
        all_test_arrays = [
            [np.ones((7, 6, 5, 4, 3), arr_dtype),
             np.ones(1, arr_dtype),
             np.ones((7, 3), arr_dtype) * -5]
            for arr_dtype in all_dtypes]

        for arr_list in all_test_arrays:
            for arr in arr_list:
                with self.subTest("Test np.sum with {} input ".format(arr.dtype)):
                    self.assertPreciseEqual(pyfunc(arr), cfunc(arr))

    def test_sum_axis_kws(self):
        pyfunc = array_sum_axis_kws
        cfunc = jit(nopython=True)(pyfunc)
        # OK
        a = np.ones((7, 6, 5, 4, 3))
        self.assertPreciseEqual(pyfunc(a, axis=1), cfunc(a, axis=1))
        # OK
        self.assertPreciseEqual(pyfunc(a, axis=2), cfunc(a, axis=2))

    def test_sum_axis_kws2(self):
        pyfunc = array_sum_axis_kws
        cfunc = jit(nopython=True)(pyfunc)
        all_dtypes = [np.float64, np.float32, np.int64, np.uint64, np.complex64,
                      np.complex128]
        # timedelta test cannot be enabled until issue #4540 is fixed
        # all_dtypes += [np.timedelta64]
        all_test_arrays = [
            [np.ones((7, 6, 5, 4, 3), arr_dtype),
             np.ones(1, arr_dtype),
             np.ones((7, 3), arr_dtype) * -5]
            for arr_dtype in all_dtypes]

        for arr_list in all_test_arrays:
            for arr in arr_list:
                for axis in (0, 1, 2):
                    if axis > len(arr.shape)-1:
                        continue
                    with self.subTest("Testing np.sum(axis) with {} "
                                      "input ".format(arr.dtype)):
                        self.assertPreciseEqual(pyfunc(arr, axis=axis),
                                                cfunc(arr, axis=axis))

    def test_sum_axis_kws3(self):
        """ uint32 and int32 must be tested separately because Numpy's current
        behaviour is different in 64bits Windows (accumulates as int32)
        and 64bits Linux (accumulates as int64), while Numba has decided to always
        accumulate as int64, when the OS is 64bits. No testing has been done
        for behaviours in 32 bits platforms.

        :return:
        """
        pyfunc = array_sum_axis_kws
        cfunc = jit(nopython=True)(pyfunc)
        all_dtypes = [np.int32, np.uint32]
        # expected return dtypes in Numba
        out_dtypes = {np.dtype('int32'): np.int64, np.dtype('uint32'): np.uint64,
                      np.dtype('int64'): np.int64}
        # timedelta test cannot be enabled until issue #4540 is fixed
        # all_dtypes += [np.timedelta64]
        all_test_arrays = [
            [np.ones((7, 6, 5, 4, 3), arr_dtype),
             np.ones(1, arr_dtype),
             np.ones((7, 3), arr_dtype) * -5]
            for arr_dtype in all_dtypes]

        for arr_list in all_test_arrays:
            for arr in arr_list:
                for axis in (0, 1, 2):
                    if axis > len(arr.shape)-1:
                        continue
                    with self.subTest("Testing np.sum(axis) with {} "
                                      "input ".format(arr.dtype)):
                        npy_res = pyfunc(arr, axis=axis)
                        numba_res = cfunc(arr, axis=axis)
                        if isinstance(numba_res, np.ndarray):
                            self.assertPreciseEqual(
                                npy_res.astype(out_dtypes[arr.dtype]),
                                numba_res.astype(out_dtypes[arr.dtype]))
                        else:
                            # the results are scalars
                            self.assertEqual(npy_res, numba_res)

    def test_sum_dtype_kws(self):
        pyfunc = array_sum_dtype_kws
        cfunc = jit(nopython=True)(pyfunc)
        all_dtypes = [np.float64, np.float32, np.int64, np.int32, np.uint32,
                      np.uint64, np.complex64, np.complex128]
        # timedelta test cannot be enabled until issue #4540 is fixed
        # all_dtypes += [np.timedelta64]
        all_test_arrays = [
            [np.ones((7, 6, 5, 4, 3), arr_dtype),
             np.ones(1, arr_dtype),
             np.ones((7, 3), arr_dtype) * -5]
            for arr_dtype in all_dtypes]

        out_dtypes = {np.dtype('float64'): [np.float64],
                      np.dtype('float32'): [np.float64, np.float32],
                      np.dtype('int64'): [np.float64, np.int64, np.float32],
                      np.dtype('int32'): [np.float64, np.int64, np.float32, np.int32],
                      np.dtype('uint32'): [np.float64, np.int64, np.float32],
                      np.dtype('uint64'): [np.float64, np.int64],
                      np.dtype('complex64'): [np.complex64],
                      np.dtype('complex128'): [np.complex128],
                      np.dtype('timedelta64'): [np.timedelta64]}

        for arr_list in all_test_arrays:
            for arr in arr_list:
                for out_dtype in out_dtypes[arr.dtype]:
                    subtest_str = ("Testing np.sum with {} input and {} output"
                                   .format(arr.dtype, out_dtype))
                    with self.subTest(subtest_str):
                        self.assertPreciseEqual(pyfunc(arr, dtype=out_dtype),
                                                cfunc(arr, dtype=out_dtype))

    def test_sum_dtype_kws_negative(self):
        pyfunc = array_sum_dtype_kws
        cfunc = jit(nopython=True)(pyfunc)
        dtype = np.float64
        # OK
        a = np.ones((7, 6, 5, 4, 3))
        self.assertFalse(type(pyfunc(a, dtype=np.int32)) == cfunc(a, dtype=dtype))

    def test_sum_axis_dtype_kws(self):
        pyfunc = array_sum_axis_dtype_kws
        cfunc = jit(nopython=True)(pyfunc)
        dtype = np.float64
        # OK
        a = np.ones((7, 6, 5, 4, 3))
        self.assertPreciseEqual(pyfunc(a, axis=1, dtype=dtype),
                                cfunc(a,  axis=1, dtype=dtype))
        self.assertPreciseEqual(pyfunc(a, axis=2, dtype=dtype),
                                cfunc(a, axis=2, dtype=dtype))

    def test_sum_axis_dtype_kws2(self):
        pyfunc = array_sum_axis_dtype_kws
        cfunc = jit(nopython=True)(pyfunc)
        all_dtypes = [np.float64, np.float32, np.int64, np.int32, np.uint32,
                      np.uint64, np.complex64, np.complex128]
        all_test_arrays = [
            [np.ones((7, 6, 5, 4, 3), arr_dtype),
             np.ones(1, arr_dtype),
             np.ones((7, 3), arr_dtype) * -5]
            for arr_dtype in all_dtypes]

        out_dtypes = {np.dtype('float64'): [np.float64],
                      np.dtype('float32'): [np.float64, np.float32],
                      np.dtype('int64'): [np.float64, np.int64, np.float32],
                      np.dtype('int32'): [np.float64, np.int64, np.float32, np.int32],
                      np.dtype('uint32'): [np.float64, np.int64, np.float32],
                      np.dtype('uint64'): [np.float64, np.uint64],
                      np.dtype('complex64'): [np.complex64],
                      np.dtype('complex128'): [np.complex128],
                      np.dtype('timedelta64'): [np.timedelta64]}

        for arr_list in all_test_arrays:
            for arr in arr_list:
                for out_dtype in out_dtypes[arr.dtype]:
                    for axis in (0, 1, 2):
                        if axis > len(arr.shape) - 1:
                            continue
                        subtest_str = ("Testing np.sum with {} input and {} output "
                                       .format(arr.dtype, out_dtype))
                        with self.subTest(subtest_str):
                            py_res = pyfunc(arr, axis=axis, dtype=out_dtype)
                            nb_res = cfunc(arr, axis=axis, dtype=out_dtype)
                            self.assertPreciseEqual(py_res, nb_res)

    def test_sum_axis_dtype_pos_arg(self):
        """
        testing that axis and dtype inputs work when passed as positional
        :return:
        """
        pyfunc = array_sum_axis_dtype_pos
        cfunc = jit(nopython=True)(pyfunc)
        dtype = np.float64
        # OK
        a = np.ones((7, 6, 5, 4, 3))
        self.assertPreciseEqual(pyfunc(a, 1, dtype),
                                cfunc(a,  1, dtype))

        self.assertPreciseEqual(pyfunc(a, 2, dtype),
                                cfunc(a, 2, dtype))

    def test_sum_axis_dtype_kws(self):
        pyfunc = array_sum_axis_dtype_kws
        cfunc = jit(nopython=True)(pyfunc)
        dtype = np.float64
        # OK
        a = np.ones((7, 6, 5, 4, 3))
        self.assertPreciseEqual(pyfunc(a, axis=1, dtype=dtype),
                                cfunc(a,  axis=1, dtype=dtype))

        self.assertPreciseEqual(pyfunc(a, axis=2, dtype=dtype),
                                cfunc(a, axis=2, dtype=dtype))

    def test_sum_1d_kws(self):
        # check 1d reduces to scalar
        pyfunc = array_sum_axis_kws
        cfunc = jit(nopython=True)(pyfunc)
        a = np.arange(10.)
        self.assertPreciseEqual(pyfunc(a, axis=0), cfunc(a, axis=0))
        pyfunc = array_sum_const_axis_neg_one
        cfunc = jit(nopython=True)(pyfunc)
        a = np.arange(10.)
        self.assertPreciseEqual(pyfunc(a, axis=-1), cfunc(a, axis=-1))

    def test_sum_const(self):
        pyfunc = array_sum_const_multi
        cfunc = jit(nopython=True)(pyfunc)

        arr = np.ones((3, 4, 5, 6, 7, 8))
        axis = 1
        self.assertPreciseEqual(pyfunc(arr, axis), cfunc(arr, axis))
        axis = 2
        self.assertPreciseEqual(pyfunc(arr, axis), cfunc(arr, axis))

    def test_sum_exceptions(self):
        # Exceptions leak references
        self.disable_leak_check()
        pyfunc = array_sum
        cfunc = jit(nopython=True)(pyfunc)

        a = np.ones((7, 6, 5, 4, 3))
        b = np.ones((4, 3))
        # BAD: axis > dimensions
        with self.assertRaises(ValueError):
            cfunc(b, 2)
        # BAD: negative axis
        with self.assertRaises(ValueError):
            cfunc(a, -1)
        # BAD: axis greater than 3
        with self.assertRaises(ValueError):
            cfunc(a, 4)

    def test_sum_const_negative(self):
        # Exceptions leak references
        self.disable_leak_check()

        @jit(nopython=True)
        def foo(arr):
            return arr.sum(axis=-3)

        # ndim == 4, axis == -3, OK
        a = np.ones((1, 2, 3, 4))
        self.assertPreciseEqual(foo(a), foo.py_func(a))
        # ndim == 3, axis == -3, OK
        a = np.ones((1, 2, 3))
        self.assertPreciseEqual(foo(a), foo.py_func(a))
        # ndim == 2, axis == -3, BAD
        a = np.ones((1, 2))
        with self.assertRaises(LoweringError) as raises:
            foo(a)
        errmsg = "'axis' entry is out of bounds"
        self.assertIn(errmsg, str(raises.exception))
        with self.assertRaises(ValueError) as raises:
            foo.py_func(a)
        # Numpy 1.13 has a different error message than prior numpy
        # Just check for the "out of bounds" phrase in it.
        self.assertIn("out of bounds", str(raises.exception))

    def test_mean(self):
        pyfunc = array_mean
        cfunc = jit(nopython=True)(pyfunc)
        # OK
        a = np.ones((7, 6, 5, 4, 3))
        self.assertPreciseEqual(pyfunc(a), cfunc(a))

    def test_mean_axis(self):
        pyfunc = array_mean_axis
        cfunc = jit(nopython=True)(pyfunc)
        a = np.ones((7, 6, 5, 4, 3))
        self.assertPreciseEqual(pyfunc(a, 0), cfunc(a, 0))
        axis = 1
        self.assertPreciseEqual(pyfunc(a, axis), cfunc(a, axis))
        axis = 2
        self.assertPreciseEqual(pyfunc(a, axis), cfunc(a, axis))
        # axis -1 is only supported for IntegerLiterals
        pyfunc = lambda x: x.mean(axis=-1)
        cfunc = jit(nopython=True)(pyfunc)
        self.assertPreciseEqual(pyfunc(a), cfunc(a))

    def test_cumsum(self):
        pyfunc = array_cumsum
        cfunc = jit(nopython=True)(pyfunc)
        # OK
        a = np.ones((2, 3))
        self.assertPreciseEqual(pyfunc(a), cfunc(a))
        # BAD: with axis
        with self.assertRaises(TypingError):
            cfunc(a, 1)
        # BAD: with kw axis
        pyfunc = array_cumsum_kws
        cfunc = jit(nopython=True)(pyfunc)
        with self.assertRaises(TypingError):
            cfunc(a, axis=1)

    def test_take(self):
        pyfunc = array_take
        cfunc = jit(nopython=True)(pyfunc)

        def check(arr, ind):
            expected = pyfunc(arr, ind)
            got = cfunc(arr, ind)
            self.assertPreciseEqual(expected, got)
            if hasattr(expected, 'order'):
                self.assertEqual(expected.order == got.order)

        # need to check:
        # 1. scalar index
        # 2. 1d array index
        # 3. nd array index, >2d and F order
        # 4. reflected list
        # 5. tuples

        test_indices = []
        test_indices.append(1)
        test_indices.append(5)
        test_indices.append(11)
        test_indices.append(-2)
        test_indices.append(np.array([1, 5, 1, 11, 3]))
        test_indices.append(np.array([[1, 5, 1], [11, 3, 0]], order='F'))
        test_indices.append(np.array([[[1, 5, 1], [11, 3, 0]]]))
        test_indices.append(np.array([[[[1, 5]], [[11, 0]], [[1, 2]]]]))
        test_indices.append([1, 5, 1, 11, 3])
        test_indices.append((1, 5, 1))
        test_indices.append(((1, 5, 1), (11, 3, 2)))
        test_indices.append((((1,), (5,), (1,)), ((11,), (3,), (2,))))

        layouts = cycle(['C', 'F', 'A'])

        for dt in [np.float64, np.int64, np.complex128]:
            A = np.arange(12, dtype=dt).reshape((4, 3), order=next(layouts))
            for ind in test_indices:
                check(A, ind)

        #check illegal access raises
        A = np.arange(12, dtype=dt).reshape((4, 3), order=next(layouts))
        szA = A.size
        illegal_indices = [szA, -szA - 1, np.array(szA), np.array(-szA - 1),
                           [szA], [-szA - 1]]
        for x in illegal_indices:
            with self.assertRaises(IndexError):
                cfunc(A, x) #  oob raises

        # check float indexing raises
        with self.assertRaises(TypingError):
            cfunc(A, [1.7])

        # check unsupported arg raises
        with self.assertRaises(TypingError):
            take_kws = jit(nopython=True)(array_take_kws)
            take_kws(A, 1, 1)

        # check kwarg unsupported raises
        with self.assertRaises(TypingError):
            take_kws = jit(nopython=True)(array_take_kws)
            take_kws(A, 1, axis=1)

        #exceptions leak refs
        self.disable_leak_check()

    def test_fill(self):
        pyfunc = array_fill
        cfunc = jit(nopython=True)(pyfunc)
        def check(arr, val):
            expected = np.copy(arr)
            erv = pyfunc(expected, val)
            self.assertTrue(erv is None)
            got = np.copy(arr)
            grv = cfunc(got, val)
            self.assertTrue(grv is None)
            # check mutation is the same
            self.assertPreciseEqual(expected, got)

        # scalar
        A = np.arange(1)
        for x in [np.float64, np.bool_]:
            check(A, x(10))

        # 2d
        A = np.arange(12).reshape(3, 4)
        for x in [np.float64, np.bool_]:
            check(A, x(10))

        # 4d
        A = np.arange(48, dtype=np.complex64).reshape(2, 3, 4, 2)
        for x in [np.float64, np.complex128, np.bool_]:
            check(A, x(10))

    def test_real(self):
        pyfunc = array_real
        cfunc = jit(nopython=True)(pyfunc)

        x = np.linspace(-10, 10)
        np.testing.assert_equal(pyfunc(x), cfunc(x))

        x, y = np.meshgrid(x, x)
        z = x + 1j*y
        np.testing.assert_equal(pyfunc(z), cfunc(z))

    def test_imag(self):
        pyfunc = array_imag
        cfunc = jit(nopython=True)(pyfunc)

        x = np.linspace(-10, 10)
        np.testing.assert_equal(pyfunc(x), cfunc(x))

        x, y = np.meshgrid(x, x)
        z = x + 1j*y
        np.testing.assert_equal(pyfunc(z), cfunc(z))

    def test_conj(self):
        for pyfunc in [array_conj, array_conjugate]:
            cfunc = jit(nopython=True)(pyfunc)

            x = np.linspace(-10, 10)
            np.testing.assert_equal(pyfunc(x), cfunc(x))

            x, y = np.meshgrid(x, x)
            z = x + 1j*y
            np.testing.assert_equal(pyfunc(z), cfunc(z))

    def test_unique(self):
        pyfunc = np_unique
        cfunc = jit(nopython=True)(pyfunc)

        def check(a):
            np.testing.assert_equal(pyfunc(a), cfunc(a))

        check(np.array([[1, 1, 3], [3, 4, 5]]))
        check(np.array(np.zeros(5)))
        check(np.array([[3.1, 3.1], [1.7, 2.29], [3.3, 1.7]]))
        check(np.array([]))

    @needs_blas
    def test_array_dot(self):
        # just ensure that the dot impl dispatches correctly, do
        # not test dot itself, this is done in test_linalg.
        pyfunc = array_dot
        cfunc = jit(nopython=True)(pyfunc)
        a = np.arange(20.).reshape(4, 5)
        b = np.arange(5.)
        np.testing.assert_equal(pyfunc(a, b), cfunc(a, b))

        # check that chaining works
        pyfunc = array_dot_chain
        cfunc = jit(nopython=True)(pyfunc)
        a = np.arange(16.).reshape(4, 4)
        np.testing.assert_equal(pyfunc(a, a), cfunc(a, a))

    def test_array_ctor_with_dtype_arg(self):
        # Test using np.dtype and np.generic (i.e. np.dtype.type) has args
        pyfunc = array_ctor
        cfunc = jit(nopython=True)(pyfunc)
        n = 2
        args = n, np.int32
        np.testing.assert_array_equal(pyfunc(*args), cfunc(*args))
        args = n, np.dtype('int32')
        np.testing.assert_array_equal(pyfunc(*args), cfunc(*args))
        args = n, np.float32
        np.testing.assert_array_equal(pyfunc(*args), cfunc(*args))
        args = n, np.dtype('f4')
        np.testing.assert_array_equal(pyfunc(*args), cfunc(*args))


class TestArrayComparisons(TestCase):

    def test_identity(self):
        def check(a, b, expected):
            cres = compile_isolated(pyfunc, (typeof(a), typeof(b)))
            self.assertPreciseEqual(cres.entry_point(a, b),
                                    (expected, not expected))

        pyfunc = identity_usecase

        arr = np.zeros(10, dtype=np.int32).reshape((2, 5))
        check(arr, arr, True)
        check(arr, arr[:], True)
        check(arr, arr.copy(), False)
        check(arr, arr.view('uint32'), False)
        check(arr, arr.T, False)
        check(arr, arr[:-1], False)

    # Other comparison operators ('==', etc.) are tested in test_ufuncs


if __name__ == '__main__':
    unittest.main()<|MERGE_RESOLUTION|>--- conflicted
+++ resolved
@@ -154,18 +154,12 @@
 def array_sum_dtype_kws(a, dtype):
     return a.sum(dtype=dtype)
 
-<<<<<<< HEAD
-def array_sum_axis_dtype_kws(a, axis, dtype):
-    return a.sum(axis=axis, dtype=dtype)
-
-=======
 def array_sum_axis_dtype_kws(a, dtype, axis):
     return a.sum(axis=axis, dtype=dtype)
 
 def array_sum_axis_dtype_pos(a, a1, a2):
     return a.sum(a1, a2)
 
->>>>>>> 18be7fb5
 def array_sum_const_multi(arr, axis):
     # use np.sum with different constant args multiple times to check
     # for internal compile cache to see if constant-specialization is
@@ -988,18 +982,6 @@
         self.assertPreciseEqual(pyfunc(a, 2, dtype),
                                 cfunc(a, 2, dtype))
 
-    def test_sum_axis_dtype_kws(self):
-        pyfunc = array_sum_axis_dtype_kws
-        cfunc = jit(nopython=True)(pyfunc)
-        dtype = np.float64
-        # OK
-        a = np.ones((7, 6, 5, 4, 3))
-        self.assertPreciseEqual(pyfunc(a, axis=1, dtype=dtype),
-                                cfunc(a,  axis=1, dtype=dtype))
-
-        self.assertPreciseEqual(pyfunc(a, axis=2, dtype=dtype),
-                                cfunc(a, axis=2, dtype=dtype))
-
     def test_sum_1d_kws(self):
         # check 1d reduces to scalar
         pyfunc = array_sum_axis_kws
