# -*- coding: utf-8 -*-
"""
Test hashing of various supported types.
"""

import unittest

import os
import sys
import subprocess
from collections import defaultdict
from textwrap import dedent

import numpy as np

<<<<<<< HEAD
from numba import jit, config
=======
from numba import jit, typed, typeof
>>>>>>> ec521024
from numba.core import types, utils
import unittest
from numba.tests.support import (TestCase, tag, CompilationCache,
                                 skip_unless_py10_or_later, run_in_subprocess)

from numba.cpython.unicode import compile_time_get_string_data
from numba.cpython import hashing


def hash_usecase(x):
    return hash(x)


class TestHashingSetup(TestCase):

    def test_warn_on_fnv(self):
        # FNV hash alg variant is not supported, check Numba warns
        work = """
        import sys
        import warnings
        from collections import namedtuple

        # hash_info is a StructSequence, mock as a named tuple
        fields = ["width", "modulus", "inf", "nan", "imag", "algorithm",
                  "hash_bits", "seed_bits", "cutoff"]

        hinfo = sys.hash_info
        FAKE_HASHINFO = namedtuple('FAKE_HASHINFO', fields)

        fd = dict()
        for f in fields:
            fd[f] = getattr(hinfo, f)

        fd['algorithm'] = 'fnv'

        fake_hashinfo = FAKE_HASHINFO(**fd)

        # replace the hashinfo with the fnv version
        sys.hash_info = fake_hashinfo
        with warnings.catch_warnings(record=True) as warns:
            # Cause all warnings to always be triggered.
            warnings.simplefilter("always")
            from numba import njit
            @njit
            def foo():
                hash(1)
            foo()
            assert len(warns) > 0
            expect = "FNV hashing is not implemented in Numba. See PEP 456"
            for w in warns:
                if expect in str(w.message):
                    break
            else:
                raise RuntimeError("Expected warning not found")
        """
        subprocess.check_call([sys.executable, '-c', dedent(work)])


class TestHashAlgs(TestCase):
    # This tests Numba hashing replication against cPython "gold", i.e. the
    # actual hash values for given inputs, algs and PYTHONHASHSEEDs
    # Test adapted from:
    # https://github.com/python/cpython/blob/9dda9020abcf0d51d59b283a89c58c8e1fb0f574/Lib/test/test_hash.py#L197-L264
    # and
    # https://github.com/python/cpython/blob/9dda9020abcf0d51d59b283a89c58c8e1fb0f574/Lib/test/test_hash.py#L174-L189

    # 32bit little, 64bit little, 32bit big, 64bit big
    known_hashes = {
        'djba33x': [ # only used for small strings
            # seed 0, 'abc'
            [193485960, 193485960,  193485960, 193485960],
            # seed 42, 'abc'
            [-678966196, 573763426263223372, -820489388, -4282905804826039665],
            ],
        'siphash13': [
            # NOTE: PyUCS2 layout depends on endianness
            # seed 0, 'abc'
            [69611762, -4594863902769663758, 69611762, -4594863902769663758],
            # seed 42, 'abc'
            [-975800855, 3869580338025362921, -975800855, 3869580338025362921],
            # seed 42, 'abcdefghijk'
            [-595844228, 7764564197781545852, -595844228, 7764564197781545852],
            # seed 0, 'äú∑ℇ'
            [-1093288643, -2810468059467891395, -1041341092, 4925090034378237276],
            # seed 42, 'äú∑ℇ'
            [-585999602, -2845126246016066802, -817336969, -2219421378907968137],
        ],
        'siphash24': [
            # NOTE: PyUCS2 layout depends on endianness
            # seed 0, 'abc'
            [1198583518, 4596069200710135518, 1198583518, 4596069200710135518],
            # seed 42, 'abc'
            [273876886, -4501618152524544106, 273876886, -4501618152524544106],
            # seed 42, 'abcdefghijk'
            [-1745215313, 4436719588892876975, -1745215313, 4436719588892876975],
            # seed 0, 'äú∑ℇ'
            [493570806, 5749986484189612790, -1006381564, -5915111450199468540],
            # seed 42, 'äú∑ℇ'
            [-1677110816, -2947981342227738144, -1860207793, -4296699217652516017],
        ],
    }

    def get_expected_hash(self, position, length):
        if length < sys.hash_info.cutoff:
            algorithm = "djba33x"
        else:
            algorithm = sys.hash_info.algorithm
        IS_64BIT = not config.IS_32BITS
        if sys.byteorder == 'little':
            platform = 1 if IS_64BIT else 0
        else:
            assert(sys.byteorder == 'big')
            platform = 3 if IS_64BIT else 2
        return self.known_hashes[algorithm][position][platform]

    def get_hash_command(self, repr_):
        return 'print(hash(eval(%a)))' % repr_

    def get_hash(self, repr_, seed=None):
        env = os.environ.copy()
        if seed is not None:
            env['PYTHONHASHSEED'] = str(seed)
        else:
            env.pop('PYTHONHASHSEED', None)
        out, _ = run_in_subprocess(code=self.get_hash_command(repr_),
                                   env=env)
        stdout = out.decode().strip()
        return int(stdout)

    def test_against_cpython_gold(self):

        args = (('abc', 0, 0), ('abc', 42, 1), ('abcdefghijk', 42, 2),
                ('äú∑ℇ', 0, 3), ('äú∑ℇ', 42, 4),)

        for input_str, seed, position in args:
            with self.subTest(input_str=input_str, seed=seed):
                got = self.get_hash(repr(input_str), seed=seed)
                expected = self.get_expected_hash(position, len(input_str))
                self.assertEqual(got, expected)


class BaseTest(TestCase):

    def setUp(self):
        self.cfunc = jit(nopython=True)(hash_usecase)

    def check_hash_values(self, values):
        cfunc = self.cfunc
        for val in list(values):
            nb_hash = cfunc(val)
            self.assertIsInstance(nb_hash, int)
            try:
                self.assertEqual(nb_hash, hash(val))
            except AssertionError as e:
                print("val, nb_hash, hash(val)")
                print(val, nb_hash, hash(val))
                print("abs(val), hashing._PyHASH_MODULUS - 1")
                print(abs(val), hashing._PyHASH_MODULUS - 1)
                raise e

    def int_samples(self, typ=np.int64):
        for start in (0, -50, 60000, 1 << 32):
            info = np.iinfo(typ)
            if not info.min <= start <= info.max:
                continue
            n = 100
            yield range(start, start + n)
            yield range(start, start + 100 * n, 100)
            yield range(start, start + 128 * n, 128)
            yield [-1]

    def float_samples(self, typ):
        info = np.finfo(typ)

        for start in (0, 10, info.max ** 0.5, info.max / 1000.0):
            n = 100
            min_step = max(info.tiny, start * info.resolution)
            for step in (1.2, min_step ** 0.5, min_step):
                if step < min_step:
                    continue
                a = np.linspace(start, start + n * step, n)
                a = a.astype(typ)
                yield a
                yield -a
                yield a + a.mean()

        # Infs, nans, zeros, magic -1
        a = [0.0, 0.5, -0.0, -1.0, float('inf'), -float('inf'),]

        # Python 3.10 has a hash for nan based on the pointer to the PyObject
        # containing the nan, skip this input and use explicit test instead.
        if utils.PYVERSION < (3, 10):
            a.append(float('nan'))

        yield typ(a)

    def complex_samples(self, typ, float_ty):
        for real in self.float_samples(float_ty):
            for imag in self.float_samples(float_ty):
                # Ensure equal sizes
                real = real[:len(imag)]
                imag = imag[:len(real)]
                a = real + typ(1j) * imag
                # Python 3.10 has a hash for nan based on the pointer to the
                # PyObject containing the nan, skip input that ends up as nan
                if utils.PYVERSION >= (3, 10):
                    if not np.any(np.isnan(a)):
                        yield a
                else:
                    yield a


class TestNumberHashing(BaseTest):
    """
    Test hashing of number types.
    """

    def check_floats(self, typ):
        for a in self.float_samples(typ):
            self.assertEqual(a.dtype, np.dtype(typ))
            self.check_hash_values(a)

    def check_complex(self, typ, float_ty):
        for a in self.complex_samples(typ, float_ty):
            self.assertEqual(a.dtype, np.dtype(typ))
            self.check_hash_values(a)

    def test_floats(self):
        self.check_floats(np.float32)
        self.check_floats(np.float64)

    def test_complex(self):
        self.check_complex(np.complex64, np.float32)
        self.check_complex(np.complex128, np.float64)

    def test_bool(self):
        self.check_hash_values([False, True])

    def test_ints(self):
        minmax = []
        for ty in [np.int8, np.uint8, np.int16, np.uint16,
                   np.int32, np.uint32, np.int64, np.uint64]:
            for a in self.int_samples(ty):
                self.check_hash_values(a)
            info = np.iinfo(ty)
            # check hash(-1) = -2
            # check hash(0) = 0
            self.check_hash_values([ty(-1)])
            self.check_hash_values([ty(0)])
            signed = 'uint' not in str(ty)
            # check bit shifting patterns from min through to max
            sz = ty().itemsize
            for x in [info.min, info.max]:
                shifts = 8 * sz
                # x is a python int, do shifts etc as a python int and init
                # numpy type from that to avoid numpy type rules
                y = x
                for i in range(shifts):
                    twiddle1 = 0xaaaaaaaaaaaaaaaa
                    twiddle2 = 0x5555555555555555
                    vals = [y]
                    for tw in [twiddle1, twiddle2]:
                        val = y & twiddle1
                        if val < sys.maxsize:
                            vals.append(val)
                    for v in vals:
                        self.check_hash_values([ty(v)])
                    if signed:  # try the same with flipped signs
                        # negated signed INT_MIN will overflow
                        for v in vals:
                            if v != info.min:
                                self.check_hash_values([ty(-v)])
                    if x == 0:  # unsigned min is 0, shift up
                        y = (y | 1) << 1
                    else:  # everything else shift down
                        y = y >> 1

        # these straddle the branch between returning the int as the hash and
        # doing the PyLong hash alg
        self.check_hash_values([np.int64(0x1ffffffffffffffe)])
        self.check_hash_values([np.int64(0x1fffffffffffffff)])
        self.check_hash_values([np.uint64(0x1ffffffffffffffe)])
        self.check_hash_values([np.uint64(0x1fffffffffffffff)])

        # check some values near sys int mins
        self.check_hash_values([np.int64(-0x7fffffffffffffff)])
        self.check_hash_values([np.int64(-0x7ffffffffffffff6)])
        self.check_hash_values([np.int64(-0x7fffffffffffff9c)])
        self.check_hash_values([np.int32(-0x7fffffff)])
        self.check_hash_values([np.int32(-0x7ffffff6)])
        self.check_hash_values([np.int32(-0x7fffff9c)])


    @skip_unless_py10_or_later
    def test_py310_nan_hash(self):
        # On Python 3.10+ nan's hash to a value which is based on the pointer to
        # the PyObject containing the nan. Numba cannot replicate as there's no
        # object, it instead produces equivalent behaviour, i.e. hashes to
        # something "unique".

        # Run 10 hashes, make sure that the "uniqueness" is sufficient that
        # there's more than one hash value. Not much more can be done!
        x = [float('nan') for i in range(10)]
        out = set([self.cfunc(z) for z in x])
        self.assertGreater(len(out), 1)


class TestTupleHashing(BaseTest):
    """
    Test hashing of tuples.
    """

    def check_tuples(self, value_generator, split):
        for values in value_generator:
            tuples = [split(a) for a in values]
            self.check_hash_values(tuples)

    def test_homogeneous_tuples(self):
        typ = np.uint64

        def split2(i):
            """
            Split i's bits into 2 integers.
            """
            i = typ(i)
            return (i & typ(0x5555555555555555),
                    i & typ(0xaaaaaaaaaaaaaaaa),
                    )

        def split3(i):
            """
            Split i's bits into 3 integers.
            """
            i = typ(i)
            return (i & typ(0x2492492492492492),
                    i & typ(0x4924924924924924),
                    i & typ(0x9249249249249249),
                    )

        self.check_tuples(self.int_samples(), split2)
        self.check_tuples(self.int_samples(), split3)

        # Check exact. Sample values from:
        # https://github.com/python/cpython/blob/b738237d6792acba85b1f6e6c8993a812c7fd815/Lib/test/test_tuple.py#L80-L93
        # Untypable empty tuples are replaced with (7,).
        self.check_hash_values([(7,), (0,), (0, 0), (0.5,),
                                (0.5, (7,), (-2, 3, (4, 6)))])

    def test_heterogeneous_tuples(self):
        modulo = 2**63

        def split(i):
            a = i & 0x5555555555555555
            b = (i & 0xaaaaaaaa) ^ ((i >> 32) & 0xaaaaaaaa)
            return np.int64(a), np.float64(b * 0.0001)

        self.check_tuples(self.int_samples(), split)


class TestUnicodeHashing(BaseTest):

    def test_basic_unicode(self):
        kind1_string = "abcdefghijklmnopqrstuvwxyz"
        for i in range(len(kind1_string)):
            self.check_hash_values([kind1_string[:i]])

        sep = "眼"
        kind2_string = sep.join(list(kind1_string))
        for i in range(len(kind2_string)):
            self.check_hash_values([kind2_string[:i]])

        sep = "🐍⚡"
        kind4_string = sep.join(list(kind1_string))
        for i in range(len(kind4_string)):
            self.check_hash_values([kind4_string[:i]])

        empty_string = ""
        self.check_hash_values(empty_string)

    def test_hash_passthrough(self):
        # no `hash` call made, this just checks that `._hash` is correctly
        # passed through from an already existing string
        kind1_string = "abcdefghijklmnopqrstuvwxyz"

        @jit(nopython=True)
        def fn(x):
            return x._hash

        hash_value = compile_time_get_string_data(kind1_string)[-1]
        self.assertTrue(hash_value != -1)
        self.assertEqual(fn(kind1_string), hash_value)

    def test_hash_passthrough_call(self):
        # check `x._hash` and hash(x) are the same
        kind1_string = "abcdefghijklmnopqrstuvwxyz"

        @jit(nopython=True)
        def fn(x):
            return x._hash, hash(x)

        hash_value = compile_time_get_string_data(kind1_string)[-1]
        self.assertTrue(hash_value != -1)
        self.assertEqual(fn(kind1_string), (hash_value, hash_value))

    @unittest.skip("Needs hash computation at const unpickling time")
    def test_hash_literal(self):
        # a strconst always seem to have an associated hash value so the hash
        # member of the returned value should contain the correct hash
        @jit(nopython=True)
        def fn():
            x = "abcdefghijklmnopqrstuvwxyz"
            return x
        val = fn()
        tmp = hash("abcdefghijklmnopqrstuvwxyz")
        self.assertEqual(tmp, (compile_time_get_string_data(val)[-1]))

    def test_hash_on_str_creation(self):
        # In cPython some? new strings do not have a cached hash until hash() is
        # called
        def impl(do_hash):
            const1 = "aaaa"
            const2 = "眼眼眼眼"
            new = const1 + const2
            if do_hash:
                hash(new)
            return new

        jitted = jit(nopython=True)(impl)

        # do not compute the hash, cPython will have no cached hash, but Numba
        # will
        compute_hash = False
        expected = impl(compute_hash)
        got = jitted(compute_hash)
        a = (compile_time_get_string_data(expected))
        b = (compile_time_get_string_data(got))
        self.assertEqual(a[:-1], b[:-1])
        self.assertTrue(a[-1] != b[-1])

        # now with compute hash enabled, cPython will have a cached hash as will
        # Numba
        compute_hash = True
        expected = impl(compute_hash)
        got = jitted(compute_hash)
        a = (compile_time_get_string_data(expected))
        b = (compile_time_get_string_data(got))
        self.assertEqual(a, b)


class TestUnhashable(TestCase):
    # Tests that unhashable types behave correctly and raise a TypeError at
    # runtime.

    def test_hash_unhashable(self):
        unhashables = (typed.Dict().empty(types.int64, types.int64),
                       typed.List().empty_list(types.int64),
                       np.ones(4))
        cfunc = jit(nopython=True)(hash_usecase)
        for ty in unhashables:
            with self.assertRaises(TypeError) as raises:
                cfunc(ty)
            expected = f"unhashable type: '{str(typeof(ty))}'"
            self.assertIn(expected, str(raises.exception))

    def test_no_generic_hash(self):
        # In CPython, if there's no attr `__hash__` on an object, a hash of the
        # object's pointer is returned (see: _Py_HashPointer in the CPython
        # source). Numba has no access to such objects and can't create them
        # either, so it catches this case and raises an exception.

        @jit(nopython=True)
        def foo():
            hash(np.cos)

        with self.assertRaises(TypeError) as raises:
            foo()

        expected = ("No __hash__ is defined for object ")
        self.assertIn(expected, str(raises.exception))


if __name__ == "__main__":
    unittest.main()<|MERGE_RESOLUTION|>--- conflicted
+++ resolved
@@ -13,11 +13,7 @@
 
 import numpy as np
 
-<<<<<<< HEAD
-from numba import jit, config
-=======
-from numba import jit, typed, typeof
->>>>>>> ec521024
+from numba import jit, config, typed, typeof
 from numba.core import types, utils
 import unittest
 from numba.tests.support import (TestCase, tag, CompilationCache,
