# Tests numpy methods of <class 'function'>
from __future__ import print_function, absolute_import, division

import itertools
import math
import sys
from functools import partial

import numpy as np

from numba import unittest_support as unittest
from numba.compiler import compile_isolated, Flags, utils
from numba import jit, typeof, types
from numba.numpy_support import version as np_version
from numba.errors import TypingError
from .support import TestCase, CompilationCache, MemoryLeakMixin

no_pyobj_flags = Flags()
no_pyobj_flags.set("nrt")


def sinc(x):
    return np.sinc(x)

def angle1(x):
    return np.angle(x)

def angle2(x, deg):
    return np.angle(x, deg)

def diff1(a):
    return np.diff(a)

def diff2(a, n):
    return np.diff(a, n)

def bincount1(a):
    return np.bincount(a)

def bincount2(a, w):
    return np.bincount(a, weights=w)

def searchsorted(a, v):
    return np.searchsorted(a, v)

def searchsorted_left(a, v):
    return np.searchsorted(a, v, side='left')

def searchsorted_right(a, v):
    return np.searchsorted(a, v, side='right')

def digitize(*args):
    return np.digitize(*args)

def histogram(*args):
    return np.histogram(*args)

def machar(*args):
    return np.MachAr()

def iinfo(*args):
    return np.iinfo(*args)

def finfo(*args):
    return np.finfo(*args)

def finfo_machar(*args):
    return np.finfo(*args).machar

def correlate(a, v):
    return np.correlate(a, v)

def convolve(a, v):
    return np.convolve(a, v)

def tri(N, M=None, k=0):
    return np.tri(N, M, k)

def tril(m, k=0):
    return np.tril(m, k)

def triu(m, k=0):
    return np.triu(m, k)

def vander(x, N=None, increasing=False):
    return np.vander(x, N, increasing)

<<<<<<< HEAD
def partition(a, kth):
    return np.partition(a, kth)
=======
def ediff1d(ary, to_end=None, to_begin=None):
    return np.ediff1d(ary, to_end, to_begin)
>>>>>>> a5c365dd


class TestNPFunctions(MemoryLeakMixin, TestCase):
    """
    Tests for various Numpy functions.
    """

    def setUp(self):
        super(TestNPFunctions, self).setUp()
        self.ccache = CompilationCache()
        self.rnd = np.random.RandomState(42)

    def run_unary(self, pyfunc, x_types, x_values, flags=no_pyobj_flags,
                  func_extra_types=None, func_extra_args=None,
                  ignore_sign_on_zero=False, abs_tol=None, **kwargs):
        """
        Runs tests for a unary function operating in the numerical real space.

        Parameters
        ----------
        pyfunc : a python function definition holding that calls the numpy
                 functions to be tested.
        x_types: the types of the values being tested, see numba.types
        x_values: the numerical values of the values to be tested
        flags: flags to pass to the CompilationCache::ccache::compile function
        func_extra_types: the types of additional arguments to the numpy
                          function
        func_extra_args:  additional arguments to the numpy function
        ignore_sign_on_zero: boolean as to whether to allow zero values
        with incorrect signs to be considered equal
        prec: the required precision match, see assertPreciseEqual

        Notes:
        ------
        x_types and x_values must have the same length

        """
        for tx, vx in zip(x_types, x_values):
            if func_extra_args is None:
                func_extra_types = func_extra_args = [()]
            for xtypes, xargs in zip(func_extra_types, func_extra_args):
                cr = self.ccache.compile(pyfunc, (tx,) + xtypes,
                                         flags=flags)
                cfunc = cr.entry_point
                got = cfunc(vx, *xargs)
                expected = pyfunc(vx, *xargs)
                try:
                    scalty = tx.dtype
                except AttributeError:
                    scalty = tx
                prec = ('single'
                        if scalty in (types.float32, types.complex64)
                        else 'double')
                msg = 'for input %r with prec %r' % (vx, prec)
                self.assertPreciseEqual(got, expected,
                                        prec=prec,
                                        msg=msg,
                                        ignore_sign_on_zero=
                                        ignore_sign_on_zero,
                                        abs_tol=abs_tol, **kwargs)

    def test_sinc(self):
        """
        Tests the sinc() function.
        This test is purely to assert numerical computations are correct.
        """

        # Ignore sign of zeros, this will need masking depending on numpy
        # version once the fix to numpy complex division is in upstream
        # See: https://github.com/numpy/numpy/pull/6699
        isoz = True

        # Testing sinc(1.) leads to sin(pi)/pi, which is below machine
        # precision in practice on most machines. Small floating point
        # differences in sin() etc. may lead to large differences in the result
        # that are at a range that is inaccessible using standard width
        # floating point representations.
        # e.g. Assume float64 type.
        # sin(pi) ~= 1e-16, but should be zero
        # sin(pi)/pi ~= 1e-17, should be zero, error carried from above
        # float64 has log10(2^53)~=15.9 digits of precision and the magnitude
        # change in the alg is > 16  digits (1.0...0 -> 0.0...0),
        # so comparison via ULP is invalid.
        # We therefore opt to assume that values under machine precision are
        # equal in this case.
        tol = "eps"

        pyfunc = sinc

        def check(x_types, x_values, **kwargs):
            self.run_unary(pyfunc, x_types, x_values,
                                ignore_sign_on_zero=isoz, abs_tol=tol,
                                **kwargs)

        # real domain scalar context
        x_values = [1., -1., 0.0, -0.0, 0.5, -0.5, 5, -5, 5e-21, -5e-21]
        x_types = [types.float32, types.float64] * (len(x_values) // 2)
        check(x_types, x_values)

        # real domain vector context
        x_values = [np.array(x_values, dtype=np.float64)]
        x_types = [typeof(v) for v in x_values]
        check(x_types, x_values)

        # complex domain scalar context
        x_values = [1.+0j, -1+0j, 0.0+0.0j, -0.0+0.0j, 0+1j, 0-1j, 0.5+0.0j,
                    -0.5+0.0j, 0.5+0.5j, -0.5-0.5j, 5+5j, -5-5j,
                    # the following are to test sin(x)/x for small x
                    5e-21+0j, -5e-21+0j, 5e-21j, +(0-5e-21j)
                    ]
        x_types = [types.complex64, types.complex128] * (len(x_values) // 2)
        check(x_types, x_values, ulps=2)

        # complex domain vector context
        x_values = [np.array(x_values, dtype=np.complex128)]
        x_types = [typeof(v) for v in x_values]
        check(x_types, x_values, ulps=2)

    def test_angle(self, flags=no_pyobj_flags):
        """
        Tests the angle() function.
        This test is purely to assert numerical computations are correct.
        """
        pyfunc1 = angle1
        pyfunc2 = angle2

        def check(x_types, x_values):
            # angle(x)
            self.run_unary(pyfunc1, x_types, x_values)
            # angle(x, deg)
            xtra_values = [(True,), (False,)]
            xtra_types = [(types.bool_,)] * len(xtra_values)
            self.run_unary(pyfunc2, x_types, x_values,
                           func_extra_types=xtra_types,
                           func_extra_args=xtra_values,)

        # real domain scalar context
        x_values = [1., -1., 0.0, -0.0, 0.5, -0.5, 5, -5]
        x_types = [types.float32, types.float64] * (len(x_values) // 2 + 1)
        check(x_types, x_values)

        # real domain vector context
        x_values = [np.array(x_values, dtype=np.float64)]
        x_types = [typeof(v) for v in x_values]
        check(x_types, x_values)

        # complex domain scalar context
        x_values = [1.+0j, -1+0j, 0.0+0.0j, -0.0+0.0j, 1j, -1j, 0.5+0.0j,
                    -0.5+0.0j, 0.5+0.5j, -0.5-0.5j, 5+5j, -5-5j]
        x_types = [types.complex64, types.complex128] * (len(x_values) // 2 + 1)
        check(x_types, x_values)

        # complex domain vector context
        x_values = np.array(x_values)
        x_types = [types.complex64, types.complex128]
        check(x_types, x_values)

    def diff_arrays(self):
        """
        Some test arrays for np.diff()
        """
        a = np.arange(12) ** 3
        yield a
        b = a.reshape((3, 4))
        yield b
        c = np.arange(24).reshape((3, 2, 4)) ** 3
        yield c

    def test_diff1(self):
        pyfunc = diff1
        cfunc = jit(nopython=True)(pyfunc)
        for arr in self.diff_arrays():
            expected = pyfunc(arr)
            got = cfunc(arr)
            self.assertPreciseEqual(expected, got)

        # 0-dim array
        a = np.array(42)
        with self.assertTypingError():
            cfunc(a)

    def test_diff2(self):
        pyfunc = diff2
        cfunc = jit(nopython=True)(pyfunc)
        for arr in self.diff_arrays():
            size = arr.shape[-1]
            for n in (0, 1, 2, 3, size - 1, size, size + 1, 421):
                expected = pyfunc(arr, n)
                got = cfunc(arr, n)
                self.assertPreciseEqual(expected, got)

    def test_diff2_exceptions(self):
        pyfunc = diff2
        cfunc = jit(nopython=True)(pyfunc)

        # Exceptions leak references
        self.disable_leak_check()

        # 0-dim array
        arr = np.array(42)
        with self.assertTypingError():
            cfunc(arr, 1)

        # Invalid `n`
        arr = np.arange(10)
        for n in (-1, -2, -42):
            with self.assertRaises(ValueError) as raises:
                cfunc(arr, n)
            self.assertIn("order must be non-negative", str(raises.exception))

    def bincount_sequences(self):
        """
        Some test sequences for np.bincount()
        """
        a = [1, 2, 5, 2, 3, 20]
        b = np.array([5, 8, 42, 5])
        c = self.rnd.randint(0, 100, size=300).astype(np.int8)
        return (a, b, c)

    def test_bincount1(self):
        pyfunc = bincount1
        cfunc = jit(nopython=True)(pyfunc)
        for seq in self.bincount_sequences():
            expected = pyfunc(seq)
            got = cfunc(seq)
            self.assertPreciseEqual(expected, got)

    def test_bincount1_exceptions(self):
        pyfunc = bincount1
        cfunc = jit(nopython=True)(pyfunc)

        # Exceptions leak references
        self.disable_leak_check()

        # Negative input
        with self.assertRaises(ValueError) as raises:
            cfunc([2, -1])
        self.assertIn("first argument must be non-negative",
                      str(raises.exception))

    def test_bincount2(self):
        pyfunc = bincount2
        cfunc = jit(nopython=True)(pyfunc)
        for seq in self.bincount_sequences():
            w = [math.sqrt(x) - 2 for x in seq]
            # weights as list, then array
            for weights in (w, np.array(w)):
                expected = pyfunc(seq, weights)
                got = cfunc(seq, weights)
                self.assertPreciseEqual(expected, got)

    def test_bincount2_exceptions(self):
        pyfunc = bincount2
        cfunc = jit(nopython=True)(pyfunc)

        # Exceptions leak references
        self.disable_leak_check()

        # Negative input
        with self.assertRaises(ValueError) as raises:
            cfunc([2, -1], [0, 0])
        self.assertIn("first argument must be non-negative",
                      str(raises.exception))

        # Mismatching input sizes
        with self.assertRaises(ValueError) as raises:
            cfunc([2, -1], [0])
        self.assertIn("weights and list don't have the same length",
                      str(raises.exception))

    def test_searchsorted(self):
        pyfunc = searchsorted
        cfunc = jit(nopython=True)(pyfunc)

        pyfunc_left = searchsorted_left
        cfunc_left = jit(nopython=True)(pyfunc_left)

        pyfunc_right = searchsorted_right
        cfunc_right = jit(nopython=True)(pyfunc_right)

        def check(a, v):
            expected = pyfunc(a, v)
            got = cfunc(a, v)
            self.assertPreciseEqual(expected, got)

            expected = pyfunc_left(a, v)
            got = cfunc_left(a, v)
            self.assertPreciseEqual(expected, got)

            expected = pyfunc_right(a, v)
            got = cfunc_right(a, v)
            self.assertPreciseEqual(expected, got)

        # First with integer values (no NaNs)
        bins = np.arange(5) ** 2
        values = np.arange(20) - 1

        for a in (bins, list(bins)):
            # Scalar values
            for v in values:
                check(a, v)
            # Array values
            for v in (values, values.reshape((4, 5))):
                check(a, v)
            # Sequence values
            check(a, list(values))

        # Second with float values (including NaNs)
        bins = np.float64(list(bins) + [float('nan')] * 7) / 2.0
        values = np.arange(20) - 0.5

        for a in (bins, list(bins)):
            # Scalar values
            for v in values:
                check(a, v)
            # Array values
            for v in (values, values.reshape((4, 5))):
                check(a, v)
            # Sequence values
            check(a, list(values))

        # nonsense value for 'side' raises TypingError
        def bad_side(a, v):
            return np.searchsorted(a, v, side='nonsense')
        cfunc = jit(nopython=True)(bad_side)
        with self.assertTypingError():
            cfunc([1,2], 1)

        # non-constant value for 'side' raises TypingError
        def nonconst_side(a, v, side='left'):
            return np.searchsorted(a, v, side=side)
        cfunc = jit(nopython=True)(nonconst_side)
        with self.assertTypingError():
            cfunc([1,2], 1, side='right')

    def test_digitize(self):
        pyfunc = digitize
        cfunc = jit(nopython=True)(pyfunc)

        def check(*args):
            expected = pyfunc(*args)
            got = cfunc(*args)
            self.assertPreciseEqual(expected, got)

        values = np.float64((0, 0.99, 1, 4.4, 4.5, 7, 8, 9, 9.5,
                             float('inf'), float('-inf'), float('nan')))
        assert len(values) == 12
        self.rnd.shuffle(values)

        bins1 = np.float64([1, 3, 4.5, 8])
        bins2 = np.float64([1, 3, 4.5, 8, float('inf'), float('-inf')])
        bins3 = np.float64([1, 3, 4.5, 8, float('inf'), float('-inf')]
                           + [float('nan')] * 10)
        if np_version >= (1, 10):
            all_bins = [bins1, bins2, bins3]
            xs = [values, values.reshape((3, 4))]
        else:
            # Numpy < 1.10 had trouble with NaNs and N-d arrays
            all_bins = [bins1, bins2]
            xs = [values]

        # 2-ary digitize()
        for bins in all_bins:
            bins.sort()
            for x in xs:
                check(x, bins)
                check(x, bins[::-1])

        # 3-ary digitize()
        for bins in all_bins:
            bins.sort()
            for right in (True, False):
                check(values, bins, right)
                check(values, bins[::-1], right)

        # Sequence input
        check(list(values), bins1)

    def test_histogram(self):
        pyfunc = histogram
        cfunc = jit(nopython=True)(pyfunc)

        def check(*args):
            pyhist, pybins = pyfunc(*args)
            chist, cbins = cfunc(*args)
            self.assertPreciseEqual(pyhist, chist)
            # There can be a slight discrepancy in the linspace() result
            # when `bins` is an integer...
            self.assertPreciseEqual(pybins, cbins, prec='double', ulps=2)

        def check_values(values):
            # Explicit bins array
            # (note Numpy seems to not support NaN bins)
            bins = np.float64([1, 3, 4.5, 8])
            check(values, bins)
            check(values.reshape((3, 4)), bins)

            # Explicit number of bins
            check(values, 7)

            # Explicit number of bins and bins range
            check(values, 7, (1.0, 13.5))

            # Implicit bins=10
            check(values)

        values = np.float64((0, 0.99, 1, 4.4, 4.5, 7, 8,
                             9, 9.5, 42.5, -1.0, -0.0))
        assert len(values) == 12
        self.rnd.shuffle(values)

        check_values(values)

    def _test_correlate_convolve(self, pyfunc):
        cfunc = jit(nopython=True)(pyfunc)
        # only 1d arrays are accepted, test varying lengths
        # and varying dtype
        lengths = (1, 2, 3, 7)
        dts = [np.int8, np.int32, np.int64, np.float32, np.float64,
               np.complex64, np.complex128]

        for dt1, dt2, n, m in itertools.product(dts, dts, lengths, lengths):
            a = np.arange(n, dtype=dt1)
            v = np.arange(m, dtype=dt2)

            if np.issubdtype(dt1, np.complexfloating):
                a = (a + 1j * a).astype(dt1)
            if np.issubdtype(dt2, np.complexfloating):
                v = (v + 1j * v).astype(dt2)

            expected = pyfunc(a, v)
            got = cfunc(a, v)
            self.assertPreciseEqual(expected, got)

        _a = np.arange(12).reshape(4, 3)
        _b = np.arange(12)
        for x, y in [(_a, _b), (_b, _a)]:
            with self.assertRaises(TypingError) as raises:
                cfunc(x, y)
            msg = 'only supported on 1D arrays'
            self.assertIn(msg, str(raises.exception))

    def test_correlate(self):
        self._test_correlate_convolve(correlate)
        # correlate supports 0 dimension arrays
        _a = np.ones(shape=(0,))
        _b = np.arange(5)
        cfunc = jit(nopython=True)(correlate)
        for x, y in [(_a, _b), (_b, _a), (_a, _a)]:
            expected = correlate(x, y)
            got = cfunc(x, y)
            self.assertPreciseEqual(expected, got)

    def test_convolve(self):
        self._test_correlate_convolve(convolve)

    def test_convolve_exceptions(self):
        # Exceptions leak references
        self.disable_leak_check()

        # convolve raises if either array has a 0 dimension
        _a = np.ones(shape=(0,))
        _b = np.arange(5)
        cfunc = jit(nopython=True)(convolve)
        for x, y in [(_a, _b), (_b, _a)]:
            with self.assertRaises(ValueError) as raises:
                cfunc(x, y)
            if len(x) == 0:
                self.assertIn("'a' cannot be empty", str(raises.exception))
            else:
                self.assertIn("'v' cannot be empty", str(raises.exception))

    def _check_output(self, pyfunc, cfunc, params):
        expected = pyfunc(**params)
        got = cfunc(**params)
        self.assertPreciseEqual(expected, got)

    def test_vander_basic(self):
        pyfunc = vander
        cfunc = jit(nopython=True)(pyfunc)
        _check_output = partial(self._check_output, pyfunc, cfunc)

        def _check(x):
            n_choices = [None, 0, 1, 2, 3, 4]
            increasing_choices = [True, False]

            # N and increasing defaulted
            params = {'x': x}
            _check_output(params)

            # N provided and increasing defaulted
            for n in n_choices:
                params = {'x': x, 'N': n}
                _check_output(params)

            # increasing provided and N defaulted:
            for increasing in increasing_choices:
                params = {'x': x, 'increasing': increasing}
                _check_output(params)

            # both n and increasing supplied
            for n in n_choices:
                for increasing in increasing_choices:
                    params = {'x': x, 'N': n, 'increasing': increasing}
                    _check_output(params)

        _check(np.array([1, 2, 3, 5]))
        _check(np.arange(7) - 10.5)
        _check(np.linspace(3, 10, 5))
        _check(np.array([1.2, np.nan, np.inf, -np.inf]))
        _check(np.array([]))
        _check(np.arange(-5, 5) - 0.3)

        # # boolean array
        _check(np.array([True] * 5 + [False] * 4))

        # cycle through dtypes to check type promotion a la numpy
        for dtype in np.int32, np.int64, np.float32, np.float64:
            _check(np.arange(10, dtype=dtype))

        # non array inputs
        _check([0, 1, 2, 3])
        _check((4, 5, 6, 7))
        _check((0.0, 1.0, 2.0))
        _check(())

        # edge cases
        _check((3, 4.444, 3.142))
        _check((True, False, 4))

    def test_vander_exceptions(self):
        pyfunc = vander
        cfunc = jit(nopython=True)(pyfunc)

        # Exceptions leak references
        self.disable_leak_check()

        x = np.arange(5) - 0.5

        def _check_n(N):
            with self.assertTypingError() as raises:
                cfunc(x, N=N)
            assert "Second argument N must be None or an integer" in str(raises.exception)

        for N in 1.1, True, np.inf, [1, 2]:
            _check_n(N)

        with self.assertRaises(ValueError) as raises:
            cfunc(x, N=-1)
        assert "Negative dimensions are not allowed" in str(raises.exception)

        def _check_1d(x):
            with self.assertRaises(ValueError) as raises:
                cfunc(x)
            self.assertEqual("x must be a one-dimensional array or sequence.", str(raises.exception))

        x = np.arange(27).reshape((3, 3, 3))
        _check_1d(x)

        x = ((2, 3), (4, 5))
        _check_1d(x)

    def test_tri_basic(self):
        pyfunc = tri
        cfunc = jit(nopython=True)(pyfunc)
        _check = partial(self._check_output, pyfunc, cfunc)

        def n_variations():
            return np.arange(-4, 8)  # number of rows

        def m_variations():
            return itertools.chain.from_iterable(([None], range(-5, 9)))  # number of columns

        def k_variations():
            return np.arange(-10, 10)  # offset

        # N supplied, M and k defaulted
        for n in n_variations():
            params = {'N': n}
            _check(params)

        # N and M supplied, k defaulted
        for n in n_variations():
            for m in m_variations():
                params = {'N': n, 'M': m}
                _check(params)

        # N and k supplied, M defaulted
        for n in n_variations():
            for k in k_variations():
                params = {'N': n, 'k': k}
                _check(params)

        # N, M and k supplied
        for n in n_variations():
            for k in k_variations():
                for m in m_variations():
                    params = {'N': n, 'M': m, 'k': k}
                    _check(params)

    def test_tri_exceptions(self):
        pyfunc = tri
        cfunc = jit(nopython=True)(pyfunc)

        # Exceptions leak references
        self.disable_leak_check()

        def _check(k):
            with self.assertTypingError() as raises:
                cfunc(5, 6, k=k)
            assert "k must be an integer" in str(raises.exception)

        for k in 1.5, True, np.inf, [1, 2]:
            _check(k)

    def _triangular_matrix_tests(self, pyfunc):
        cfunc = jit(nopython=True)(pyfunc)

        def _check(arr):
            for k in itertools.chain.from_iterable(([None], range(-10, 10))):
                if k is None:
                    params = {}
                else:
                    params = {'k': k}
                expected = pyfunc(arr, **params)
                got = cfunc(arr, **params)
                # TODO: Contiguity of result not consistent with numpy
                self.assertEqual(got.dtype, expected.dtype)
                np.testing.assert_array_equal(got, expected)

        def check_odd(a):
            _check(a)
            a = a.reshape((9, 7))
            _check(a)
            a = a.reshape((7, 1, 3, 3))
            _check(a)
            _check(a.T)

        def check_even(a):
            _check(a)
            a = a.reshape((4, 16))
            _check(a)
            a = a.reshape((4, 2, 2, 4))
            _check(a)
            _check(a.T)

        check_odd(np.arange(63) + 10.5)
        check_even(np.arange(64) - 10.5)

        # edge cases
        _check(np.arange(360).reshape(3, 4, 5, 6))
        _check(np.array([]))
        _check(np.arange(9).reshape((3, 3))[::-1])
        _check(np.arange(9).reshape((3, 3), order='F'))

        arr = (np.arange(64) - 10.5).reshape((4, 2, 2, 4))
        _check(arr)
        _check(np.asfortranarray(arr))

    def _triangular_matrix_exceptions(self, pyfunc):
        cfunc = jit(nopython=True)(pyfunc)

        # Exceptions leak references
        self.disable_leak_check()

        a = np.ones((5, 6))
        with self.assertTypingError() as raises:
            cfunc(a, k=1.5)
        assert "k must be an integer" in str(raises.exception)

    def test_tril_basic(self):
        self._triangular_matrix_tests(tril)

    def test_tril_exceptions(self):
        self._triangular_matrix_exceptions(tril)

    def test_triu_basic(self):
        self._triangular_matrix_tests(triu)

    def test_triu_exceptions(self):
        self._triangular_matrix_exceptions(triu)

<<<<<<< HEAD
    def partition_sanity_check(self, pyfunc, cfunc, a, kth):
        # as NumPy uses a different algorithm, we do not expect to match outputs exactly...
        expected = pyfunc(a, kth)
        got = cfunc(a, kth)

        # ... but we do expect the unordered collection of elements up to kth to tie out
        self.assertPreciseEqual(np.unique(expected[:kth]), np.unique(got[:kth]))

        # ... likewise the unordered collection of elements from kth onwards
        self.assertPreciseEqual(np.unique(expected[kth:]), np.unique(got[kth:]))

    def test_partition_fuzz(self):
        # inspired by the test of the same name in:
        # https://github.com/numpy/numpy/blob/043a840/numpy/core/tests/test_multiarray.py
        pyfunc = partition
        cfunc = jit(nopython=True)(pyfunc)

        for j in range(10, 30):
            for i in range(1, j - 2):
                d = np.arange(j)
                self.rnd.shuffle(d)
                d = d % self.rnd.randint(2, 30)
                idx = self.rnd.randint(d.size)
                kth = [0, idx, i, i + 1, -idx, -i]  # include some negative kth's
                tgt = np.sort(d)[kth]
                self.assertPreciseEqual(cfunc(d, kth)[kth], tgt)  # a -> array
                self.assertPreciseEqual(cfunc(d.tolist(), kth)[kth], tgt)  # a -> list
                self.assertPreciseEqual(cfunc(tuple(d.tolist()), kth)[kth], tgt)  # a -> tuple

                for k in kth:
                    self.partition_sanity_check(pyfunc, cfunc, d, k)

    def test_partition_exception_out_of_range(self):
        # inspired by the test of the same name in:
        # https://github.com/numpy/numpy/blob/043a840/numpy/core/tests/test_multiarray.py
        pyfunc = partition
        cfunc = jit(nopython=True)(pyfunc)

        # Exceptions leak references
        self.disable_leak_check()

        # Test out of range values in kth raise an error
        a = np.arange(10)

        def _check(a, kth):
            with self.assertRaises(ValueError) as e:
                cfunc(a, kth)
            assert str(e.exception) == "kth out of bounds"

        _check(a, 10)
        _check(a, -11)
        _check(a, (3, 30))

    def test_partition_exception_non_integer_kth(self):
        # inspired by the test of the same name in:
        # https://github.com/numpy/numpy/blob/043a840/numpy/core/tests/test_multiarray.py
        pyfunc = partition
        cfunc = jit(nopython=True)(pyfunc)

        # Exceptions leak references
        self.disable_leak_check()

        def _check(a, kth):
            with self.assertTypingError() as raises:
                cfunc(a, kth)
            self.assertIn("Partition index must be integer", str(raises.exception))

        a = np.arange(10)
        _check(a, 9.0)
        _check(a, (3.3, 4.4))
        _check(a, np.array((1, 2, np.nan)))

    def test_partition_exception_a_not_array_like(self):
        pyfunc = partition
        cfunc = jit(nopython=True)(pyfunc)

        # Exceptions leak references
        self.disable_leak_check()

        def _check(a, kth):
            with self.assertTypingError() as raises:
                cfunc(a, kth)
            self.assertIn('The first argument must be an array-like', str(raises.exception))

        _check(4, 0)
        _check('Sausages', 0)

    def test_partition_exception_a_zero_dim(self):
        pyfunc = partition
        cfunc = jit(nopython=True)(pyfunc)

        # Exceptions leak references
        self.disable_leak_check()

        def _check(a, kth):
            with self.assertTypingError() as raises:
                cfunc(a, kth)
            self.assertIn('The first argument must be at least 1-D (found 0-D)', str(raises.exception))

        _check(np.array(1), 0)

    def test_partition_exception_kth_multi_dimensional(self):
        pyfunc = partition
=======
    @unittest.skipUnless(np_version >= (1, 12), "ediff1d needs Numpy 1.12+")
    def test_ediff1d_basic(self):
        pyfunc = ediff1d
        cfunc = jit(nopython=True)(pyfunc)
        _check = partial(self._check_output, pyfunc, cfunc)

        def to_variations(a):
            yield None
            yield a
            yield a.astype(np.int16)

        def ary_variations(a):
            yield a
            yield a.reshape(3, 2, 2)
            yield a.astype(np.int32)

        for ary in ary_variations(np.linspace(-2, 7, 12)):
            params = {'ary': ary}
            _check(params)

            for a in to_variations(ary):
                params = {'ary': ary, 'to_begin': a}
                _check(params)

                params = {'ary': ary, 'to_end': a}
                _check(params)

                for b in to_variations(ary):
                    params = {'ary': ary, 'to_begin': a, 'to_end': b}
                    _check(params)

    @unittest.skipUnless(np_version >= (1, 12), "ediff1d needs Numpy 1.12+")
    def test_ediff1d_edge_cases(self):
        pyfunc = ediff1d
        cfunc = jit(nopython=True)(pyfunc)
        _check = partial(self._check_output, pyfunc, cfunc)

        def input_variations():
            yield ((1, 2, 3), (4, 5, 6))
            yield [4, 5, 6]
            yield np.array([])
            yield ()
            yield np.array([np.nan, np.inf, 4, -np.inf, 3.142])
            parts = np.array([np.nan, 2, np.nan, 4, 5, 6, 7, 8, 9])
            a = parts + 1j * parts[::-1]
            yield a.reshape(3, 3)

        for i in input_variations():
            params = {'ary': i, 'to_end': i, 'to_begin': i}
            _check(params)

        # to_end / to_begin are boolean
        params = {'ary': [1], 'to_end': (False,), 'to_begin': (True, False)}
        _check(params)

        # example of unsafe type casting (np.nan to np.int32)
        to_begin = np.array([1, 2, 3.142, np.nan, 5, 6, 7, -8, np.nan])
        params = {'ary': np.arange(-4, 6), 'to_begin': to_begin}
        _check(params)

        # scalar inputs
        params = {'ary': 3.142}
        _check(params)

        params = {'ary': 3, 'to_begin': 3.142}
        _check(params)

        params = {'ary': np.arange(-4, 6), 'to_begin': -5, 'to_end': False}
        _check(params)

        # the following would fail on one of the BITS32 builds (difference in
        # overflow handling):
        # params = {'ary': np.array([5, 6], dtype=np.int16), 'to_end': [1e100]}
        # _check(params)

    @unittest.skipUnless(np_version >= (1, 12), "ediff1d needs Numpy 1.12+")
    def test_ediff1d_exceptions(self):
        pyfunc = ediff1d
>>>>>>> a5c365dd
        cfunc = jit(nopython=True)(pyfunc)

        # Exceptions leak references
        self.disable_leak_check()

<<<<<<< HEAD
        def _check(a, kth):
            with self.assertRaises(ValueError) as raises:
                cfunc(a, kth)
            self.assertIn('kth must be scalar or 1-D', str(raises.exception))

        _check(np.arange(10), kth=np.arange(6).reshape(3, 2))

    def test_partition_empty_array(self):
        # inspired by the test of the same name in:
        # https://github.com/numpy/numpy/blob/043a840/numpy/core/tests/test_multiarray.py
        pyfunc = partition
        cfunc = jit(nopython=True)(pyfunc)

        def check(a, kth=0):
            expected = pyfunc(a, kth)
            got = cfunc(a, kth)
            self.assertPreciseEqual(expected, got)

        # check axis handling for multidimensional empty arrays
        a = np.array([])
        a.shape = (3, 2, 1, 0)

        # include this with some other empty data structures
        for arr in a, (), np.array([]):
            check(arr)

    def test_partition_basic(self):
        # inspired by the test of the same name in:
        # https://github.com/numpy/numpy/blob/043a840/numpy/core/tests/test_multiarray.py
        pyfunc = partition
        cfunc = jit(nopython=True)(pyfunc)

        d = np.array([])
        got = cfunc(d, 0)
        self.assertPreciseEqual(d, got)

        d = np.ones(1)
        got = cfunc(d, 0)
        self.assertPreciseEqual(d, got)

        # kth not modified
        kth = np.array([30, 15, 5])
        okth = kth.copy()
        cfunc(np.arange(40), kth)
        self.assertPreciseEqual(kth, okth)

        for r in ([2, 1], [1, 2], [1, 1]):
            d = np.array(r)
            tgt = np.sort(d)
            for k in 0, 1:
                self.assertPreciseEqual(cfunc(d, k)[k], tgt[k])
                self.partition_sanity_check(pyfunc, cfunc, d, k)

        for r in ([3, 2, 1], [1, 2, 3], [2, 1, 3], [2, 3, 1],
                  [1, 1, 1], [1, 2, 2], [2, 2, 1], [1, 2, 1]):
            d = np.array(r)
            tgt = np.sort(d)
            for k in 0, 1, 2:
                self.assertPreciseEqual(cfunc(d, k)[k], tgt[k])
                self.partition_sanity_check(pyfunc, cfunc, d, k)

        d = np.ones(50)
        self.assertPreciseEqual(cfunc(d, 0), d)

        # sorted
        d = np.arange(49)
        for k in 5, 15:
            self.assertEqual(cfunc(d, k)[k], k)
            self.partition_sanity_check(pyfunc, cfunc, d, k)

        # rsorted, with input flavours: array, list and tuple
        d = np.arange(47)[::-1]
        for a in d, d.tolist(), tuple(d.tolist()):
            self.assertEqual(cfunc(a, 6)[6], 6)
            self.assertEqual(cfunc(a, 16)[16], 16)
            self.assertPreciseEqual(cfunc(a, -6), cfunc(a, 41))
            self.assertPreciseEqual(cfunc(a, -16), cfunc(a, 31))
            self.partition_sanity_check(pyfunc, cfunc, d, -16)

        # median of 3 killer, O(n^2) on pure median 3 pivot quickselect
        # exercises the median of median of 5 code used to keep O(n)
        d = np.arange(1000000)
        x = np.roll(d, d.size // 2)
        mid = x.size // 2 + 1
        self.assertEqual(cfunc(x, mid)[mid], mid)
        d = np.arange(1000001)
        x = np.roll(d, d.size // 2 + 1)
        mid = x.size // 2 + 1
        self.assertEqual(cfunc(x, mid)[mid], mid)

        # max
        d = np.ones(10)
        d[1] = 4
        self.assertEqual(cfunc(d, (2, -1))[-1], 4)
        self.assertEqual(cfunc(d, (2, -1))[2], 1)
        d[1] = np.nan
        assert np.isnan(cfunc(d, (2, -1))[-1])

        # equal elements
        d = np.arange(47) % 7
        tgt = np.sort(np.arange(47) % 7)
        self.rnd.shuffle(d)
        for i in range(d.size):
            self.assertEqual(cfunc(d, i)[i], tgt[i])
            self.partition_sanity_check(pyfunc, cfunc, d, i)

        d = np.array([0, 1, 2, 3, 4, 5, 7, 7, 7, 7, 7, 7, 7, 7, 7, 7, 7,
                      7, 7, 7, 7, 7, 9])
        kth = [0, 3, 19, 20]
        self.assertEqual(tuple(cfunc(d, kth)[kth]), (0, 3, 7, 7))

        td = [(dt, s) for dt in [np.int32, np.float32] for s in (9, 16)]
        for dt, s in td:
            d = np.arange(s, dtype=dt)
            self.rnd.shuffle(d)
            d1 = np.tile(np.arange(s, dtype=dt), (4, 1))
            map(self.rnd.shuffle, d1)
            for i in range(d.size):
                p = cfunc(d, i)
                self.assertEqual(p[i], i)
                # all before are smaller
                np.testing.assert_array_less(p[:i], p[i])
                # all after are larger
                np.testing.assert_array_less(p[i], p[i + 1:])
                # sanity check
                self.partition_sanity_check(pyfunc, cfunc, d, i)

    def assert_partitioned(self, pyfunc, cfunc, d, kth):
        prev = 0
        for k in np.sort(kth):
            np.testing.assert_array_less(d[prev:k], d[k], err_msg='kth %d' % k)
            assert (d[k:] >= d[k]).all(), "kth %d, %r not greater equal %d" % (k, d[k:], d[k])
            prev = k + 1
            self.partition_sanity_check(pyfunc, cfunc, d, k)

    def test_partition_iterative(self):
        # inspired by the test of the same name in:
        # https://github.com/numpy/numpy/blob/043a840/numpy/core/tests/test_multiarray.py
        pyfunc = partition
        cfunc = jit(nopython=True)(pyfunc)

        assert_partitioned = partial(self.assert_partitioned, pyfunc, cfunc)

        d = np.array([3, 4, 2, 1])
        p = cfunc(d, (0, 3))
        assert_partitioned(p, (0, 3))
        assert_partitioned(d[np.argpartition(d, (0, 3))], (0, 3))

        self.assertPreciseEqual(p, cfunc(d, (-3, -1)))

        d = np.arange(17)
        self.rnd.shuffle(d)
        self.assertPreciseEqual(np.arange(17), cfunc(d, list(range(d.size))))

        # test unsorted kth
        d = np.arange(17)
        self.rnd.shuffle(d)
        keys = np.array([1, 3, 8, -2])
        self.rnd.shuffle(d)
        p = cfunc(d, keys)
        assert_partitioned(p, keys)
        self.rnd.shuffle(keys)
        self.assertPreciseEqual(cfunc(d, keys), p)

        # equal kth
        d = np.arange(20)[::-1]
        assert_partitioned(cfunc(d, [5] * 4), [5])
        assert_partitioned(cfunc(d, [5] * 4 + [6, 13]), [5] * 4 + [6, 13])

    def test_partition_multi_dim(self):
        pyfunc = partition
        cfunc = jit(nopython=True)(pyfunc)

        def check(a, kth):
            expected = pyfunc(a, kth)
            got = cfunc(a, kth)
            self.assertPreciseEqual(expected[:, :, kth], got[:, :, kth])

        def a_variations(a):
            yield a
            yield a.T
            yield np.asfortranarray(a)
            yield np.full_like(a, fill_value=np.nan)
            yield np.full_like(a, fill_value=np.inf)
            yield (((1.0, 3.142, -np.inf, 3),),)  # multi-dimensional tuple input

        a = np.linspace(1, 10, 48)
        a[4:7] = np.nan
        a[8] = -np.inf
        a[9] = np.inf
        a = a.reshape((4, 3, 4))

        for arr in a_variations(a):
            for k in range(-3, 3):
                check(arr, k)

    def test_partition_boolean_inputs(self):
        pyfunc = partition
        cfunc = jit(nopython=True)(pyfunc)

        for d in np.linspace(1, 10, 17), np.array((True, False, True)):
            for kth in True, False, -1, 0, 1:
                self.partition_sanity_check(pyfunc, cfunc, d, kth)
=======
        with self.assertTypingError() as e:
            cfunc(np.array((True, True, False)))

        msg = "Boolean dtype is unsupported (as per NumPy)"
        assert msg in str(e.exception)
>>>>>>> a5c365dd


class TestNPMachineParameters(TestCase):
    # tests np.finfo, np.iinfo, np.MachAr

    template = '''
def foo():
    ty = np.%s
    return np.%s(ty)
'''

    bits = ('bits',) if np_version >= (1, 12)  else ()

    def check(self, func, attrs, *args):
        pyfunc = func
        cfunc = jit(nopython=True)(pyfunc)

        expected = pyfunc(*args)
        got = cfunc(*args)

        # check result
        for attr in attrs:
            self.assertPreciseEqual(getattr(expected, attr),
                                    getattr(got, attr))

    def create_harcoded_variant(self, basefunc, ty):
        #create an instance of using the function with a hardcoded type
        #and eval it into existence, return the function for use
        tystr = ty.__name__
        basestr = basefunc.__name__
        funcstr = self.template % (tystr, basestr)
        eval(compile(funcstr, '<string>', 'exec'))
        return locals()['foo']

    def test_MachAr(self):
        attrs = ('ibeta', 'it', 'machep', 'eps', 'negep', 'epsneg', 'iexp',
                 'minexp', 'xmin', 'maxexp', 'xmax', 'irnd', 'ngrd',
                 'epsilon', 'tiny', 'huge', 'precision', 'resolution',)
        self.check(machar, attrs)

    def test_finfo(self):
        types = [np.float32, np.float64, np.complex64, np.complex128]
        attrs = self.bits + ('eps', 'epsneg', 'iexp', 'machep', 'max',
                'maxexp', 'negep', 'nexp', 'nmant', 'precision',
                'resolution', 'tiny',)
        for ty in types:
            self.check(finfo, attrs, ty(1))
            hc_func = self.create_harcoded_variant(np.finfo, ty)
            self.check(hc_func, attrs)

        # check unsupported attr raises
        with self.assertRaises(TypingError) as raises:
            cfunc = jit(nopython=True)(finfo_machar)
            cfunc(7.)
        msg = "Unknown attribute 'machar' of type finfo"
        self.assertIn(msg, str(raises.exception))

        # check invalid type raises
        with self.assertTypingError():
            cfunc = jit(nopython=True)(finfo)
            cfunc(np.int32(7))

    def test_iinfo(self):
        # check types and instances of types
        types = [np.int8, np.int16, np.int32, np.int64, np.uint8, np.uint16,
                 np.uint32, np.uint64]
        attrs = ('min', 'max') + self.bits
        for ty in types:
            self.check(iinfo, attrs, ty(1))
            hc_func = self.create_harcoded_variant(np.iinfo, ty)
            self.check(hc_func, attrs)

        # check invalid type raises
        with self.assertTypingError():
            cfunc = jit(nopython=True)(iinfo)
            cfunc(np.float64(7))<|MERGE_RESOLUTION|>--- conflicted
+++ resolved
@@ -85,13 +85,11 @@
 def vander(x, N=None, increasing=False):
     return np.vander(x, N, increasing)
 
-<<<<<<< HEAD
 def partition(a, kth):
     return np.partition(a, kth)
-=======
+
 def ediff1d(ary, to_end=None, to_begin=None):
     return np.ediff1d(ary, to_end, to_begin)
->>>>>>> a5c365dd
 
 
 class TestNPFunctions(MemoryLeakMixin, TestCase):
@@ -774,7 +772,6 @@
     def test_triu_exceptions(self):
         self._triangular_matrix_exceptions(triu)
 
-<<<<<<< HEAD
     def partition_sanity_check(self, pyfunc, cfunc, a, kth):
         # as NumPy uses a different algorithm, we do not expect to match outputs exactly...
         expected = pyfunc(a, kth)
@@ -878,92 +875,11 @@
 
     def test_partition_exception_kth_multi_dimensional(self):
         pyfunc = partition
-=======
-    @unittest.skipUnless(np_version >= (1, 12), "ediff1d needs Numpy 1.12+")
-    def test_ediff1d_basic(self):
-        pyfunc = ediff1d
-        cfunc = jit(nopython=True)(pyfunc)
-        _check = partial(self._check_output, pyfunc, cfunc)
-
-        def to_variations(a):
-            yield None
-            yield a
-            yield a.astype(np.int16)
-
-        def ary_variations(a):
-            yield a
-            yield a.reshape(3, 2, 2)
-            yield a.astype(np.int32)
-
-        for ary in ary_variations(np.linspace(-2, 7, 12)):
-            params = {'ary': ary}
-            _check(params)
-
-            for a in to_variations(ary):
-                params = {'ary': ary, 'to_begin': a}
-                _check(params)
-
-                params = {'ary': ary, 'to_end': a}
-                _check(params)
-
-                for b in to_variations(ary):
-                    params = {'ary': ary, 'to_begin': a, 'to_end': b}
-                    _check(params)
-
-    @unittest.skipUnless(np_version >= (1, 12), "ediff1d needs Numpy 1.12+")
-    def test_ediff1d_edge_cases(self):
-        pyfunc = ediff1d
-        cfunc = jit(nopython=True)(pyfunc)
-        _check = partial(self._check_output, pyfunc, cfunc)
-
-        def input_variations():
-            yield ((1, 2, 3), (4, 5, 6))
-            yield [4, 5, 6]
-            yield np.array([])
-            yield ()
-            yield np.array([np.nan, np.inf, 4, -np.inf, 3.142])
-            parts = np.array([np.nan, 2, np.nan, 4, 5, 6, 7, 8, 9])
-            a = parts + 1j * parts[::-1]
-            yield a.reshape(3, 3)
-
-        for i in input_variations():
-            params = {'ary': i, 'to_end': i, 'to_begin': i}
-            _check(params)
-
-        # to_end / to_begin are boolean
-        params = {'ary': [1], 'to_end': (False,), 'to_begin': (True, False)}
-        _check(params)
-
-        # example of unsafe type casting (np.nan to np.int32)
-        to_begin = np.array([1, 2, 3.142, np.nan, 5, 6, 7, -8, np.nan])
-        params = {'ary': np.arange(-4, 6), 'to_begin': to_begin}
-        _check(params)
-
-        # scalar inputs
-        params = {'ary': 3.142}
-        _check(params)
-
-        params = {'ary': 3, 'to_begin': 3.142}
-        _check(params)
-
-        params = {'ary': np.arange(-4, 6), 'to_begin': -5, 'to_end': False}
-        _check(params)
-
-        # the following would fail on one of the BITS32 builds (difference in
-        # overflow handling):
-        # params = {'ary': np.array([5, 6], dtype=np.int16), 'to_end': [1e100]}
-        # _check(params)
-
-    @unittest.skipUnless(np_version >= (1, 12), "ediff1d needs Numpy 1.12+")
-    def test_ediff1d_exceptions(self):
-        pyfunc = ediff1d
->>>>>>> a5c365dd
         cfunc = jit(nopython=True)(pyfunc)
 
         # Exceptions leak references
         self.disable_leak_check()
 
-<<<<<<< HEAD
         def _check(a, kth):
             with self.assertRaises(ValueError) as raises:
                 cfunc(a, kth)
@@ -1167,13 +1083,95 @@
         for d in np.linspace(1, 10, 17), np.array((True, False, True)):
             for kth in True, False, -1, 0, 1:
                 self.partition_sanity_check(pyfunc, cfunc, d, kth)
-=======
+
+    @unittest.skipUnless(np_version >= (1, 12), "ediff1d needs Numpy 1.12+")
+    def test_ediff1d_basic(self):
+        pyfunc = ediff1d
+        cfunc = jit(nopython=True)(pyfunc)
+        _check = partial(self._check_output, pyfunc, cfunc)
+
+        def to_variations(a):
+            yield None
+            yield a
+            yield a.astype(np.int16)
+
+        def ary_variations(a):
+            yield a
+            yield a.reshape(3, 2, 2)
+            yield a.astype(np.int32)
+
+        for ary in ary_variations(np.linspace(-2, 7, 12)):
+            params = {'ary': ary}
+            _check(params)
+
+            for a in to_variations(ary):
+                params = {'ary': ary, 'to_begin': a}
+                _check(params)
+
+                params = {'ary': ary, 'to_end': a}
+                _check(params)
+
+                for b in to_variations(ary):
+                    params = {'ary': ary, 'to_begin': a, 'to_end': b}
+                    _check(params)
+
+    @unittest.skipUnless(np_version >= (1, 12), "ediff1d needs Numpy 1.12+")
+    def test_ediff1d_edge_cases(self):
+        pyfunc = ediff1d
+        cfunc = jit(nopython=True)(pyfunc)
+        _check = partial(self._check_output, pyfunc, cfunc)
+
+        def input_variations():
+            yield ((1, 2, 3), (4, 5, 6))
+            yield [4, 5, 6]
+            yield np.array([])
+            yield ()
+            yield np.array([np.nan, np.inf, 4, -np.inf, 3.142])
+            parts = np.array([np.nan, 2, np.nan, 4, 5, 6, 7, 8, 9])
+            a = parts + 1j * parts[::-1]
+            yield a.reshape(3, 3)
+
+        for i in input_variations():
+            params = {'ary': i, 'to_end': i, 'to_begin': i}
+            _check(params)
+
+        # to_end / to_begin are boolean
+        params = {'ary': [1], 'to_end': (False,), 'to_begin': (True, False)}
+        _check(params)
+
+        # example of unsafe type casting (np.nan to np.int32)
+        to_begin = np.array([1, 2, 3.142, np.nan, 5, 6, 7, -8, np.nan])
+        params = {'ary': np.arange(-4, 6), 'to_begin': to_begin}
+        _check(params)
+
+        # scalar inputs
+        params = {'ary': 3.142}
+        _check(params)
+
+        params = {'ary': 3, 'to_begin': 3.142}
+        _check(params)
+
+        params = {'ary': np.arange(-4, 6), 'to_begin': -5, 'to_end': False}
+        _check(params)
+
+        # the following would fail on one of the BITS32 builds (difference in
+        # overflow handling):
+        # params = {'ary': np.array([5, 6], dtype=np.int16), 'to_end': [1e100]}
+        # _check(params)
+
+    @unittest.skipUnless(np_version >= (1, 12), "ediff1d needs Numpy 1.12+")
+    def test_ediff1d_exceptions(self):
+        pyfunc = ediff1d
+        cfunc = jit(nopython=True)(pyfunc)
+
+        # Exceptions leak references
+        self.disable_leak_check()
+
         with self.assertTypingError() as e:
             cfunc(np.array((True, True, False)))
 
         msg = "Boolean dtype is unsupported (as per NumPy)"
         assert msg in str(e.exception)
->>>>>>> a5c365dd
 
 
 class TestNPMachineParameters(TestCase):
