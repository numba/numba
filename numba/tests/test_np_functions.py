--- conflicted
+++ resolved
@@ -86,13 +86,11 @@
 def vander(x, N=None, increasing=False):
     return np.vander(x, N, increasing)
 
-<<<<<<< HEAD
+def partition(a, kth):
+    return np.partition(a, kth)
+
 def cov(m, y=None, rowvar=True, bias=False, ddof=None):
     return np.cov(m, y, rowvar, bias, ddof)
-=======
-def partition(a, kth):
-    return np.partition(a, kth)
->>>>>>> b6fcc8cd
 
 def ediff1d(ary, to_end=None, to_begin=None):
     return np.ediff1d(ary, to_end, to_begin)
@@ -778,127 +776,6 @@
     def test_triu_exceptions(self):
         self._triangular_matrix_exceptions(triu)
 
-<<<<<<< HEAD
-    @unittest.skipUnless(np_version >= (1, 10), "cov needs Numpy 1.10+")
-    @needs_blas
-    def test_cov_basic(self):
-        pyfunc = cov
-        cfunc = jit(nopython=True)(pyfunc)
-        _check = partial(self._check_output, pyfunc, cfunc, abs_tol=1e-14)
-
-        def m_variations():
-            # array inputs
-            yield np.array([[0, 2], [1, 1], [2, 0]]).T
-            yield self.rnd.randn(100).reshape(5, 20)
-            yield np.array([0.3942, 0.5969, 0.7730, 0.9918, 0.7964])
-            yield np.full((4, 5), fill_value=True)
-            yield np.array([np.nan, 0.5969, -np.inf, 0.9918, 0.7964])
-            yield np.linspace(-3, 3, 33).reshape(33, 1, order='F')
-
-            # non-array inputs
-            yield ((0.1, 0.2), (0.11, 0.19), (0.09, 0.21))
-            yield (-2.1, -1, 4.3)
-            yield (1, 2, 3)
-            yield [4, 5, 6]
-            yield ((0.1, 0.2, 0.3), (0.1, 0.2, 0.3))
-            yield [(1, 2, 3), (1, 3, 2)]
-            yield 3.142
-
-            # empty data structures
-            yield np.array([])
-            yield np.array([]).reshape(0, 2)
-            yield np.array([]).reshape(2, 0)
-            yield ()
-
-        # all inputs other than the first are defaulted
-        for m in m_variations():
-            _check({'m': m})
-
-    @unittest.skipUnless(np_version >= (1, 10), "cov needs Numpy 1.10+")
-    @needs_blas
-    def test_cov_explicit_arguments(self):
-        pyfunc = cov
-        cfunc = jit(nopython=True)(pyfunc)
-        _check = partial(self._check_output, pyfunc, cfunc, abs_tol=1e-14)
-
-        m = self.rnd.randn(1050).reshape(150, 7)
-        y_choices = None, m[::-1]
-        rowvar_choices = False, True
-        bias_choices = False, True
-        ddof_choice = None, -1, 0, 1, 3
-
-        for y, rowvar, bias, ddof in itertools.product(y_choices, rowvar_choices, bias_choices, ddof_choice):
-            params = {'m': m, 'y': y, 'ddof': ddof, 'bias': bias, 'rowvar': rowvar}
-            _check(params)
-
-    @unittest.skipUnless(np_version >= (1, 10), "cov needs Numpy 1.10+")
-    @needs_blas
-    def test_cov_egde_cases(self):
-        pyfunc = cov
-        cfunc = jit(nopython=True)(pyfunc)
-        _check = partial(self._check_output, pyfunc, cfunc, abs_tol=1e-14)
-
-        # examples borrowed from numpy doc string / unit tests
-        m = np.array([-2.1, -1, 4.3])
-        y = np.array([3, 1.1, 0.12])
-        params = {'m': m, 'y': y}
-        _check(params)
-
-        m = np.array([[0, 2], [1, 1], [2, 0]]).T
-        params = {'m': m, 'ddof': 5}
-        _check(params)
-
-        m = np.array([1, 2, 3])  # test case modified such that m is 1D
-        y = np.array([[1j, 2j, 3j]])
-        params = {'m': m, 'y': y}
-        _check(params)
-
-        m = np.array([1, 2, 3])
-        y = (1j, 2j, 3j)
-        params = {'m': m, 'y': y}
-        _check(params)
-        params = {'m': y, 'y': m}  # flip real and complex inputs
-        _check(params)
-
-        m = np.array([1, 2, 3])
-        y = (1j, 2j, 3)  # note last item is not complex
-        params = {'m': m, 'y': y}
-        _check(params)
-        params = {'m': y, 'y': m}  # flip real and complex inputs
-        _check(params)
-
-        m = np.array([])
-        y = np.array([])
-        params = {'m': m, 'y': y}
-        _check(params)
-
-        m = 1.1
-        y = 2.2
-        params = {'m': m, 'y': y}
-        _check(params)
-
-        m = self.rnd.randn(10, 3)
-        y = np.array([-2.1, -1, 4.3]).reshape(1, 3) / 10
-        params = {'m': m, 'y': y}
-        _check(params)
-
-        # The following tests pass with numpy version >= 1.10, but fail with 1.9
-        m = np.array([-2.1, -1, 4.3])
-        y = np.array([[3, 1.1, 0.12], [3, 1.1, 0.12]])
-        params = {'m': m, 'y': y}
-        _check(params)
-
-        for rowvar in False, True:
-            m = np.array([-2.1, -1, 4.3])
-            y = np.array([[3, 1.1, 0.12], [3, 1.1, 0.12], [4, 1.1, 0.12]])
-            params = {'m': m, 'y': y, 'rowvar': rowvar}
-            _check(params)
-
-    @unittest.skipUnless(np_version >= (1, 10), "cov needs Numpy 1.10+")
-    @needs_blas
-    def test_cov_exceptions(self):
-        pyfunc = cov
-=======
     def partition_sanity_check(self, pyfunc, cfunc, a, kth):
         # as NumPy uses a different algorithm, we do not expect to match outputs exactly...
         expected = pyfunc(a, kth)
@@ -973,53 +850,11 @@
 
     def test_partition_exception_a_not_array_like(self):
         pyfunc = partition
->>>>>>> b6fcc8cd
         cfunc = jit(nopython=True)(pyfunc)
 
         # Exceptions leak references
         self.disable_leak_check()
 
-<<<<<<< HEAD
-        def _check_m(m):
-            with self.assertTypingError() as raises:
-                cfunc(m)
-            self.assertIn('m has more than 2 dimensions', str(raises.exception))
-
-        m = np.ones((5, 6, 7))
-        _check_m(m)
-
-        m = ((((1, 2, 3), (2, 2, 2)),),)
-        _check_m(m)
-
-        m = [[[5, 6, 7]]]
-        _check_m(m)
-
-        def _check_y(m, y):
-            with self.assertTypingError() as raises:
-                cfunc(m, y=y)
-            self.assertIn('y has more than 2 dimensions', str(raises.exception))
-
-        m = np.ones((5, 6))
-        y = np.ones((5, 6, 7))
-        _check_y(m, y)
-
-        m = np.array((1.1, 2.2, 1.1))
-        y = (((1.2, 2.2, 2.3),),)
-        _check_y(m, y)
-
-        m = np.arange(3)
-        y = np.arange(4)
-        with self.assertRaises(ValueError) as raises:
-            cfunc(m, y=y)
-        self.assertIn('m and y must have the same number of variables', str(raises.exception))
-        # Numpy raises ValueError: all the input array dimensions except for the
-        # concatenation axis must match exactly.
-
-        m = np.array([-2.1, -1, 4.3]).reshape(1, 3)
-        with self.assertRaises(RuntimeError) as raises:
-            cfunc(m)
-        self.assertIn('2D array containing a single row is unsupported', str(raises.exception))
-=======
         def _check(a, kth):
             with self.assertTypingError() as raises:
                 cfunc(a, kth)
@@ -1256,7 +1091,170 @@
         for d in np.linspace(1, 10, 17), np.array((True, False, True)):
             for kth in True, False, -1, 0, 1:
                 self.partition_sanity_check(pyfunc, cfunc, d, kth)
->>>>>>> b6fcc8cd
+
+    @unittest.skipUnless(np_version >= (1, 10), "cov needs Numpy 1.10+")
+    @needs_blas
+    def test_cov_basic(self):
+        pyfunc = cov
+        cfunc = jit(nopython=True)(pyfunc)
+        _check = partial(self._check_output, pyfunc, cfunc, abs_tol=1e-14)
+
+        def m_variations():
+            # array inputs
+            yield np.array([[0, 2], [1, 1], [2, 0]]).T
+            yield self.rnd.randn(100).reshape(5, 20)
+            yield np.array([0.3942, 0.5969, 0.7730, 0.9918, 0.7964])
+            yield np.full((4, 5), fill_value=True)
+            yield np.array([np.nan, 0.5969, -np.inf, 0.9918, 0.7964])
+            yield np.linspace(-3, 3, 33).reshape(33, 1, order='F')
+
+            # non-array inputs
+            yield ((0.1, 0.2), (0.11, 0.19), (0.09, 0.21))
+            yield (-2.1, -1, 4.3)
+            yield (1, 2, 3)
+            yield [4, 5, 6]
+            yield ((0.1, 0.2, 0.3), (0.1, 0.2, 0.3))
+            yield [(1, 2, 3), (1, 3, 2)]
+            yield 3.142
+
+            # empty data structures
+            yield np.array([])
+            yield np.array([]).reshape(0, 2)
+            yield np.array([]).reshape(2, 0)
+            yield ()
+
+        # all inputs other than the first are defaulted
+        for m in m_variations():
+            _check({'m': m})
+
+    @unittest.skipUnless(np_version >= (1, 10), "cov needs Numpy 1.10+")
+    @needs_blas
+    def test_cov_explicit_arguments(self):
+        pyfunc = cov
+        cfunc = jit(nopython=True)(pyfunc)
+        _check = partial(self._check_output, pyfunc, cfunc, abs_tol=1e-14)
+
+        m = self.rnd.randn(1050).reshape(150, 7)
+        y_choices = None, m[::-1]
+        rowvar_choices = False, True
+        bias_choices = False, True
+        ddof_choice = None, -1, 0, 1, 3
+
+        for y, rowvar, bias, ddof in itertools.product(y_choices, rowvar_choices, bias_choices, ddof_choice):
+            params = {'m': m, 'y': y, 'ddof': ddof, 'bias': bias, 'rowvar': rowvar}
+            _check(params)
+
+    @unittest.skipUnless(np_version >= (1, 10), "cov needs Numpy 1.10+")
+    @needs_blas
+    def test_cov_egde_cases(self):
+        pyfunc = cov
+        cfunc = jit(nopython=True)(pyfunc)
+        _check = partial(self._check_output, pyfunc, cfunc, abs_tol=1e-14)
+
+        # examples borrowed from numpy doc string / unit tests
+        m = np.array([-2.1, -1, 4.3])
+        y = np.array([3, 1.1, 0.12])
+        params = {'m': m, 'y': y}
+        _check(params)
+
+        m = np.array([[0, 2], [1, 1], [2, 0]]).T
+        params = {'m': m, 'ddof': 5}
+        _check(params)
+
+        m = np.array([1, 2, 3])  # test case modified such that m is 1D
+        y = np.array([[1j, 2j, 3j]])
+        params = {'m': m, 'y': y}
+        _check(params)
+
+        m = np.array([1, 2, 3])
+        y = (1j, 2j, 3j)
+        params = {'m': m, 'y': y}
+        _check(params)
+        params = {'m': y, 'y': m}  # flip real and complex inputs
+        _check(params)
+
+        m = np.array([1, 2, 3])
+        y = (1j, 2j, 3)  # note last item is not complex
+        params = {'m': m, 'y': y}
+        _check(params)
+        params = {'m': y, 'y': m}  # flip real and complex inputs
+        _check(params)
+
+        m = np.array([])
+        y = np.array([])
+        params = {'m': m, 'y': y}
+        _check(params)
+
+        m = 1.1
+        y = 2.2
+        params = {'m': m, 'y': y}
+        _check(params)
+
+        m = self.rnd.randn(10, 3)
+        y = np.array([-2.1, -1, 4.3]).reshape(1, 3) / 10
+        params = {'m': m, 'y': y}
+        _check(params)
+
+        # The following tests pass with numpy version >= 1.10, but fail with 1.9
+        m = np.array([-2.1, -1, 4.3])
+        y = np.array([[3, 1.1, 0.12], [3, 1.1, 0.12]])
+        params = {'m': m, 'y': y}
+        _check(params)
+
+        for rowvar in False, True:
+            m = np.array([-2.1, -1, 4.3])
+            y = np.array([[3, 1.1, 0.12], [3, 1.1, 0.12], [4, 1.1, 0.12]])
+            params = {'m': m, 'y': y, 'rowvar': rowvar}
+            _check(params)
+
+    @unittest.skipUnless(np_version >= (1, 10), "cov needs Numpy 1.10+")
+    @needs_blas
+    def test_cov_exceptions(self):
+        pyfunc = cov
+        cfunc = jit(nopython=True)(pyfunc)
+
+        # Exceptions leak references
+        self.disable_leak_check()
+
+        def _check_m(m):
+            with self.assertTypingError() as raises:
+                cfunc(m)
+            self.assertIn('m has more than 2 dimensions', str(raises.exception))
+
+        m = np.ones((5, 6, 7))
+        _check_m(m)
+
+        m = ((((1, 2, 3), (2, 2, 2)),),)
+        _check_m(m)
+
+        m = [[[5, 6, 7]]]
+        _check_m(m)
+
+        def _check_y(m, y):
+            with self.assertTypingError() as raises:
+                cfunc(m, y=y)
+            self.assertIn('y has more than 2 dimensions', str(raises.exception))
+
+        m = np.ones((5, 6))
+        y = np.ones((5, 6, 7))
+        _check_y(m, y)
+
+        m = np.array((1.1, 2.2, 1.1))
+        y = (((1.2, 2.2, 2.3),),)
+        _check_y(m, y)
+
+        m = np.arange(3)
+        y = np.arange(4)
+        with self.assertRaises(ValueError) as raises:
+            cfunc(m, y=y)
+        self.assertIn('m and y must have the same number of variables', str(raises.exception))
+        # Numpy raises ValueError: all the input array dimensions except for the
+        # concatenation axis must match exactly.
+
+        m = np.array([-2.1, -1, 4.3]).reshape(1, 3)
+        with self.assertRaises(RuntimeError) as raises:
+            cfunc(m)
+        self.assertIn('2D array containing a single row is unsupported', str(raises.exception))
 
     @unittest.skipUnless(np_version >= (1, 12), "ediff1d needs Numpy 1.12+")
     def test_ediff1d_basic(self):
