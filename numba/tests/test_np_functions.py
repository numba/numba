# Tests numpy methods of <class 'function'>

import itertools
import math
import platform
from functools import partial
from itertools import product

import numpy as np

from numba.core.compiler import Flags
from numba import jit, njit, typeof
from numba.core import types
from numba.typed import List, Dict
from numba.np.numpy_support import numpy_version
from numba.core.errors import TypingError
from numba.core.config import IS_WIN32, IS_32BITS
from numba.core.utils import pysignature
from numba.np.extensions import cross2d
from numba.tests.support import (TestCase, CompilationCache, MemoryLeakMixin,
                                 needs_blas)
import unittest


no_pyobj_flags = Flags()
no_pyobj_flags.nrt = True


def sinc(x):
    return np.sinc(x)


def angle1(x):
    return np.angle(x)


def angle2(x, deg):
    return np.angle(x, deg)


def array_equal(a, b):
    return np.array_equal(a, b)


def intersect1d(a, b):
    return np.intersect1d(a, b)


def append(arr, values, axis):
    return np.append(arr, values, axis=axis)


def count_nonzero(arr, axis):
    return np.count_nonzero(arr, axis=axis)


def delete(arr, obj):
    return np.delete(arr, obj)


def diff1(a):
    return np.diff(a)


def diff2(a, n):
    return np.diff(a, n)


def bincount1(a):
    return np.bincount(a)


def bincount2(a, w):
    return np.bincount(a, weights=w)


def bincount3(a, w=None, minlength=0):
    return np.bincount(a, w, minlength)


def searchsorted(a, v):
    return np.searchsorted(a, v)


def searchsorted_left(a, v):
    return np.searchsorted(a, v, side='left')


def searchsorted_right(a, v):
    return np.searchsorted(a, v, side='right')


def digitize(*args):
    return np.digitize(*args)


def histogram(*args):
    return np.histogram(*args)


def machar(*args):
    return np.MachAr()


def isnat(x):
    return np.isnat(x)


def iinfo(*args):
    return np.iinfo(*args)


def finfo(*args):
    return np.finfo(*args)


def finfo_machar(*args):
    return np.finfo(*args).machar


def fliplr(a):
    return np.fliplr(a)


def flipud(a):
    return np.flipud(a)


def flip(a):
    return np.flip(a)


def rot90(a):
    return np.rot90(a)


def rot90_k(a, k=1):
    return np.rot90(a, k)


def array_split(a, indices, axis=0):
    return np.array_split(a, indices, axis=axis)


def split(a, indices, axis=0):
    return np.split(a, indices, axis=axis)


def correlate(a, v):
    return np.correlate(a, v)


def convolve(a, v):
    return np.convolve(a, v)


def tri_n(N):
    return np.tri(N)


def tri_n_m(N, M=None):
    return np.tri(N, M)


def tri_n_k(N, k=0):
    return np.tri(N, k)


def tri_n_m_k(N, M=None, k=0):
    return np.tri(N, M, k)


def tril_m(m):
    return np.tril(m)


def tril_m_k(m, k=0):
    return np.tril(m, k)


def tril_indices_n(n):
    return np.tril_indices(n)


def tril_indices_n_k(n, k=0):
    return np.tril_indices(n, k)


def tril_indices_n_m(n, m=None):
    return np.tril_indices(n, m=m)


def tril_indices_n_k_m(n, k=0, m=None):
    return np.tril_indices(n, k, m)


def tril_indices_from_arr(arr):
    return np.tril_indices_from(arr)


def tril_indices_from_arr_k(arr, k=0):
    return np.tril_indices_from(arr, k)


def triu_m(m):
    return np.triu(m)


def triu_m_k(m, k=0):
    return np.triu(m, k)


def triu_indices_n(n):
    return np.triu_indices(n)


def triu_indices_n_k(n, k=0):
    return np.triu_indices(n, k)


def triu_indices_n_m(n, m=None):
    return np.triu_indices(n, m=m)


def triu_indices_n_k_m(n, k=0, m=None):
    return np.triu_indices(n, k, m)


def triu_indices_from_arr(arr):
    return np.triu_indices_from(arr)


def triu_indices_from_arr_k(arr, k=0):
    return np.triu_indices_from(arr, k)


def vander(x, N=None, increasing=False):
    return np.vander(x, N, increasing)


def partition(a, kth):
    return np.partition(a, kth)


def cov(m, y=None, rowvar=True, bias=False, ddof=None):
    return np.cov(m, y, rowvar, bias, ddof)


def corrcoef(x, y=None, rowvar=True):
    return np.corrcoef(x, y, rowvar)


def ediff1d(ary, to_end=None, to_begin=None):
    return np.ediff1d(ary, to_end, to_begin)


def roll(a, shift):
    return np.roll(a, shift)


def asarray(a):
    return np.asarray(a)


def asarray_kws(a, dtype):
    return np.asarray(a, dtype=dtype)


def asfarray(a, dtype=np.float64):
    return np.asfarray(a, dtype=dtype)


def asfarray_default_kwarg(a):
    return np.asfarray(a)


def extract(condition, arr):
    return np.extract(condition, arr)


def np_trapz(y):
    return np.trapz(y)


def np_trapz_x(y, x):
    return np.trapz(y, x)


def np_trapz_dx(y, dx):
    return np.trapz(y, dx=dx)


def np_trapz_x_dx(y, x, dx):
    return np.trapz(y, x, dx)


def interp(x, xp, fp):
    return np.interp(x, xp, fp)


def np_repeat(a, repeats):
    return np.repeat(a, repeats)


def array_repeat(a, repeats):
    return np.asarray(a).repeat(repeats)


def np_select(condlist, choicelist, default=0):
    return np.select(condlist, choicelist, default=default)


def np_select_defaults(condlist, choicelist):
    return np.select(condlist, choicelist)


def np_bartlett(M):
    return np.bartlett(M)


def np_blackman(M):
    return np.blackman(M)


def np_hamming(M):
    return np.hamming(M)


def np_hanning(M):
    return np.hanning(M)


def np_kaiser(M, beta):
    return np.kaiser(M, beta)


def np_cross(a, b):
    return np.cross(a, b)


def flip_lr(a):
    return np.fliplr(a)


def flip_ud(a):
    return np.flipud(a)


<<<<<<< HEAD
def tile(a, reps):
    return np.tile(a, reps)
=======
def np_asarray_chkfinite(a, dtype=None):
    return np.asarray_chkfinite(a, dtype)


def array_contains(a, key):
    return key in a
>>>>>>> 3461bcb7


class TestNPFunctions(MemoryLeakMixin, TestCase):
    """
    Tests for various Numpy functions.
    """

    def setUp(self):
        super(TestNPFunctions, self).setUp()
        self.ccache = CompilationCache()
        self.rnd = np.random.RandomState(42)

    def run_unary(self, pyfunc, x_types, x_values, flags=no_pyobj_flags,
                  func_extra_types=None, func_extra_args=None,
                  ignore_sign_on_zero=False, abs_tol=None, **kwargs):
        """
        Runs tests for a unary function operating in the numerical real space.

        Parameters
        ----------
        pyfunc : a python function definition holding that calls the numpy
                 functions to be tested.
        x_types: the types of the values being tested, see numba.types
        x_values: the numerical values of the values to be tested
        flags: flags to pass to the CompilationCache::ccache::compile function
        func_extra_types: the types of additional arguments to the numpy
                          function
        func_extra_args:  additional arguments to the numpy function
        ignore_sign_on_zero: boolean as to whether to allow zero values
        with incorrect signs to be considered equal
        prec: the required precision match, see assertPreciseEqual

        Notes:
        ------
        x_types and x_values must have the same length

        """
        for tx, vx in zip(x_types, x_values):
            if func_extra_args is None:
                func_extra_types = func_extra_args = [()]
            for xtypes, xargs in zip(func_extra_types, func_extra_args):
                cr = self.ccache.compile(pyfunc, (tx,) + xtypes,
                                         flags=flags)
                cfunc = cr.entry_point
                got = cfunc(vx, *xargs)
                expected = pyfunc(vx, *xargs)
                try:
                    scalty = tx.dtype
                except AttributeError:
                    scalty = tx
                prec = ('single'
                        if scalty in (types.float32, types.complex64)
                        else 'double')
                msg = 'for input %r with prec %r' % (vx, prec)
                self.assertPreciseEqual(got, expected,
                                        prec=prec,
                                        msg=msg,
                                        ignore_sign_on_zero=ignore_sign_on_zero,
                                        abs_tol=abs_tol, **kwargs)

    def test_sinc(self):
        """
        Tests the sinc() function.
        This test is purely to assert numerical computations are correct.
        """

        # Ignore sign of zeros, this will need masking depending on numpy
        # version once the fix to numpy complex division is in upstream
        # See: https://github.com/numpy/numpy/pull/6699
        isoz = True

        # Testing sinc(1.) leads to sin(pi)/pi, which is below machine
        # precision in practice on most machines. Small floating point
        # differences in sin() etc. may lead to large differences in the result
        # that are at a range that is inaccessible using standard width
        # floating point representations.
        # e.g. Assume float64 type.
        # sin(pi) ~= 1e-16, but should be zero
        # sin(pi)/pi ~= 1e-17, should be zero, error carried from above
        # float64 has log10(2^53)~=15.9 digits of precision and the magnitude
        # change in the alg is > 16  digits (1.0...0 -> 0.0...0),
        # so comparison via ULP is invalid.
        # We therefore opt to assume that values under machine precision are
        # equal in this case.
        tol = "eps"

        pyfunc = sinc

        def check(x_types, x_values, **kwargs):
            self.run_unary(pyfunc, x_types, x_values,
                           ignore_sign_on_zero=isoz, abs_tol=tol,
                           **kwargs)

        # real domain scalar context
        x_values = [1., -1., 0.0, -0.0, 0.5, -0.5, 5, -5, 5e-21, -5e-21]
        x_types = [types.float32, types.float64] * (len(x_values) // 2)
        check(x_types, x_values)

        # real domain vector context
        x_values = [np.array(x_values, dtype=np.float64)]
        x_types = [typeof(v) for v in x_values]
        check(x_types, x_values)

        # complex domain scalar context
        x_values = [1.+0j, -1+0j, 0.0+0.0j, -0.0+0.0j, 0+1j, 0-1j, 0.5+0.0j, # noqa
                    -0.5+0.0j, 0.5+0.5j, -0.5-0.5j, 5+5j, -5-5j,             # noqa
                    # the following are to test sin(x)/x for small x
                    5e-21+0j, -5e-21+0j, 5e-21j, +(0-5e-21j)                 # noqa
                    ]
        x_types = [types.complex64, types.complex128] * (len(x_values) // 2)
        check(x_types, x_values, ulps=2)

        # complex domain vector context
        x_values = [np.array(x_values, dtype=np.complex128)]
        x_types = [typeof(v) for v in x_values]
        check(x_types, x_values, ulps=2)

    def test_contains(self):
        def arrs():
            a_0 = np.arange(10, 50)
            k_0 = 20

            yield a_0, k_0

            a_1 = np.arange(6)
            k_1 = 10

            yield a_1, k_1

            single_val_a = np.asarray([20])
            k_in = 20
            k_out = 13

            yield single_val_a, k_in
            yield single_val_a, k_out

            empty_arr = np.asarray([])
            yield empty_arr, k_out

            # np scalars

            bool_arr = np.array([True, False])
            yield bool_arr, True
            yield bool_arr, k_0

            np.random.seed(2)
            float_arr = np.random.rand(10)
            np.random.seed(2)
            rand_k = np.random.rand()
            present_k = float_arr[0]

            yield float_arr, rand_k
            yield float_arr, present_k

            complx_arr = float_arr.view(np.complex128)
            yield complx_arr, complx_arr[0]
            yield complx_arr, rand_k

            np.random.seed(2)
            uint_arr = np.random.randint(10, size=15, dtype=np.uint8)
            yield uint_arr, 5
            yield uint_arr, 25

        pyfunc = array_contains

        cfunc = jit(nopython=True)(pyfunc)

        for arr, key in arrs():
            expected = pyfunc(arr, key)
            received = cfunc(arr, key)

            self.assertPreciseEqual(expected, received)

    def test_angle(self, flags=no_pyobj_flags):
        """
        Tests the angle() function.
        This test is purely to assert numerical computations are correct.
        """
        pyfunc1 = angle1
        pyfunc2 = angle2

        def check(x_types, x_values):
            # angle(x)
            self.run_unary(pyfunc1, x_types, x_values)
            # angle(x, deg)
            xtra_values = [(True,), (False,)]
            xtra_types = [(types.bool_,)] * len(xtra_values)
            self.run_unary(pyfunc2, x_types, x_values,
                           func_extra_types=xtra_types,
                           func_extra_args=xtra_values,)

        # real domain scalar context
        x_values = [1., -1., 0.0, -0.0, 0.5, -0.5, 5, -5]
        x_types = [types.float32, types.float64] * (len(x_values) // 2 + 1)
        check(x_types, x_values)

        # real domain vector context
        x_values = [np.array(x_values, dtype=np.float64)]
        x_types = [typeof(v) for v in x_values]
        check(x_types, x_values)

        # complex domain scalar context
        x_values = [1.+0j, -1+0j, 0.0+0.0j, -0.0+0.0j, 1j, -1j, 0.5+0.0j, # noqa
                    -0.5+0.0j, 0.5+0.5j, -0.5-0.5j, 5+5j, -5-5j]          # noqa
        x_types = [types.complex64, types.complex128] * (len(x_values) // 2 + 1)
        check(x_types, x_values)

        # complex domain vector context
        x_values = np.array(x_values)
        x_types = [types.complex64, types.complex128]
        check(x_types, x_values)

    def test_array_equal(self):
        def arrays():
            yield np.array([]), np.array([])
            yield np.array([1, 2]), np.array([1, 2])
            yield np.array([]), np.array([1])
            x = np.arange(10).reshape(5, 2)
            x[1][1] = 30
            yield np.arange(10).reshape(5, 2), x
            yield x, x
            yield (1, 2, 3), (1, 2, 3)
            yield 2, 2
            yield 3, 2
            yield True, True
            yield True, False
            yield True, 2
            yield True, 1
            yield False, 0

        pyfunc = array_equal
        cfunc = jit(nopython=True)(pyfunc)

        for arr, obj in arrays():
            expected = pyfunc(arr, obj)
            got = cfunc(arr, obj)
            self.assertPreciseEqual(expected, got)

    def test_array_equal_exception(self):
        pyfunc = array_equal
        cfunc = jit(nopython=True)(pyfunc)

        with self.assertRaises(TypingError) as raises:
            cfunc(np.arange(3 * 4).reshape(3, 4), None)
        self.assertIn(
            'Both arguments to "array_equals" must be array-like',
            str(raises.exception)
        )

    def test_intersect1d(self):

        def arrays():
            yield [], []  # two empty arrays
            yield [1], []  # empty right
            yield [], [1]  # empty left
            yield [1], [2]  # singletons no intersection
            yield [1], [1]  # singletons one intersection
            yield [1, 2], [1]
            yield [1, 2, 2], [2, 2]
            yield [1, 2], [2, 1]
            yield [1, 2, 3], [1, 2, 3]

        pyfunc = intersect1d
        cfunc = jit(nopython=True)(pyfunc)

        for a, b in arrays():
            a = np.array(a)
            b = np.array(b)
            expected = pyfunc(a, b)
            got = cfunc(a, b)
            self.assertPreciseEqual(expected, got)

    def test_count_nonzero(self):

        def arrays():
            yield np.array([]), None
            yield np.zeros(10), None
            yield np.arange(10), None
            yield np.arange(3 * 4 * 5).reshape(3, 4, 5), None
            yield np.arange(3 * 4).reshape(3, 4), 0
            yield np.arange(3 * 4).reshape(3, 4), 1

        pyfunc = count_nonzero
        cfunc = jit(nopython=True)(pyfunc)

        for arr, axis in arrays():
            expected = pyfunc(arr, axis)
            got = cfunc(arr, axis)
            self.assertPreciseEqual(expected, got)

    def test_np_append(self):
        def arrays():
            yield 2, 2, None
            yield np.arange(10), 3, None
            yield np.arange(10), np.arange(3), None
            yield np.arange(10).reshape(5, 2), np.arange(3), None
            yield np.array([[1, 2, 3], [4, 5, 6]]), np.array([[7, 8, 9]]), 0
            arr = np.array([[1, 2, 3], [4, 5, 6]])
            yield arr, arr, 1

        pyfunc = append
        cfunc = jit(nopython=True)(pyfunc)

        for arr, obj, axis in arrays():
            expected = pyfunc(arr, obj, axis)
            got = cfunc(arr, obj, axis)
            self.assertPreciseEqual(expected, got)

    def test_np_append_exceptions(self):
        pyfunc = append
        cfunc = jit(nopython=True)(pyfunc)
        arr = np.array([[1, 2, 3], [4, 5, 6]])
        values = np.array([[7, 8, 9]])
        axis = 0

        # first argument must be array-like
        with self.assertRaises(TypingError) as raises:
            cfunc(None, values, axis)
        self.assertIn(
            'The first argument "arr" must be array-like',
            str(raises.exception)
        )

        # second argument must also be array-like
        with self.assertRaises(TypingError) as raises:
            cfunc(arr, None, axis)
        self.assertIn(
            'The second argument "values" must be array-like',
            str(raises.exception)
        )

        # third argument must be either nonelike or an integer
        with self.assertRaises(TypingError) as raises:
            cfunc(arr, values, axis=0.0)
        self.assertIn(
            'The third argument "axis" must be an integer',
            str(raises.exception)
        )

    def test_delete(self):

        def arrays():
            # array, obj
            #
            # an array-like type
            yield [1, 2, 3, 4, 5], 3
            yield [1, 2, 3, 4, 5], [2, 3]
            # 1d array, scalar
            yield np.arange(10), 3
            yield np.arange(10), -3 # Negative obj
            # 1d array, list
            yield np.arange(10), [3, 5, 6]
            yield np.arange(10), [2, 3, 4, 5]
            # 3d array, scalar
            yield np.arange(3 * 4 * 5).reshape(3, 4, 5), 2
            # 3d array, list
            yield np.arange(3 * 4 * 5).reshape(3, 4, 5), [5, 30, 27, 8]
            # slices
            yield [1, 2, 3, 4], slice(1, 3, 1)
            yield np.arange(10), slice(10)

        pyfunc = delete
        cfunc = jit(nopython=True)(pyfunc)

        for arr, obj in arrays():
            expected = pyfunc(arr, obj)
            got = cfunc(arr, obj)
            self.assertPreciseEqual(expected, got)

    def test_delete_exceptions(self):
        pyfunc = delete
        cfunc = jit(nopython=True)(pyfunc)
        self.disable_leak_check()

        with self.assertRaises(TypingError) as raises:
            cfunc([1, 2], 3.14)
        self.assertIn(
            'obj should be of Integer dtype',
            str(raises.exception)
        )

        with self.assertRaises(TypingError) as raises:
            cfunc(np.arange(10), [3.5, 5.6, 6.2])
        self.assertIn(
            'obj should be of Integer dtype',
            str(raises.exception)
        )

        with self.assertRaises(TypingError) as raises:
            cfunc(2, 3)
        self.assertIn(
            'arr must be either an Array or a Sequence',
            str(raises.exception)
        )

        with self.assertRaises(IndexError) as raises:
            cfunc([1, 2], 3)
        self.assertIn(
            'obj must be less than the len(arr)',
            str(raises.exception),
        )

    def diff_arrays(self):
        """
        Some test arrays for np.diff()
        """
        a = np.arange(12) ** 3
        yield a
        b = a.reshape((3, 4))
        yield b
        c = np.arange(24).reshape((3, 2, 4)) ** 3
        yield c

    def test_diff1(self):
        pyfunc = diff1
        cfunc = jit(nopython=True)(pyfunc)
        for arr in self.diff_arrays():
            expected = pyfunc(arr)
            got = cfunc(arr)
            self.assertPreciseEqual(expected, got)

        # 0-dim array
        a = np.array(42)
        with self.assertTypingError():
            cfunc(a)

    def test_diff2(self):
        pyfunc = diff2
        cfunc = jit(nopython=True)(pyfunc)
        for arr in self.diff_arrays():
            size = arr.shape[-1]
            for n in (0, 1, 2, 3, size - 1, size, size + 1, 421):
                expected = pyfunc(arr, n)
                got = cfunc(arr, n)
                self.assertPreciseEqual(expected, got)

    def test_diff2_exceptions(self):
        pyfunc = diff2
        cfunc = jit(nopython=True)(pyfunc)

        # Exceptions leak references
        self.disable_leak_check()

        # 0-dim array
        arr = np.array(42)
        with self.assertTypingError():
            cfunc(arr, 1)

        # Invalid `n`
        arr = np.arange(10)
        for n in (-1, -2, -42):
            with self.assertRaises(ValueError) as raises:
                cfunc(arr, n)
            self.assertIn("order must be non-negative", str(raises.exception))

    def bincount_sequences(self):
        """
        Some test sequences for np.bincount()
        """
        a = [1, 2, 5, 2, 3, 20]
        b = np.array([5, 8, 42, 5])
        c = self.rnd.randint(0, 100, size=300).astype(np.int8)
        return (a, b, c)

    def test_bincount1(self):
        pyfunc = bincount1
        cfunc = jit(nopython=True)(pyfunc)
        for seq in self.bincount_sequences():
            expected = pyfunc(seq)
            got = cfunc(seq)
            self.assertPreciseEqual(expected, got)

    def test_bincount1_exceptions(self):
        pyfunc = bincount1
        cfunc = jit(nopython=True)(pyfunc)

        # Exceptions leak references
        self.disable_leak_check()

        # Negative input
        with self.assertRaises(ValueError) as raises:
            cfunc([2, -1])
        self.assertIn("first argument must be non-negative",
                      str(raises.exception))

    def test_bincount2(self):
        pyfunc = bincount2
        cfunc = jit(nopython=True)(pyfunc)
        for seq in self.bincount_sequences():
            w = [math.sqrt(x) - 2 for x in seq]
            # weights as list, then array, mixed types, check upcast is ok
            for weights in (w, np.array(w), seq, np.array(seq)):
                expected = pyfunc(seq, weights)
                got = cfunc(seq, weights)
                self.assertPreciseEqual(expected, got)

    def test_bincount2_exceptions(self):
        pyfunc = bincount2
        cfunc = jit(nopython=True)(pyfunc)

        # Exceptions leak references
        self.disable_leak_check()

        # Negative input
        with self.assertRaises(ValueError) as raises:
            cfunc([2, -1], [0, 0])
        self.assertIn("first argument must be non-negative",
                      str(raises.exception))

        # Mismatching input sizes
        with self.assertRaises(ValueError) as raises:
            cfunc([2, -1], [0])
        self.assertIn("weights and list don't have the same length",
                      str(raises.exception))

    def test_bincount3(self):
        pyfunc = bincount3
        cfunc = jit(nopython=True)(pyfunc)
        for seq in self.bincount_sequences():
            a_max = max(seq)
            # Length should be a_max in the first case, minlength in the second
            for minlength in (a_max, a_max + 2):
                expected = pyfunc(seq, None, minlength)
                got = cfunc(seq, None, minlength)
                self.assertEqual(len(expected), len(got))
                self.assertPreciseEqual(expected, got)

    def test_bincount3_exceptions(self):
        pyfunc = bincount3
        cfunc = jit(nopython=True)(pyfunc)

        # Exceptions leak references
        self.disable_leak_check()

        # Negative input
        with self.assertRaises(ValueError) as raises:
            cfunc([2, -1], [0, 0])
        self.assertIn("first argument must be non-negative",
                      str(raises.exception))

        # Negative minlength
        with self.assertRaises(ValueError) as raises:
            cfunc([17, 38], None, -1)
        self.assertIn("'minlength' must not be negative",
                      str(raises.exception))

    def test_searchsorted(self):
        pyfunc = searchsorted
        cfunc = jit(nopython=True)(pyfunc)

        pyfunc_left = searchsorted_left
        cfunc_left = jit(nopython=True)(pyfunc_left)

        pyfunc_right = searchsorted_right
        cfunc_right = jit(nopython=True)(pyfunc_right)

        def check(a, v):
            expected = pyfunc(a, v)
            got = cfunc(a, v)
            self.assertPreciseEqual(expected, got)

            expected = pyfunc_left(a, v)
            got = cfunc_left(a, v)
            self.assertPreciseEqual(expected, got)

            expected = pyfunc_right(a, v)
            got = cfunc_right(a, v)
            self.assertPreciseEqual(expected, got)

        # First with integer values (no NaNs)
        bins = np.arange(5) ** 2
        values = np.arange(20) - 1

        for a in (bins, list(bins)):
            # Scalar values
            for v in values:
                check(a, v)
            # Array values
            for v in (values, values.reshape((4, 5))):
                check(a, v)
            # Sequence values
            check(a, list(values))

        # Second with float values (including NaNs)
        bins = np.float64(list(bins) + [float('nan')] * 7) / 2.0
        values = np.arange(20) - 0.5

        for a in (bins, list(bins)):
            # Scalar values
            for v in values:
                check(a, v)
            # Array values
            for v in (values, values.reshape((4, 5))):
                check(a, v)
            # Sequence values
            check(a, list(values))

        # nonsense value for 'side' raises TypingError
        def bad_side(a, v):
            return np.searchsorted(a, v, side='nonsense')
        cfunc = jit(nopython=True)(bad_side)
        with self.assertTypingError():
            cfunc([1,2], 1)

        # non-constant value for 'side' raises TypingError
        def nonconst_side(a, v, side='left'):
            return np.searchsorted(a, v, side=side)
        cfunc = jit(nopython=True)(nonconst_side)
        with self.assertTypingError():
            cfunc([1,2], 1, side='right')

    def test_digitize(self):
        pyfunc = digitize
        cfunc = jit(nopython=True)(pyfunc)

        def check(*args):
            expected = pyfunc(*args)
            got = cfunc(*args)
            self.assertPreciseEqual(expected, got)

        values = np.float64((0, 0.99, 1, 4.4, 4.5, 7, 8, 9, 9.5,
                             float('inf'), float('-inf'), float('nan')))
        assert len(values) == 12
        self.rnd.shuffle(values)

        bins1 = np.float64([1, 3, 4.5, 8])
        bins2 = np.float64([1, 3, 4.5, 8, float('inf'), float('-inf')])
        bins3 = np.float64([1, 3, 4.5, 8, float('inf'), float('-inf')]
                           + [float('nan')] * 10)

        all_bins = [bins1, bins2, bins3]
        xs = [values, values.reshape((3, 4))]

        # 2-ary digitize()
        for bins in all_bins:
            bins.sort()
            for x in xs:
                check(x, bins)
                check(x, bins[::-1])

        # 3-ary digitize()
        for bins in all_bins:
            bins.sort()
            for right in (True, False):
                check(values, bins, right)
                check(values, bins[::-1], right)

        # Sequence input
        check(list(values), bins1)

    def test_histogram(self):
        pyfunc = histogram
        cfunc = jit(nopython=True)(pyfunc)

        def check(*args):
            pyhist, pybins = pyfunc(*args)
            chist, cbins = cfunc(*args)
            self.assertPreciseEqual(pyhist, chist)
            # There can be a slight discrepancy in the linspace() result
            # when `bins` is an integer...
            self.assertPreciseEqual(pybins, cbins, prec='double', ulps=2)

        def check_values(values):
            # Explicit bins array
            # (note Numpy seems to not support NaN bins)
            bins = np.float64([1, 3, 4.5, 8])
            check(values, bins)
            check(values.reshape((3, 4)), bins)

            # Explicit number of bins
            check(values, 7)

            # Explicit number of bins and bins range
            check(values, 7, (1.0, 13.5))

            # Implicit bins=10
            check(values)

        values = np.float64((0, 0.99, 1, 4.4, 4.5, 7, 8,
                             9, 9.5, 42.5, -1.0, -0.0))
        assert len(values) == 12
        self.rnd.shuffle(values)

        check_values(values)

    def _test_correlate_convolve(self, pyfunc):
        cfunc = jit(nopython=True)(pyfunc)
        # only 1d arrays are accepted, test varying lengths
        # and varying dtype
        lengths = (1, 2, 3, 7)
        dts = [np.int8, np.int32, np.int64, np.float32, np.float64,
               np.complex64, np.complex128]

        for dt1, dt2, n, m in itertools.product(dts, dts, lengths, lengths):
            a = np.arange(n, dtype=dt1)
            v = np.arange(m, dtype=dt2)

            if np.issubdtype(dt1, np.complexfloating):
                a = (a + 1j * a).astype(dt1)
            if np.issubdtype(dt2, np.complexfloating):
                v = (v + 1j * v).astype(dt2)

            expected = pyfunc(a, v)
            got = cfunc(a, v)
            self.assertPreciseEqual(expected, got)

        _a = np.arange(12).reshape(4, 3)
        _b = np.arange(12)
        for x, y in [(_a, _b), (_b, _a)]:
            with self.assertRaises(TypingError) as raises:
                cfunc(x, y)
            msg = 'only supported on 1D arrays'
            self.assertIn(msg, str(raises.exception))

    def test_correlate(self):
        self._test_correlate_convolve(correlate)
        if numpy_version < (1, 18):
            # correlate supported 0 dimension arrays until 1.18
            _a = np.ones(shape=(0,))
            _b = np.arange(5)
            cfunc = jit(nopython=True)(correlate)
            for x, y in [(_a, _b), (_b, _a), (_a, _a)]:
                expected = correlate(x, y)
                got = cfunc(x, y)
                self.assertPreciseEqual(expected, got)

    def _test_correlate_convolve_exceptions(self, fn):
        # Exceptions leak references
        self.disable_leak_check()

        # convolve raises if either array has a 0 dimension
        _a = np.ones(shape=(0,))
        _b = np.arange(5)
        cfunc = jit(nopython=True)(fn)
        for x, y in [(_a, _b), (_b, _a)]:
            with self.assertRaises(ValueError) as raises:
                cfunc(x, y)
            if len(x) == 0:
                self.assertIn("'a' cannot be empty", str(raises.exception))
            else:
                self.assertIn("'v' cannot be empty", str(raises.exception))

    @unittest.skipIf(numpy_version < (1, 18), "NumPy > 1.17 required")
    def test_correlate_exceptions(self):
        # correlate supported 0 dimension arrays until 1.18
        self._test_correlate_convolve_exceptions(correlate)

    def test_convolve(self):
        self._test_correlate_convolve(convolve)

    def test_convolve_exceptions(self):
        self._test_correlate_convolve_exceptions(convolve)

    def _check_output(self, pyfunc, cfunc, params, abs_tol=None):
        expected = pyfunc(**params)
        got = cfunc(**params)
        self.assertPreciseEqual(expected, got, abs_tol=abs_tol)

    def test_vander_basic(self):
        pyfunc = vander
        cfunc = jit(nopython=True)(pyfunc)
        _check_output = partial(self._check_output, pyfunc, cfunc)

        def _check(x):
            n_choices = [None, 0, 1, 2, 3, 4]
            increasing_choices = [True, False]

            # N and increasing defaulted
            params = {'x': x}
            _check_output(params)

            # N provided and increasing defaulted
            for n in n_choices:
                params = {'x': x, 'N': n}
                _check_output(params)

            # increasing provided and N defaulted:
            for increasing in increasing_choices:
                params = {'x': x, 'increasing': increasing}
                _check_output(params)

            # both n and increasing supplied
            for n in n_choices:
                for increasing in increasing_choices:
                    params = {'x': x, 'N': n, 'increasing': increasing}
                    _check_output(params)

        _check(np.array([1, 2, 3, 5]))
        _check(np.arange(7) - 10.5)
        _check(np.linspace(3, 10, 5))
        _check(np.array([1.2, np.nan, np.inf, -np.inf]))
        _check(np.array([]))
        _check(np.arange(-5, 5) - 0.3)

        # # boolean array
        _check(np.array([True] * 5 + [False] * 4))

        # cycle through dtypes to check type promotion a la numpy
        for dtype in np.int32, np.int64, np.float32, np.float64:
            _check(np.arange(10, dtype=dtype))

        # non array inputs
        _check([0, 1, 2, 3])
        _check((4, 5, 6, 7))
        _check((0.0, 1.0, 2.0))
        _check(())

        # edge cases
        _check((3, 4.444, 3.142))
        _check((True, False, 4))

    def test_vander_exceptions(self):
        pyfunc = vander
        cfunc = jit(nopython=True)(pyfunc)

        # Exceptions leak references
        self.disable_leak_check()

        x = np.arange(5) - 0.5

        def _check_n(N):
            with self.assertTypingError() as raises:
                cfunc(x, N=N)
            self.assertIn("Second argument N must be None or an integer",
                          str(raises.exception))

        for N in 1.1, True, np.inf, [1, 2]:
            _check_n(N)

        with self.assertRaises(ValueError) as raises:
            cfunc(x, N=-1)
        self.assertIn("Negative dimensions are not allowed",
                      str(raises.exception))

        def _check_1d(x):
            with self.assertRaises(ValueError) as raises:
                cfunc(x)
            self.assertEqual("x must be a one-dimensional array or sequence.",
                             str(raises.exception))

        x = np.arange(27).reshape((3, 3, 3))
        _check_1d(x)

        x = ((2, 3), (4, 5))
        _check_1d(x)

    def test_tri_n_basic(self):
        pyfunc = tri_n
        cfunc = jit(nopython=True)(pyfunc)
        _check = partial(self._check_output, pyfunc, cfunc)

        def n_variations():
            return np.arange(-4, 8)  # number of rows

        # N supplied, M and k defaulted
        for n in n_variations():
            params = {'N': n}
            _check(params)

    def test_tri_n_m_basic(self):
        pyfunc = tri_n_m
        cfunc = jit(nopython=True)(pyfunc)
        _check = partial(self._check_output, pyfunc, cfunc)

        def n_variations():
            return np.arange(-4, 8)  # number of rows

        def m_variations():
            # number of columns
            return itertools.chain.from_iterable(([None], range(-5, 9)))

        # N supplied, M and k defaulted
        for n in n_variations():
            params = {'N': n}
            _check(params)

        # N and M supplied, k defaulted
        for n in n_variations():
            for m in m_variations():
                params = {'N': n, 'M': m}
                _check(params)

    def test_tri_n_k_basic(self):
        pyfunc = tri_n_k
        cfunc = jit(nopython=True)(pyfunc)
        _check = partial(self._check_output, pyfunc, cfunc)

        def n_variations():
            return np.arange(-4, 8)  # number of rows

        def k_variations():
            return np.arange(-10, 10)  # offset

        # N supplied, M and k defaulted
        for n in n_variations():
            params = {'N': n}
            _check(params)

        # N and k supplied, M defaulted
        for n in n_variations():
            for k in k_variations():
                params = {'N': n, 'k': k}
                _check(params)

    def test_tri_n_m_k_basic(self):
        pyfunc = tri_n_m_k
        cfunc = jit(nopython=True)(pyfunc)
        _check = partial(self._check_output, pyfunc, cfunc)

        def n_variations():
            return np.arange(-4, 8)  # number of rows

        def m_variations():
            # number of columns
            return itertools.chain.from_iterable(([None], range(-5, 9)))

        def k_variations():
            return np.arange(-10, 10)  # offset

        # N supplied, M and k defaulted
        for n in n_variations():
            params = {'N': n}
            _check(params)

        # N and M supplied, k defaulted
        for n in n_variations():
            for m in m_variations():
                params = {'N': n, 'M': m}
                _check(params)

        # N and k supplied, M defaulted
        for n in n_variations():
            for k in k_variations():
                params = {'N': n, 'k': k}
                _check(params)

        # N, M and k supplied
        for n in n_variations():
            for k in k_variations():
                for m in m_variations():
                    params = {'N': n, 'M': m, 'k': k}
                    _check(params)

    def test_tri_exceptions(self):
        pyfunc = tri_n_m_k
        cfunc = jit(nopython=True)(pyfunc)

        # Exceptions leak references
        self.disable_leak_check()

        def _check(k):
            with self.assertTypingError() as raises:
                cfunc(5, 6, k=k)
            assert "k must be an integer" in str(raises.exception)

        for k in 1.5, True, np.inf, [1, 2]:
            _check(k)

    def _triangular_matrix_tests_m(self, pyfunc):
        cfunc = jit(nopython=True)(pyfunc)

        def _check(arr):
            expected = pyfunc(arr)
            got = cfunc(arr)
            # TODO: Contiguity of result not consistent with numpy
            self.assertEqual(got.dtype, expected.dtype)
            np.testing.assert_array_equal(got, expected)

        return self._triangular_matrix_tests_inner(self, pyfunc, _check)

    def _triangular_matrix_tests_m_k(self, pyfunc):
        cfunc = jit(nopython=True)(pyfunc)

        def _check(arr):
            for k in itertools.chain.from_iterable(([None], range(-10, 10))):
                if k is None:
                    params = {}
                else:
                    params = {'k': k}
                expected = pyfunc(arr, **params)
                got = cfunc(arr, **params)
                # TODO: Contiguity of result not consistent with numpy
                self.assertEqual(got.dtype, expected.dtype)
                np.testing.assert_array_equal(got, expected)

        return self._triangular_matrix_tests_inner(self, pyfunc, _check)

    @staticmethod
    def _triangular_matrix_tests_inner(self, pyfunc, _check):

        def check_odd(a):
            _check(a)
            a = a.reshape((9, 7))
            _check(a)
            a = a.reshape((7, 1, 3, 3))
            _check(a)
            _check(a.T)

        def check_even(a):
            _check(a)
            a = a.reshape((4, 16))
            _check(a)
            a = a.reshape((4, 2, 2, 4))
            _check(a)
            _check(a.T)

        check_odd(np.arange(63) + 10.5)
        check_even(np.arange(64) - 10.5)

        # edge cases
        _check(np.arange(360).reshape(3, 4, 5, 6))
        _check(np.array([]))
        _check(np.arange(9).reshape((3, 3))[::-1])
        _check(np.arange(9).reshape((3, 3), order='F'))

        arr = (np.arange(64) - 10.5).reshape((4, 2, 2, 4))
        _check(arr)
        _check(np.asfortranarray(arr))

    def _triangular_matrix_exceptions(self, pyfunc):
        cfunc = jit(nopython=True)(pyfunc)

        # Exceptions leak references
        self.disable_leak_check()

        a = np.ones((5, 6))
        with self.assertTypingError() as raises:
            cfunc(a, k=1.5)
            self.assertIn("k must be an integer", str(raises.exception))

    def _triangular_indices_tests_base(self, pyfunc, args):
        cfunc = jit(nopython=True)(pyfunc)

        for x in args:
            expected = pyfunc(*x)
            got = cfunc(*x)
            self.assertEqual(type(expected), type(got))
            self.assertEqual(len(expected), len(got))
            for e, g in zip(expected, got):
                np.testing.assert_array_equal(e, g)

    def _triangular_indices_tests_n(self, pyfunc):
        self._triangular_indices_tests_base(
            pyfunc,
            [[n] for n in range(10)]
        )

    def _triangular_indices_tests_n_k(self, pyfunc):
        self._triangular_indices_tests_base(
            pyfunc,
            [[n, k] for n in range(10) for k in range(-n - 1, n + 2)]
        )

    def _triangular_indices_tests_n_m(self, pyfunc):
        self._triangular_indices_tests_base(
            pyfunc,
            [[n, m] for n in range(10) for m in range(2 * n)]
        )

    def _triangular_indices_tests_n_k_m(self, pyfunc):
        self._triangular_indices_tests_base(
            pyfunc,
            [[n, k, m] for n in range(10)
             for k in range(-n - 1, n + 2)
             for m in range(2 * n)]
        )

        # Check jitted version works with default values for kwargs
        cfunc = jit(nopython=True)(pyfunc)
        cfunc(1)

    def _triangular_indices_from_tests_arr(self, pyfunc):
        cfunc = jit(nopython=True)(pyfunc)

        for dtype in [int, float, bool]:
            for n,m in itertools.product(range(10), range(10)):
                arr = np.ones((n, m), dtype)
                expected = pyfunc(arr)
                got = cfunc(arr)
                self.assertEqual(type(expected), type(got))
                self.assertEqual(len(expected), len(got))
                for e, g in zip(expected, got):
                    np.testing.assert_array_equal(e, g)

    def _triangular_indices_from_tests_arr_k(self, pyfunc):
        cfunc = jit(nopython=True)(pyfunc)

        for dtype in [int, float, bool]:
            for n,m in itertools.product(range(10), range(10)):
                arr = np.ones((n, m), dtype)
                for k in range(-10, 10):
                    expected = pyfunc(arr)
                    got = cfunc(arr)
                    self.assertEqual(type(expected), type(got))
                    self.assertEqual(len(expected), len(got))
                    for e, g in zip(expected, got):
                        np.testing.assert_array_equal(e, g)

    def _triangular_indices_exceptions(self, pyfunc):
        cfunc = jit(nopython=True)(pyfunc)
        parameters = pysignature(pyfunc).parameters

        with self.assertTypingError() as raises:
            cfunc(1.0)
        self.assertIn("n must be an integer", str(raises.exception))

        if 'k' in parameters:
            with self.assertTypingError() as raises:
                cfunc(1, k=1.0)
            self.assertIn("k must be an integer", str(raises.exception))

        if 'm' in parameters:
            with self.assertTypingError() as raises:
                cfunc(1, m=1.0)
            self.assertIn("m must be an integer", str(raises.exception))

    def _triangular_indices_from_exceptions(self, pyfunc, test_k=True):
        cfunc = jit(nopython=True)(pyfunc)

        for ndims in [0, 1, 3]:
            a = np.ones([5] * ndims)
            with self.assertTypingError() as raises:
                cfunc(a)
            self.assertIn("input array must be 2-d", str(raises.exception))

        if test_k:
            a = np.ones([5, 5])
            with self.assertTypingError() as raises:
                cfunc(a, k=0.5)
            self.assertIn("k must be an integer", str(raises.exception))

    def test_tril_basic(self):
        self._triangular_matrix_tests_m(tril_m)
        self._triangular_matrix_tests_m_k(tril_m_k)

    def test_tril_exceptions(self):
        self._triangular_matrix_exceptions(tril_m_k)

    def test_tril_indices(self):
        self._triangular_indices_tests_n(tril_indices_n)
        self._triangular_indices_tests_n_k(tril_indices_n_k)
        self._triangular_indices_tests_n_m(tril_indices_n_m)
        self._triangular_indices_tests_n_k_m(tril_indices_n_k_m)
        self._triangular_indices_exceptions(tril_indices_n)
        self._triangular_indices_exceptions(tril_indices_n_k)
        self._triangular_indices_exceptions(tril_indices_n_m)
        self._triangular_indices_exceptions(tril_indices_n_k_m)

    def test_tril_indices_from(self):
        self._triangular_indices_from_tests_arr(tril_indices_from_arr)
        self._triangular_indices_from_tests_arr_k(tril_indices_from_arr_k)
        self._triangular_indices_from_exceptions(tril_indices_from_arr, False)
        self._triangular_indices_from_exceptions(tril_indices_from_arr_k, True)

    def test_triu_basic(self):
        self._triangular_matrix_tests_m(triu_m)
        self._triangular_matrix_tests_m_k(triu_m_k)

    def test_triu_exceptions(self):
        self._triangular_matrix_exceptions(triu_m_k)

    def test_triu_indices(self):
        self._triangular_indices_tests_n(triu_indices_n)
        self._triangular_indices_tests_n_k(triu_indices_n_k)
        self._triangular_indices_tests_n_m(triu_indices_n_m)
        self._triangular_indices_tests_n_k_m(triu_indices_n_k_m)
        self._triangular_indices_exceptions(triu_indices_n)
        self._triangular_indices_exceptions(triu_indices_n_k)
        self._triangular_indices_exceptions(triu_indices_n_m)
        self._triangular_indices_exceptions(triu_indices_n_k_m)

    def test_triu_indices_from(self):
        self._triangular_indices_from_tests_arr(triu_indices_from_arr)
        self._triangular_indices_from_tests_arr_k(triu_indices_from_arr_k)
        self._triangular_indices_from_exceptions(triu_indices_from_arr, False)
        self._triangular_indices_from_exceptions(triu_indices_from_arr_k, True)

    def partition_sanity_check(self, pyfunc, cfunc, a, kth):
        # as NumPy uses a different algorithm, we do not expect to
        # match outputs exactly...
        expected = pyfunc(a, kth)
        got = cfunc(a, kth)

        # but we do expect the unordered collection of elements up to the
        # kth to tie out
        self.assertPreciseEqual(np.unique(expected[:kth]), np.unique(got[:kth]))

        # likewise the unordered collection of elements from the kth onwards
        self.assertPreciseEqual(np.unique(expected[kth:]), np.unique(got[kth:]))

    def test_partition_fuzz(self):
        # inspired by the test of the same name in:
        # https://github.com/numpy/numpy/blob/043a840/numpy/core/tests/test_multiarray.py    # noqa: E501
        pyfunc = partition
        cfunc = jit(nopython=True)(pyfunc)

        for j in range(10, 30):
            for i in range(1, j - 2):
                d = np.arange(j)
                self.rnd.shuffle(d)
                d = d % self.rnd.randint(2, 30)
                idx = self.rnd.randint(d.size)
                kth = [0, idx, i, i + 1, -idx, -i]  # include negative kth's
                tgt = np.sort(d)[kth]
                self.assertPreciseEqual(cfunc(d, kth)[kth],
                                        tgt)  # a -> array
                self.assertPreciseEqual(cfunc(d.tolist(), kth)[kth],
                                        tgt)  # a -> list
                self.assertPreciseEqual(cfunc(tuple(d.tolist()), kth)[kth],
                                        tgt)  # a -> tuple

                for k in kth:
                    self.partition_sanity_check(pyfunc, cfunc, d, k)

    def test_partition_exception_out_of_range(self):
        # inspired by the test of the same name in:
        # https://github.com/numpy/numpy/blob/043a840/numpy/core/tests/test_multiarray.py    # noqa: E501
        pyfunc = partition
        cfunc = jit(nopython=True)(pyfunc)

        # Exceptions leak references
        self.disable_leak_check()

        # Test out of range values in kth raise an error
        a = np.arange(10)

        def _check(a, kth):
            with self.assertRaises(ValueError) as e:
                cfunc(a, kth)
            assert str(e.exception) == "kth out of bounds"

        _check(a, 10)
        _check(a, -11)
        _check(a, (3, 30))

    def test_partition_exception_non_integer_kth(self):
        # inspired by the test of the same name in:
        # https://github.com/numpy/numpy/blob/043a840/numpy/core/tests/test_multiarray.py    # noqa: E501
        pyfunc = partition
        cfunc = jit(nopython=True)(pyfunc)

        # Exceptions leak references
        self.disable_leak_check()

        def _check(a, kth):
            with self.assertTypingError() as raises:
                cfunc(a, kth)
            self.assertIn("Partition index must be integer",
                          str(raises.exception))

        a = np.arange(10)
        _check(a, 9.0)
        _check(a, (3.3, 4.4))
        _check(a, np.array((1, 2, np.nan)))

    def test_partition_exception_a_not_array_like(self):
        pyfunc = partition
        cfunc = jit(nopython=True)(pyfunc)

        # Exceptions leak references
        self.disable_leak_check()

        def _check(a, kth):
            with self.assertTypingError() as raises:
                cfunc(a, kth)
            self.assertIn('The first argument must be an array-like',
                          str(raises.exception))

        _check(4, 0)
        _check('Sausages', 0)

    def test_partition_exception_a_zero_dim(self):
        pyfunc = partition
        cfunc = jit(nopython=True)(pyfunc)

        # Exceptions leak references
        self.disable_leak_check()

        def _check(a, kth):
            with self.assertTypingError() as raises:
                cfunc(a, kth)
            self.assertIn('The first argument must be at least 1-D (found 0-D)',
                          str(raises.exception))

        _check(np.array(1), 0)

    def test_partition_exception_kth_multi_dimensional(self):
        pyfunc = partition
        cfunc = jit(nopython=True)(pyfunc)

        # Exceptions leak references
        self.disable_leak_check()

        def _check(a, kth):
            with self.assertRaises(ValueError) as raises:
                cfunc(a, kth)
            self.assertIn('kth must be scalar or 1-D', str(raises.exception))

        _check(np.arange(10), kth=np.arange(6).reshape(3, 2))

    def test_partition_empty_array(self):
        # inspired by the test of the same name in:
        # https://github.com/numpy/numpy/blob/043a840/numpy/core/tests/test_multiarray.py    # noqa: E501
        pyfunc = partition
        cfunc = jit(nopython=True)(pyfunc)

        def check(a, kth=0):
            expected = pyfunc(a, kth)
            got = cfunc(a, kth)
            self.assertPreciseEqual(expected, got)

        # check axis handling for multidimensional empty arrays
        a = np.array([])
        a.shape = (3, 2, 1, 0)

        # include this with some other empty data structures
        for arr in a, (), np.array([]):
            check(arr)

    def test_partition_basic(self):
        # inspired by the test of the same name in:
        # https://github.com/numpy/numpy/blob/043a840/numpy/core/tests/test_multiarray.py    # noqa: E501
        pyfunc = partition
        cfunc = jit(nopython=True)(pyfunc)

        d = np.array([])
        got = cfunc(d, 0)
        self.assertPreciseEqual(d, got)

        d = np.ones(1)
        got = cfunc(d, 0)
        self.assertPreciseEqual(d, got)

        # kth not modified
        kth = np.array([30, 15, 5])
        okth = kth.copy()
        cfunc(np.arange(40), kth)
        self.assertPreciseEqual(kth, okth)

        for r in ([2, 1], [1, 2], [1, 1]):
            d = np.array(r)
            tgt = np.sort(d)
            for k in 0, 1:
                self.assertPreciseEqual(cfunc(d, k)[k], tgt[k])
                self.partition_sanity_check(pyfunc, cfunc, d, k)

        for r in ([3, 2, 1], [1, 2, 3], [2, 1, 3], [2, 3, 1],
                  [1, 1, 1], [1, 2, 2], [2, 2, 1], [1, 2, 1]):
            d = np.array(r)
            tgt = np.sort(d)
            for k in 0, 1, 2:
                self.assertPreciseEqual(cfunc(d, k)[k], tgt[k])
                self.partition_sanity_check(pyfunc, cfunc, d, k)

        d = np.ones(50)
        self.assertPreciseEqual(cfunc(d, 0), d)

        # sorted
        d = np.arange(49)
        for k in 5, 15:
            self.assertEqual(cfunc(d, k)[k], k)
            self.partition_sanity_check(pyfunc, cfunc, d, k)

        # rsorted, with input flavours: array, list and tuple
        d = np.arange(47)[::-1]
        for a in d, d.tolist(), tuple(d.tolist()):
            self.assertEqual(cfunc(a, 6)[6], 6)
            self.assertEqual(cfunc(a, 16)[16], 16)
            self.assertPreciseEqual(cfunc(a, -6), cfunc(a, 41))
            self.assertPreciseEqual(cfunc(a, -16), cfunc(a, 31))
            self.partition_sanity_check(pyfunc, cfunc, d, -16)

        # median of 3 killer, O(n^2) on pure median 3 pivot quickselect
        # exercises the median of median of 5 code used to keep O(n)
        d = np.arange(1000000)
        x = np.roll(d, d.size // 2)
        mid = x.size // 2 + 1
        self.assertEqual(cfunc(x, mid)[mid], mid)
        d = np.arange(1000001)
        x = np.roll(d, d.size // 2 + 1)
        mid = x.size // 2 + 1
        self.assertEqual(cfunc(x, mid)[mid], mid)

        # max
        d = np.ones(10)
        d[1] = 4
        self.assertEqual(cfunc(d, (2, -1))[-1], 4)
        self.assertEqual(cfunc(d, (2, -1))[2], 1)
        d[1] = np.nan
        assert np.isnan(cfunc(d, (2, -1))[-1])

        # equal elements
        d = np.arange(47) % 7
        tgt = np.sort(np.arange(47) % 7)
        self.rnd.shuffle(d)
        for i in range(d.size):
            self.assertEqual(cfunc(d, i)[i], tgt[i])
            self.partition_sanity_check(pyfunc, cfunc, d, i)

        d = np.array([0, 1, 2, 3, 4, 5, 7, 7, 7, 7, 7, 7, 7, 7, 7, 7, 7,
                      7, 7, 7, 7, 7, 9])
        kth = [0, 3, 19, 20]
        self.assertEqual(tuple(cfunc(d, kth)[kth]), (0, 3, 7, 7))

        td = [(dt, s) for dt in [np.int32, np.float32] for s in (9, 16)]
        for dt, s in td:
            d = np.arange(s, dtype=dt)
            self.rnd.shuffle(d)
            d1 = np.tile(np.arange(s, dtype=dt), (4, 1))
            map(self.rnd.shuffle, d1)
            for i in range(d.size):
                p = cfunc(d, i)
                self.assertEqual(p[i], i)
                # all before are smaller
                np.testing.assert_array_less(p[:i], p[i])
                # all after are larger
                np.testing.assert_array_less(p[i], p[i + 1:])
                # sanity check
                self.partition_sanity_check(pyfunc, cfunc, d, i)

    def assert_partitioned(self, pyfunc, cfunc, d, kth):
        prev = 0
        for k in np.sort(kth):
            np.testing.assert_array_less(d[prev:k], d[k],
                                         err_msg='kth %d' % k)
            self.assertTrue((d[k:] >= d[k]).all(),
                            msg=("kth %d, %r not greater equal "
                                 "%d" % (k, d[k:], d[k])))
            prev = k + 1
            self.partition_sanity_check(pyfunc, cfunc, d, k)

    def test_partition_iterative(self):
        # inspired by the test of the same name in:
        # https://github.com/numpy/numpy/blob/043a840/numpy/core/tests/test_multiarray.py
        pyfunc = partition
        cfunc = jit(nopython=True)(pyfunc)

        assert_partitioned = partial(self.assert_partitioned, pyfunc, cfunc)

        d = np.array([3, 4, 2, 1])
        p = cfunc(d, (0, 3))
        assert_partitioned(p, (0, 3))
        assert_partitioned(d[np.argpartition(d, (0, 3))], (0, 3))

        self.assertPreciseEqual(p, cfunc(d, (-3, -1)))

        d = np.arange(17)
        self.rnd.shuffle(d)
        self.assertPreciseEqual(np.arange(17), cfunc(d, list(range(d.size))))

        # test unsorted kth
        d = np.arange(17)
        self.rnd.shuffle(d)
        keys = np.array([1, 3, 8, -2])
        self.rnd.shuffle(d)
        p = cfunc(d, keys)
        assert_partitioned(p, keys)
        self.rnd.shuffle(keys)
        self.assertPreciseEqual(cfunc(d, keys), p)

        # equal kth
        d = np.arange(20)[::-1]
        assert_partitioned(cfunc(d, [5] * 4), [5])
        assert_partitioned(cfunc(d, [5] * 4 + [6, 13]), [5] * 4 + [6, 13])

    def test_partition_multi_dim(self):
        pyfunc = partition
        cfunc = jit(nopython=True)(pyfunc)

        def check(a, kth):
            expected = pyfunc(a, kth)
            got = cfunc(a, kth)
            self.assertPreciseEqual(expected[:, :, kth], got[:, :, kth])

            for s in np.ndindex(expected.shape[:-1]):
                self.assertPreciseEqual(np.unique(expected[s][:kth]),
                                        np.unique(got[s][:kth]))
                self.assertPreciseEqual(np.unique(expected[s][kth:]),
                                        np.unique(got[s][kth:]))

        def a_variations(a):
            yield a
            yield a.T
            yield np.asfortranarray(a)
            yield np.full_like(a, fill_value=np.nan)
            yield np.full_like(a, fill_value=np.inf)
            # multi-dimensional tuple input
            yield (((1.0, 3.142, -np.inf, 3),),)

        a = np.linspace(1, 10, 48)
        a[4:7] = np.nan
        a[8] = -np.inf
        a[9] = np.inf
        a = a.reshape((4, 3, 4))

        for arr in a_variations(a):
            for k in range(-3, 3):
                check(arr, k)

    def test_partition_boolean_inputs(self):
        pyfunc = partition
        cfunc = jit(nopython=True)(pyfunc)

        for d in np.linspace(1, 10, 17), np.array((True, False, True)):
            for kth in True, False, -1, 0, 1:
                self.partition_sanity_check(pyfunc, cfunc, d, kth)

    @needs_blas
    def test_cov_invalid_ddof(self):
        pyfunc = cov
        cfunc = jit(nopython=True)(pyfunc)

        # Exceptions leak references
        self.disable_leak_check()

        m = np.array([[0, 2], [1, 1], [2, 0]]).T

        for ddof in np.arange(4), 4j:
            with self.assertTypingError() as raises:
                cfunc(m, ddof=ddof)
            self.assertIn('ddof must be a real numerical scalar type',
                          str(raises.exception))

        for ddof in np.nan, np.inf:
            with self.assertRaises(ValueError) as raises:
                cfunc(m, ddof=ddof)
            self.assertIn('Cannot convert non-finite ddof to integer',
                          str(raises.exception))

        for ddof in 1.1, -0.7:
            with self.assertRaises(ValueError) as raises:
                cfunc(m, ddof=ddof)
            self.assertIn('ddof must be integral value', str(raises.exception))

    def corr_corrcoef_basic(self, pyfunc, first_arg_name):
        cfunc = jit(nopython=True)(pyfunc)
        _check = partial(self._check_output, pyfunc, cfunc, abs_tol=1e-14)

        def input_variations():
            # array inputs
            yield np.array([[0, 2], [1, 1], [2, 0]]).T
            yield self.rnd.randn(100).reshape(5, 20)
            yield np.asfortranarray(np.array([[0, 2], [1, 1], [2, 0]]).T)
            yield self.rnd.randn(100).reshape(5, 20)[:, ::2]
            yield np.array([0.3942, 0.5969, 0.7730, 0.9918, 0.7964])
            yield np.full((4, 5), fill_value=True)
            yield np.array([np.nan, 0.5969, -np.inf, 0.9918, 0.7964])
            yield np.linspace(-3, 3, 33).reshape(33, 1)

            # non-array inputs
            yield ((0.1, 0.2), (0.11, 0.19), (0.09, 0.21))  # UniTuple
            yield ((0.1, 0.2), (0.11, 0.19), (0.09j, 0.21j))  # Tuple
            yield (-2.1, -1, 4.3)
            yield (1, 2, 3)
            yield [4, 5, 6]
            yield ((0.1, 0.2, 0.3), (0.1, 0.2, 0.3))
            yield [(1, 2, 3), (1, 3, 2)]
            yield 3.142
            yield ((1.1, 2.2, 1.5),)

            # empty data structures
            yield np.array([])
            yield np.array([]).reshape(0, 2)
            yield np.array([]).reshape(2, 0)
            yield ()

        # all inputs other than the first are defaulted
        for input_arr in input_variations():
            _check({first_arg_name: input_arr})

    @needs_blas
    def test_corrcoef_basic(self):
        pyfunc = corrcoef
        self.corr_corrcoef_basic(pyfunc, first_arg_name='x')

    @needs_blas
    def test_cov_basic(self):
        pyfunc = cov
        self.corr_corrcoef_basic(pyfunc, first_arg_name='m')

    @needs_blas
    def test_cov_explicit_arguments(self):
        pyfunc = cov
        cfunc = jit(nopython=True)(pyfunc)
        _check = partial(self._check_output, pyfunc, cfunc, abs_tol=1e-14)

        m = self.rnd.randn(105).reshape(15, 7)
        y_choices = None, m[::-1]
        rowvar_choices = False, True
        bias_choices = False, True
        ddof_choice = None, -1, 0, 1, 3.0, True

        products = itertools.product(y_choices, rowvar_choices,
                                     bias_choices, ddof_choice)
        for y, rowvar, bias, ddof in products:
            params = {'m': m, 'y': y, 'ddof': ddof,
                      'bias': bias, 'rowvar': rowvar}
            _check(params)

    @needs_blas
    def test_corrcoef_explicit_arguments(self):
        pyfunc = corrcoef
        cfunc = jit(nopython=True)(pyfunc)
        _check = partial(self._check_output, pyfunc, cfunc, abs_tol=1e-14)

        x = self.rnd.randn(105).reshape(15, 7)
        y_choices = None, x[::-1]
        rowvar_choices = False, True

        for y, rowvar in itertools.product(y_choices, rowvar_choices):
            params = {'x': x, 'y': y, 'rowvar': rowvar}
            _check(params)

    def cov_corrcoef_edge_cases(self, pyfunc, first_arg_name):
        cfunc = jit(nopython=True)(pyfunc)
        _check = partial(self._check_output, pyfunc, cfunc, abs_tol=1e-14)

        # some of these examples borrowed from numpy doc string examples:
        # https://github.com/numpy/numpy/blob/v1.15.0/numpy/lib/function_base.py#L2199-L2231    # noqa: E501
        # some borrowed from TestCov and TestCorrCoef:
        # https://github.com/numpy/numpy/blob/80d3a7a/numpy/lib/tests/test_function_base.py    # noqa: E501
        m = np.array([-2.1, -1, 4.3])
        y = np.array([3, 1.1, 0.12])
        params = {first_arg_name: m, 'y': y}
        _check(params)

        m = np.array([1, 2, 3])  # test case modified such that m is 1D
        y = np.array([[1j, 2j, 3j]])
        params = {first_arg_name: m, 'y': y}
        _check(params)

        m = np.array([1, 2, 3])
        y = (1j, 2j, 3j)
        params = {first_arg_name: m, 'y': y}
        _check(params)
        params = {first_arg_name: y, 'y': m}  # flip real and complex inputs
        _check(params)

        m = np.array([1, 2, 3])
        y = (1j, 2j, 3)  # note last item is not complex
        params = {first_arg_name: m, 'y': y}
        _check(params)
        params = {first_arg_name: y, 'y': m}  # flip real and complex inputs
        _check(params)

        m = np.array([])
        y = np.array([])
        params = {first_arg_name: m, 'y': y}
        _check(params)

        m = 1.1
        y = 2.2
        params = {first_arg_name: m, 'y': y}
        _check(params)

        m = self.rnd.randn(10, 3)
        y = np.array([-2.1, -1, 4.3]).reshape(1, 3) / 10
        params = {first_arg_name: m, 'y': y}
        _check(params)

        m = np.array([-2.1, -1, 4.3])
        y = np.array([[3, 1.1, 0.12], [3, 1.1, 0.12]])
        params = {first_arg_name: m, 'y': y}
        _check(params)

        for rowvar in False, True:
            m = np.array([-2.1, -1, 4.3])
            y = np.array([[3, 1.1, 0.12], [3, 1.1, 0.12], [4, 1.1, 0.12]])
            params = {first_arg_name: m, 'y': y, 'rowvar': rowvar}
            _check(params)
            # swap m and y
            params = {first_arg_name: y, 'y': m, 'rowvar': rowvar}
            _check(params)

    @needs_blas
    def test_corrcoef_edge_cases(self):
        pyfunc = corrcoef
        self.cov_corrcoef_edge_cases(pyfunc, first_arg_name='x')

        cfunc = jit(nopython=True)(pyfunc)
        _check = partial(self._check_output, pyfunc, cfunc, abs_tol=1e-14)

        for x in (np.nan, -np.inf, 3.142, 0):
            params = {'x': x}
            _check(params)

    @needs_blas
    def test_corrcoef_edge_case_extreme_values(self):
        pyfunc = corrcoef
        cfunc = jit(nopython=True)(pyfunc)
        _check = partial(self._check_output, pyfunc, cfunc, abs_tol=1e-14)

        # extreme values
        x = ((1e-100, 1e100), (1e100, 1e-100))
        params = {'x': x}
        _check(params)

    @needs_blas
    def test_cov_edge_cases(self):
        pyfunc = cov
        self.cov_corrcoef_edge_cases(pyfunc, first_arg_name='m')

        cfunc = jit(nopython=True)(pyfunc)
        _check = partial(self._check_output, pyfunc, cfunc, abs_tol=1e-14)

        # invalid ddof
        m = np.array([[0, 2], [1, 1], [2, 0]]).T
        params = {'m': m, 'ddof': 5}
        _check(params)

    @needs_blas
    def test_cov_exceptions(self):
        pyfunc = cov
        cfunc = jit(nopython=True)(pyfunc)

        # Exceptions leak references
        self.disable_leak_check()

        def _check_m(m):
            with self.assertTypingError() as raises:
                cfunc(m)
            self.assertIn('m has more than 2 dimensions', str(raises.exception))

        m = np.ones((5, 6, 7))
        _check_m(m)

        m = ((((1, 2, 3), (2, 2, 2)),),)
        _check_m(m)

        m = [[[5, 6, 7]]]
        _check_m(m)

        def _check_y(m, y):
            with self.assertTypingError() as raises:
                cfunc(m, y=y)
            self.assertIn('y has more than 2 dimensions', str(raises.exception))

        m = np.ones((5, 6))
        y = np.ones((5, 6, 7))
        _check_y(m, y)

        m = np.array((1.1, 2.2, 1.1))
        y = (((1.2, 2.2, 2.3),),)
        _check_y(m, y)

        m = np.arange(3)
        y = np.arange(4)
        with self.assertRaises(ValueError) as raises:
            cfunc(m, y=y)
        self.assertIn('m and y have incompatible dimensions',
                      str(raises.exception))
        # Numpy raises ValueError: all the input array dimensions except for the
        # concatenation axis must match exactly.

        m = np.array([-2.1, -1, 4.3]).reshape(1, 3)
        with self.assertRaises(RuntimeError) as raises:
            cfunc(m)
        self.assertIn('2D array containing a single row is unsupported',
                      str(raises.exception))

    def test_ediff1d_basic(self):
        pyfunc = ediff1d
        cfunc = jit(nopython=True)(pyfunc)
        _check = partial(self._check_output, pyfunc, cfunc)

        def to_variations(a):
            yield None
            yield a
            yield a.astype(np.int16)

        def ary_variations(a):
            yield a
            yield a.reshape(3, 2, 2)
            yield a.astype(np.int32)

        for ary in ary_variations(np.linspace(-2, 7, 12)):
            params = {'ary': ary}
            _check(params)

            for a in to_variations(ary):
                params = {'ary': ary, 'to_begin': a}
                _check(params)

                params = {'ary': ary, 'to_end': a}
                _check(params)

                for b in to_variations(ary):
                    params = {'ary': ary, 'to_begin': a, 'to_end': b}
                    _check(params)

    @unittest.skipIf(numpy_version >= (1, 19), ("Unstable bevahiour, see:"
                     "https://github.com/numpy/numpy/pull/17457"))
    def test_ediff1d_edge_cases(self):
        # NOTE: NumPy 1.16 has a variety of behaviours for type conversion, see
        # https://github.com/numpy/numpy/issues/13103, as this is not resolved
        # Numba replicates behaviours for <= 1.15 and conversion in 1.16.0 for
        # finite inputs.
        pyfunc = ediff1d
        cfunc = jit(nopython=True)(pyfunc)
        _check = partial(self._check_output, pyfunc, cfunc)

        def _check_raises_type_error(params, arg):
            with self.assertRaises(TypingError) as raises:
                cfunc(**params)
            msg = 'dtype of %s must be compatible with input ary' % arg
            self.assertIn(msg, str(raises.exception))

            with self.assertRaises(ValueError) as raises:
                pyfunc(**params)
            excstr = str(raises.exception)
            self.assertIn("cannot convert", excstr)
            self.assertIn("to array with dtype", excstr)
            self.assertIn("as required for input ary", excstr)

        def input_variations():
            yield ((1, 2, 3), (4, 5, 6))
            yield [4, 5, 6]
            yield np.array([])
            yield ()
            if numpy_version < (1, 16):
                yield np.array([np.nan, np.inf, 4, -np.inf, 3.142])
                parts = np.array([np.nan, 2, np.nan, 4, 5, 6, 7, 8, 9])
                a = parts + 1j * parts[::-1]
                yield a.reshape(3, 3)

        for i in input_variations():
            params = {'ary': i, 'to_end': i, 'to_begin': i}
            _check(params)

        # to_end / to_begin are boolean
        params = {'ary': [1], 'to_end': (False,), 'to_begin': (True, False)}
        _check(params)

        ## example of unsafe type casting (np.nan to np.int32)
        ## fixed here: https://github.com/numpy/numpy/pull/12713 for np 1.16
        to_begin = np.array([1, 2, 3.142, np.nan, 5, 6, 7, -8, np.nan])
        params = {'ary': np.arange(-4, 6), 'to_begin': to_begin}
        if numpy_version < (1, 16):
            _check(params)
        else:
            # np 1.16 raises, cannot cast float64 array to intp array
            _check_raises_type_error(params, 'to_begin')

        # scalar inputs
        params = {'ary': 3.142}
        _check(params)

        params = {'ary': 3, 'to_begin': 3.142}
        if numpy_version < (1, 16):
            _check(params)
        else:
            _check_raises_type_error(params, 'to_begin')
            # now use 2 floats
            params = {'ary': 3., 'to_begin': 3.142}
            _check(params)

        params = {'ary': np.arange(-4, 6), 'to_begin': -5, 'to_end': False}
        if IS_WIN32 and not IS_32BITS and numpy_version >= (1, 16):
            # XFAIL on 64-bits windows + numpy 1.16. See #3898
            with self.assertRaises(TypingError) as raises:
                _check(params)
            expected_msg = "dtype of to_begin must be compatible with input ary"
            self.assertIn(expected_msg, str(raises.exception))
        else:
            _check(params)

        # the following would fail on one of the BITS32 builds (difference in
        # overflow handling):
        # params = {'ary': np.array([5, 6], dtype=np.int16), 'to_end': [1e100]}
        # _check(params)

    def test_ediff1d_exceptions(self):
        pyfunc = ediff1d
        cfunc = jit(nopython=True)(pyfunc)

        # Exceptions leak references
        self.disable_leak_check()

        with self.assertTypingError() as e:
            cfunc(np.array((True, True, False)))

        msg = "Boolean dtype is unsupported (as per NumPy)"
        assert msg in str(e.exception)

    def test_fliplr_basic(self):
        pyfunc = fliplr
        cfunc = jit(nopython=True)(pyfunc)

        def a_variations():
            yield np.arange(10).reshape(5, 2)
            yield np.arange(20).reshape(5, 2, 2)
            yield ((1, 2),)
            yield ([1, 2], [3, 4],)

        for a in a_variations():
            expected = pyfunc(a)
            got = cfunc(a)
            self.assertPreciseEqual(expected, got)

        with self.assertRaises(TypingError) as raises:
            cfunc("abc")

        self.assertIn("Cannot np.fliplr on %s type" % types.unicode_type,
                      str(raises.exception))

    def test_fliplr_exception(self):
        pyfunc = fliplr
        cfunc = jit(nopython=True)(pyfunc)

        # Exceptions leak references
        self.disable_leak_check()

        with self.assertRaises(TypingError) as raises:
            cfunc(np.arange(3))

        self.assertIn("cannot index array", str(raises.exception))
        self.assertIn("with 2 indices", str(raises.exception))

    def test_flipud_basic(self):
        pyfunc = flipud
        cfunc = jit(nopython=True)(pyfunc)

        def a_variations():
            yield [1]
            yield np.arange(10)
            yield np.arange(10).reshape(5, 2)
            yield np.arange(20).reshape(5, 2, 2)
            yield ((1, 2),)
            yield ([1, 2], [3, 4],)

        for a in a_variations():
            expected = pyfunc(a)
            got = cfunc(a)
            self.assertPreciseEqual(expected, got)

        with self.assertRaises(TypingError) as raises:
            cfunc("abc")

        self.assertIn("Cannot np.flipud on %s type" % types.unicode_type,
                      str(raises.exception))

    def test_flipud_exception(self):
        pyfunc = flipud
        cfunc = jit(nopython=True)(pyfunc)

        # Exceptions leak references
        self.disable_leak_check()

        with self.assertRaises(TypingError) as raises:
            cfunc(1)

        self.assertIn("cannot index array", str(raises.exception))
        self.assertIn("with 1 indices", str(raises.exception))

    def test_flip_basic(self):
        pyfunc = flip
        cfunc = jit(nopython=True)(pyfunc)

        def a_variations():
            yield np.array(1)
            yield np.arange(10)
            yield np.arange(10).reshape(5, 2)
            yield np.arange(20).reshape(5, 2, 2)

        for a in a_variations():
            expected = pyfunc(a)
            got = cfunc(a)
            self.assertPreciseEqual(expected, got)

        with self.assertRaises(TypingError) as raises:
            cfunc((1, 2, 3))

        self.assertIn("Cannot np.flip on UniTuple", str(raises.exception))

    def test_rot90_basic(self):
        pyfunc = rot90
        cfunc = jit(nopython=True)(pyfunc)

        def a_variations():
            yield np.arange(10).reshape(5, 2)
            yield np.arange(20).reshape(5, 2, 2)
            yield np.arange(64).reshape(2, 2, 2, 2, 2, 2)

        for a in a_variations():
            expected = pyfunc(a)
            got = cfunc(a)
            self.assertPreciseEqual(expected, got)

    def test_rot90_with_k_basic(self):
        pyfunc = rot90_k
        cfunc = jit(nopython=True)(pyfunc)

        def a_variations():
            yield np.arange(10).reshape(5, 2)
            yield np.arange(20).reshape(5, 2, 2)
            yield np.arange(64).reshape(2, 2, 2, 2, 2, 2)

        for a in a_variations():
            for k in range(-5, 6):
                expected = pyfunc(a, k)
                got = cfunc(a, k)
                self.assertPreciseEqual(expected, got)

    def test_rot90_exception(self):
        pyfunc = rot90_k
        cfunc = jit(nopython=True)(pyfunc)

        # Exceptions leak references
        self.disable_leak_check()

        with self.assertRaises(TypingError) as raises:
            cfunc("abc")

        self.assertIn('The first argument "arr" must be an array',
                      str(raises.exception))

        with self.assertRaises(TypingError) as raises:
            cfunc(np.arange(4).reshape(2, 2), k="abc")

        self.assertIn('The second argument "k" must be an integer',
                      str(raises.exception))

        with self.assertRaises(TypingError) as raises:
            cfunc(np.arange(3))

        self.assertIn("Input must be >= 2-d.", str(raises.exception))

    def _check_split(self, func):
        # Since np.split and np.array_split are very similar
        pyfunc = func
        cfunc = jit(nopython=True)(pyfunc)

        def args_variations():
            a = np.arange(100)
            yield a, 2
            yield a, 2, 0
            yield a, [1, 4, 72]
            yield list(a), [1, 4, 72]
            yield tuple(a), [1, 4, 72]
            yield a, [1, 4, 72], 0
            yield list(a), [1, 4, 72], 0
            yield tuple(a), [1, 4, 72], 0

            a = np.arange(64).reshape(4, 4, 4)
            yield a, 2
            yield a, 2, 0
            yield a, 2, 1
            yield a, [2, 1, 5]
            yield a, [2, 1, 5], 1
            yield a, [2, 1, 5], 2
            yield a, [1, 3]
            yield a, [1, 3], 1
            yield a, [1, 3], 2

            a = np.arange(100).reshape(2, -1)
            yield a, 1
            yield a, 1, 0
            yield a, [1], 0
            yield a, 50, 1
            yield a, np.arange(10, 50, 10), 1
            yield a, (1,)
            yield a, (np.int32(4), 10)

            a = np.array([])
            yield a, 1
            yield a, 2
            yield a, (2, 3), 0
            yield a, 1, 0

            a = np.array([[]])
            yield a, 1
            yield a, (2, 3), 1
            yield a, 1, 0
            yield a, 1, 1

        for args in args_variations():
            expected = pyfunc(*args)
            got = cfunc(*args)

            np.testing.assert_equal(expected, list(got))

    def _check_array_split(self, func):
        # array_split specific checks, mainly dealing with `int`s
        pyfunc = func
        cfunc = jit(nopython=True)(pyfunc)

        def args_variations():
            yield np.arange(8), 3
            yield list(np.arange(8)), 3
            yield tuple(np.arange(8)), 3
            yield np.arange(24).reshape(12, 2), 5

        for args in args_variations():
            expected = pyfunc(*args)
            got = cfunc(*args)

            np.testing.assert_equal(expected, list(got))

    def test_array_split_basic(self):
        self._check_split(array_split)
        self._check_array_split(array_split)

    def test_split_basic(self):
        self._check_split(split)

        self.disable_leak_check()  # The exception leaks
        with self.assertRaises(ValueError) as raises:
            njit(split)(np.ones(5), 2)
        self.assertIn(
            "array split does not result in an equal division",
            str(raises.exception)
        )

    def test_roll_basic(self):
        pyfunc = roll
        cfunc = jit(nopython=True)(pyfunc)

        def a_variations():
            yield np.arange(7)
            yield np.arange(3 * 4 * 5).reshape(3, 4, 5)
            yield [1.1, 2.2, 3.3]
            yield (True, False, True)
            yield False
            yield 4
            yield (9,)
            yield np.asfortranarray(np.array([[1.1, np.nan], [np.inf, 7.8]]))
            yield np.array([])
            yield ()

        def shift_variations():
            return itertools.chain.from_iterable(((True, False),
                                                  range(-10, 10)))

        for a in a_variations():
            for shift in shift_variations():
                expected = pyfunc(a, shift)
                got = cfunc(a, shift)
                self.assertPreciseEqual(expected, got)

    def test_roll_exceptions(self):
        pyfunc = roll
        cfunc = jit(nopython=True)(pyfunc)

        # Exceptions leak references
        self.disable_leak_check()

        for shift in 1.1, (1, 2):
            with self.assertTypingError() as e:
                cfunc(np.arange(10), shift)

            msg = "shift must be an integer"
            assert msg in str(e.exception)

    def test_extract_basic(self):
        pyfunc = extract
        cfunc = jit(nopython=True)(pyfunc)
        _check = partial(self._check_output, pyfunc, cfunc)

        a = np.arange(10)
        self.rnd.shuffle(a)
        for threshold in range(-3, 13):
            cond = a > threshold
            _check({'condition': cond, 'arr': a})

        a = np.arange(60).reshape(4, 5, 3)
        cond = a > 11.2
        _check({'condition': cond, 'arr': a})

        a = ((1, 2, 3), (3, 4, 5), (4, 5, 6))
        cond = np.eye(3).flatten()
        _check({'condition': cond, 'arr': a})

        a = [1.1, 2.2, 3.3, 4.4]
        cond = [1, 1, 0, 1]
        _check({'condition': cond, 'arr': a})

        a = np.linspace(-2, 10, 6)
        element_pool = (True, False, np.nan, -1, -1.0, -1.2, 1, 1.0, 1.5j)
        for cond in itertools.combinations_with_replacement(element_pool, 4):
            _check({'condition': cond, 'arr': a})
            _check({'condition': np.array(cond).reshape(2, 2), 'arr': a})

        a = np.array([1, 2, 3])
        cond = np.array([])
        _check({'condition': cond, 'arr': a})

        a = np.array([1, 2, 3])
        cond = np.array([1, 0, 1, 0])  # but [1, 0, 1, 0, 1] raises
        _check({'condition': cond, 'arr': a})

        a = np.array([[1, 2, 3], [4, 5, 6]])
        cond = [1, 0, 1, 0, 1, 0]  # but [1, 0, 1, 0, 1, 0, 1] raises
        _check({'condition': cond, 'arr': a})

        a = np.array([[1, 2, 3], [4, 5, 6]])
        cond = np.array([1, 0, 1, 0, 1, 0, 0, 0]).reshape(2, 2, 2)
        _check({'condition': cond, 'arr': a})

        a = np.asfortranarray(np.arange(60).reshape(3, 4, 5))
        cond = np.repeat((0, 1), 30)
        _check({'condition': cond, 'arr': a})
        _check({'condition': cond, 'arr': a[::-1]})

        a = np.array(4)
        for cond in 0, 1:
            _check({'condition': cond, 'arr': a})

        a = 1
        cond = 1
        _check({'condition': cond, 'arr': a})

        a = np.array(1)
        cond = np.array([True, False])
        _check({'condition': cond, 'arr': a})

        a = np.arange(4)
        cond = np.array([1, 0, 1, 0, 0, 0]).reshape(2, 3) * 1j
        _check({'condition': cond, 'arr': a})

    def test_extract_exceptions(self):
        pyfunc = extract
        cfunc = jit(nopython=True)(pyfunc)

        # Exceptions leak references
        self.disable_leak_check()

        a = np.array([])
        cond = np.array([1, 2, 3])

        with self.assertRaises(ValueError) as e:
            cfunc(cond, a)
        self.assertIn('Cannot extract from an empty array', str(e.exception))

        def _check(cond, a):
            msg = 'condition shape inconsistent with arr shape'
            with self.assertRaises(ValueError) as e:
                cfunc(cond, a)
            self.assertIn(msg, str(e.exception))

        a = np.array([[1, 2, 3], [1, 2, 3]])
        cond = [1, 0, 1, 0, 1, 0, 1]
        _check(cond, a)

        a = np.array([1, 2, 3])
        cond = np.array([1, 0, 1, 0, 1])
        _check(cond, a)

        a = np.array(60)  # note, this is 0D
        cond = 0, 1
        _check(cond, a)

        a = np.arange(4)
        cond = np.array([True, False, False, False, True])
        _check(cond, a)

        a = np.arange(4)
        cond = np.array([True, False, True, False, False, True, False])
        _check(cond, a)

    def test_np_trapz_basic(self):
        pyfunc = np_trapz
        cfunc = jit(nopython=True)(pyfunc)
        _check = partial(self._check_output, pyfunc, cfunc)

        y = [1, 2, 3]
        _check({'y': y})

        y = (3, 1, 2, 2, 2)
        _check({'y': y})

        y = np.arange(15).reshape(3, 5)
        _check({'y': y})

        y = np.linspace(-10, 10, 60).reshape(4, 3, 5)
        _check({'y': y}, abs_tol=1e-13)

        self.rnd.shuffle(y)
        _check({'y': y}, abs_tol=1e-13)

        y = np.array([])
        _check({'y': y})

        y = np.array([3.142, np.nan, np.inf, -np.inf, 5])
        _check({'y': y})

        y = np.arange(20) + np.linspace(0, 10, 20) * 1j
        _check({'y': y})

        y = np.array([], dtype=np.complex128)
        _check({'y': y})

        y = (True, False, True)
        _check({'y': y})

    def test_np_trapz_x_basic(self):
        pyfunc = np_trapz_x
        cfunc = jit(nopython=True)(pyfunc)
        _check = partial(self._check_output, pyfunc, cfunc)

        y = [1, 2, 3]
        x = [4, 6, 8]
        _check({'y': y, 'x': x})

        y = [1, 2, 3, 4, 5]
        x = (4, 6)
        _check({'y': y, 'x': x})

        y = (1, 2, 3, 4, 5)
        x = [4, 5, 6, 7, 8]
        _check({'y': y, 'x': x})

        y = np.array([1, 2, 3, 4, 5])
        x = [4, 4]
        _check({'y': y, 'x': x})

        y = np.array([])
        x = np.array([2, 3])
        _check({'y': y, 'x': x})

        y = (1, 2, 3, 4, 5)
        x = None
        _check({'y': y, 'x': x})

        y = np.arange(20).reshape(5, 4)
        x = np.array([4, 5])
        _check({'y': y, 'x': x})

        y = np.arange(20).reshape(5, 4)
        x = np.array([4, 5, 6, 7])
        _check({'y': y, 'x': x})

        y = np.arange(60).reshape(5, 4, 3)
        x = np.array([4, 5])
        _check({'y': y, 'x': x})

        y = np.arange(60).reshape(5, 4, 3)
        x = np.array([4, 5, 7])
        _check({'y': y, 'x': x})

        y = np.arange(60).reshape(5, 4, 3)
        self.rnd.shuffle(y)
        x = y + 1.1
        self.rnd.shuffle(x)
        _check({'y': y, 'x': x})

        y = np.arange(20)
        x = y + np.linspace(0, 10, 20) * 1j
        _check({'y': y, 'x': x})

        y = np.array([1, 2, 3])
        x = np.array([1 + 1j, 1 + 2j])
        _check({'y': y, 'x': x})

    @unittest.skip('NumPy behaviour questionable')
    def test_trapz_numpy_questionable(self):
        # https://github.com/numpy/numpy/issues/12858
        pyfunc = np_trapz
        cfunc = jit(nopython=True)(pyfunc)
        _check = partial(self._check_output, pyfunc, cfunc)

        # passes (NumPy and Numba return 2.0)
        y = np.array([True, False, True, True]).astype(int)
        _check({'y': y})

        # fails (NumPy returns 1.5; Numba returns 2.0)
        y = np.array([True, False, True, True])
        _check({'y': y})

    def test_np_trapz_dx_basic(self):
        pyfunc = np_trapz_dx
        cfunc = jit(nopython=True)(pyfunc)
        _check = partial(self._check_output, pyfunc, cfunc)

        y = [1, 2, 3]
        dx = 2
        _check({'y': y, 'dx': dx})

        y = [1, 2, 3, 4, 5]
        dx = [1, 4, 5, 6]
        _check({'y': y, 'dx': dx})

        y = [1, 2, 3, 4, 5]
        dx = [1, 4, 5, 6]
        _check({'y': y, 'dx': dx})

        y = np.linspace(-2, 5, 10)
        dx = np.nan
        _check({'y': y, 'dx': dx})

        y = np.linspace(-2, 5, 10)
        dx = np.inf
        _check({'y': y, 'dx': dx})

        y = np.linspace(-2, 5, 10)
        dx = np.linspace(-2, 5, 9)
        _check({'y': y, 'dx': dx}, abs_tol=1e-13)

        y = np.arange(60).reshape(4, 5, 3) * 1j
        dx = np.arange(40).reshape(4, 5, 2)
        _check({'y': y, 'dx': dx})

        x = np.arange(-10, 10, .1)
        r = cfunc(np.exp(-.5 * x ** 2) / np.sqrt(2 * np.pi), dx=0.1)
        # check integral of normal equals 1
        np.testing.assert_almost_equal(r, 1, 7)

        y = np.arange(20)
        dx = 1j
        _check({'y': y, 'dx': dx})

        y = np.arange(20)
        dx = np.array([5])
        _check({'y': y, 'dx': dx})

    def test_np_trapz_x_dx_basic(self):
        pyfunc = np_trapz_x_dx
        cfunc = jit(nopython=True)(pyfunc)
        _check = partial(self._check_output, pyfunc, cfunc)

        # dx should be ignored
        for dx in (None, 2, np.array([1, 2, 3, 4, 5])):
            y = [1, 2, 3]
            x = [4, 6, 8]
            _check({'y': y, 'x': x, 'dx': dx})

            y = [1, 2, 3, 4, 5]
            x = [4, 6]
            _check({'y': y, 'x': x, 'dx': dx})

            y = [1, 2, 3, 4, 5]
            x = [4, 5, 6, 7, 8]
            _check({'y': y, 'x': x, 'dx': dx})

            y = np.arange(60).reshape(4, 5, 3)
            self.rnd.shuffle(y)
            x = y * 1.1
            x[2, 2, 2] = np.nan
            _check({'y': y, 'x': x, 'dx': dx})

    def test_np_trapz_x_dx_exceptions(self):
        pyfunc = np_trapz_x_dx
        cfunc = jit(nopython=True)(pyfunc)

        # Exceptions leak references
        self.disable_leak_check()

        def check_not_ok(params):
            with self.assertRaises(ValueError) as e:
                cfunc(*params)

            self.assertIn('unable to broadcast', str(e.exception))

        y = [1, 2, 3, 4, 5]
        for x in [4, 5, 6, 7, 8, 9], [4, 5, 6]:
            check_not_ok((y, x, 1.0))

        y = np.arange(60).reshape(3, 4, 5)
        x = np.arange(36).reshape(3, 4, 3)
        check_not_ok((y, x, 1.0))

        y = np.arange(60).reshape(3, 4, 5)
        x = np.array([4, 5, 6, 7])
        check_not_ok((y, x, 1.0))

        y = [1, 2, 3, 4, 5]
        dx = np.array([1.0, 2.0])
        check_not_ok((y, None, dx))

        y = np.arange(60).reshape(3, 4, 5)
        dx = np.arange(60).reshape(3, 4, 5)
        check_not_ok((y, None, dx))

        with self.assertTypingError() as e:
            y = np.array(4)
            check_not_ok((y, None, 1.0))

        self.assertIn('y cannot be 0D', str(e.exception))

        for y in 5, False, np.nan:
            with self.assertTypingError() as e:
                cfunc(y, None, 1.0)

            self.assertIn('y cannot be a scalar', str(e.exception))

    def test_interp_basic(self):
        pyfunc = interp
        cfunc = jit(nopython=True)(pyfunc)
        _check = partial(self._check_output, pyfunc, cfunc, abs_tol=1e-10)

        x = np.linspace(-5, 5, 25)
        xp = np.arange(-4, 8)
        fp = xp + 1.5
        _check(params={'x': x, 'xp': xp, 'fp': fp})
        self.rnd.shuffle(x)
        _check(params={'x': x, 'xp': xp, 'fp': fp})
        self.rnd.shuffle(fp)
        _check(params={'x': x, 'xp': xp, 'fp': fp})

        # alg changed in 1.16 and other things were found not-quite-right
        # in inf/nan handling, skip for now
        x[:5] = np.nan
        x[-5:] = np.inf
        self.rnd.shuffle(x)
        _check(params={'x': x, 'xp': xp, 'fp': fp})
        fp[:5] = np.nan
        fp[-5:] = -np.inf
        self.rnd.shuffle(fp)
        _check(params={'x': x, 'xp': xp, 'fp': fp})

        x = np.arange(-4, 8)
        xp = x + 1
        fp = x + 2
        _check(params={'x': x, 'xp': xp, 'fp': fp})

        x = (2.2, 3.3, -5.0)
        xp = (2, 3, 4)
        fp = (5, 6, 7)
        _check(params={'x': x, 'xp': xp, 'fp': fp})

        x = ((2.2, 3.3, -5.0), (1.2, 1.3, 4.0))
        xp = np.linspace(-4, 4, 10)
        fp = np.arange(-5, 5)
        _check(params={'x': x, 'xp': xp, 'fp': fp})

        x = np.array([1.4, np.nan, np.inf, -np.inf, 0.0, -9.1])
        x = x.reshape(3, 2, order='F')
        xp = np.linspace(-4, 4, 10)
        fp = np.arange(-5, 5)
        _check(params={'x': x, 'xp': xp, 'fp': fp})

        for x in range(-2, 4):
            xp = [0, 1, 2]
            fp = (3, 4, 5)
            _check(params={'x': x, 'xp': xp, 'fp': fp})

        x = np.array([])
        xp = [0, 1, 2]
        fp = (3, 4, 5)
        _check(params={'x': x, 'xp': xp, 'fp': fp})

        x = np.linspace(0, 25, 60).reshape(3, 4, 5)
        xp = np.arange(20)
        fp = xp - 10
        _check(params={'x': x, 'xp': xp, 'fp': fp})

        x = np.nan
        xp = np.arange(5)
        fp = np.full(5, np.nan)
        _check(params={'x': x, 'xp': xp, 'fp': fp})

        x = np.nan
        xp = [3]
        fp = [4]
        _check(params={'x': x, 'xp': xp, 'fp': fp})

        x = np.arange(-4, 8)
        xp = x
        fp = x
        _check(params={'x': x, 'xp': xp, 'fp': fp})

        x = [True, False]
        xp = np.arange(-4, 8)
        fp = xp
        _check(params={'x': x, 'xp': xp, 'fp': fp})

        x = [-np.inf, -1.0, 0.0, 1.0, np.inf]
        xp = np.arange(-4, 8)
        fp = xp * 2.2
        _check(params={'x': x, 'xp': xp, 'fp': fp})

        x = np.linspace(-10, 10, 10)
        xp = np.array([-np.inf, -1.0, 0.0, 1.0, np.inf])
        fp = xp * 2.2
        _check(params={'x': x, 'xp': xp, 'fp': fp})

        x = self.rnd.randn(100)
        xp = np.linspace(-3, 3, 100)
        fp = np.full(100, fill_value=3.142)
        _check(params={'x': x, 'xp': xp, 'fp': fp})

        for factor in 1, -1:
            x = np.array([5, 6, 7]) * factor
            xp = [1, 2]
            fp = [3, 4]
            _check(params={'x': x, 'xp': xp, 'fp': fp})

        x = 1
        xp = [1]
        fp = [True]
        _check(params={'x': x, 'xp': xp, 'fp': fp})

        x = np.linspace(0, 1, 5)
        y = np.linspace(0, 1, 5)
        x0 = np.linspace(0, 1, 50)
        out = cfunc(x0, x, y)
        np.testing.assert_almost_equal(out, x0)

        x = np.array([1, 2, 3, 4])
        xp = np.array([1, 2, 3, 4])
        fp = np.array([1, 2, 3.01, 4])
        _check(params={'x': x, 'xp': xp, 'fp': fp})

        xp = [1]
        fp = [np.inf]
        _check(params={'x': 1, 'xp': xp, 'fp': fp})

        # alg changed in 1.16 and other things were found not-quite-right
        # in inf/nan handling, skip for now
        x = np.array([1, 2, 2.5, 3, 4])
        xp = np.array([1, 2, 3, 4])
        fp = np.array([1, 2, np.nan, 4])
        _check({'x': x, 'xp': xp, 'fp': fp})

        x = np.array([1, 1.5, 2, 2.5, 3, 4, 4.5, 5, 5.5])
        xp = np.array([1, 2, 3, 4, 5])
        fp = np.array([np.nan, 2, np.nan, 4, np.nan])
        _check({'x': x, 'xp': xp, 'fp': fp})

        x = np.array([1, 2, 2.5, 3, 4])
        xp = np.array([1, 2, 3, 4])
        fp = np.array([1, 2, np.inf, 4])
        _check({'x': x, 'xp': xp, 'fp': fp})

        x = np.array([1, 1.5, np.nan, 2.5, -np.inf, 4, 4.5, 5, np.inf, 0, 7])
        xp = np.array([1, 2, 3, 4, 5, 6])
        fp = np.array([1, 2, np.nan, 4, 3, np.inf])
        _check({'x': x, 'xp': xp, 'fp': fp})

        x = np.array([3.10034867, 3.0999066, 3.10001529])
        xp = np.linspace(0, 10, 1 + 20000)
        fp = np.sin(xp / 2.0)
        _check({'x': x, 'xp': xp, 'fp': fp})

        x = self.rnd.uniform(0, 2 * np.pi, (100,))
        xp = np.linspace(0, 2 * np.pi, 1000)
        fp = np.cos(xp)
        exact = np.cos(x)
        got = cfunc(x, xp, fp)
        np.testing.assert_allclose(exact, got, atol=1e-5)

        # very dense calibration
        x = self.rnd.randn(10)
        xp = np.linspace(-10, 10, 1000)
        fp = np.ones_like(xp)
        _check({'x': x, 'xp': xp, 'fp': fp})

        # very sparse calibration
        x = self.rnd.randn(1000)
        xp = np.linspace(-10, 10, 10)
        fp = np.ones_like(xp)
        _check({'x': x, 'xp': xp, 'fp': fp})

    def _make_some_values_non_finite(self, a):
        p = a.size // 100
        np.put(a, self.rnd.choice(range(a.size), p, replace=False), np.nan)
        np.put(a, self.rnd.choice(range(a.size), p, replace=False), -np.inf)
        np.put(a, self.rnd.choice(range(a.size), p, replace=False), np.inf)

    def arrays(self, ndata):
        # much_finer_grid
        yield np.linspace(2.0, 7.0, 1 + ndata * 5)
        # finer_grid
        yield np.linspace(2.0, 7.0, 1 + ndata)
        # similar_grid
        yield np.linspace(2.1, 6.8, 1 + ndata // 2)
        # coarser_grid
        yield np.linspace(2.1, 7.5, 1 + ndata // 2)
        # much_coarser_grid
        yield np.linspace(1.1, 9.5, 1 + ndata // 5)
        # finer_stretched_grid
        yield np.linspace(3.1, 5.3, 1 + ndata) * 1.09
        # similar_stretched_grid
        yield np.linspace(3.1, 8.3, 1 + ndata // 2) * 1.09
        # finer_compressed_grid
        yield np.linspace(3.1, 5.3, 1 + ndata) * 0.91
        # similar_compressed_grid
        yield np.linspace(3.1, 8.3, 1 + ndata // 2) * 0.91
        # warped_grid
        yield np.linspace(3.1, 5.3, 1 + ndata // 2) + 0.3 * np.sin(
            np.arange(1 + ndata / 2) * np.pi / (1 + ndata / 2))
        # very_low_noise_grid
        yield np.linspace(3.1, 5.3, 1 + ndata) + self.rnd.normal(
            size=1 + ndata, scale=0.5 / ndata)
        # low_noise_grid
        yield np.linspace(3.1, 5.3, 1 + ndata) + self.rnd.normal(
            size=1 + ndata, scale=2.0 / ndata)
        # med_noise_grid
        yield np.linspace(3.1, 5.3, 1 + ndata) + self.rnd.normal(
            size=1 + ndata, scale=5.0 / ndata)
        # high_noise_grid
        yield np.linspace(3.1, 5.3, 1 + ndata) + self.rnd.normal(
            size=1 + ndata, scale=20.0 / ndata)
        # very_high_noise_grid
        yield np.linspace(3.1, 5.3, 1 + ndata) + self.rnd.normal(
            size=1 + ndata, scale=50.0 / ndata)
        # extreme_noise_grid
        yield np.linspace(3.1, 5.3, 1 + ndata) + self.rnd.normal(
            size=1 + ndata, scale=200.0 / ndata)
        # random_fine_grid
        yield self.rnd.rand(1 + ndata) * 9.0 + 0.6
        # random_grid
        yield self.rnd.rand(1 + ndata * 2) * 4.0 + 1.3

    def test_interp_stress_tests(self):
        pyfunc = interp
        cfunc = jit(nopython=True)(pyfunc)

        ndata = 20000
        xp = np.linspace(0, 10, 1 + ndata)
        fp = np.sin(xp / 2.0)

        for x in self.arrays(ndata):
            atol = 1e-14  # using abs_tol as otherwise fails on 32bit builds

            expected = pyfunc(x, xp, fp)
            got = cfunc(x, xp, fp)
            self.assertPreciseEqual(expected, got, abs_tol=atol)

            # no longer require xp to be monotonically increasing
            # (in keeping with numpy) even if the output might not
            # be meaningful; shuffle all inputs
            self.rnd.shuffle(x)
            expected = pyfunc(x, xp, fp)
            got = cfunc(x, xp, fp)
            self.assertPreciseEqual(expected, got, abs_tol=atol)

            self.rnd.shuffle(xp)
            expected = pyfunc(x, xp, fp)
            got = cfunc(x, xp, fp)
            self.assertPreciseEqual(expected, got, abs_tol=atol)

            self.rnd.shuffle(fp)
            expected = pyfunc(x, xp, fp)
            got = cfunc(x, xp, fp)
            self.assertPreciseEqual(expected, got, abs_tol=atol)

            # add some values non finite
            self._make_some_values_non_finite(x)
            expected = pyfunc(x, xp, fp)
            got = cfunc(x, xp, fp)
            self.assertPreciseEqual(expected, got, abs_tol=atol)

            self._make_some_values_non_finite(xp)
            expected = pyfunc(x, xp, fp)
            got = cfunc(x, xp, fp)
            self.assertPreciseEqual(expected, got, abs_tol=atol)

            self._make_some_values_non_finite(fp)
            expected = pyfunc(x, xp, fp)
            got = cfunc(x, xp, fp)
            self.assertPreciseEqual(expected, got, abs_tol=atol)

    def test_interp_complex_stress_tests(self):
        pyfunc = interp
        cfunc = jit(nopython=True)(pyfunc)

        ndata = 2000
        xp = np.linspace(0, 10, 1 + ndata)

        real = np.sin(xp / 2.0)
        real[:200] = self.rnd.choice([np.inf, -np.inf, np.nan], 200)
        self.rnd.shuffle(real)

        imag = np.cos(xp / 2.0)
        imag[:200] = self.rnd.choice([np.inf, -np.inf, np.nan], 200)
        self.rnd.shuffle(imag)

        fp = real + 1j * imag

        for x in self.arrays(ndata):
            expected = pyfunc(x, xp, fp)
            got = cfunc(x, xp, fp)
            np.testing.assert_allclose(expected, got, equal_nan=True)

            self.rnd.shuffle(x)
            self.rnd.shuffle(xp)
            self.rnd.shuffle(fp)
            np.testing.assert_allclose(expected, got, equal_nan=True)

    def test_interp_exceptions(self):
        pyfunc = interp
        cfunc = jit(nopython=True)(pyfunc)

        # Exceptions leak references
        self.disable_leak_check()

        x = np.array([1, 2, 3])
        xp = np.array([])
        fp = np.array([])

        with self.assertRaises(ValueError) as e:
            cfunc(x, xp, fp)

        msg = "array of sample points is empty"
        self.assertIn(msg, str(e.exception))

        x = 1
        xp = np.array([1, 2, 3])
        fp = np.array([1, 2])

        with self.assertRaises(ValueError) as e:
            cfunc(x, xp, fp)

        msg = "fp and xp are not of the same size."
        self.assertIn(msg, str(e.exception))

        x = 1
        xp = np.arange(6).reshape(3, 2)
        fp = np.arange(6)

        with self.assertTypingError() as e:
            cfunc(x, xp, fp)

        msg = "xp must be 1D"
        self.assertIn(msg, str(e.exception))

        x = 1
        xp = np.arange(6)
        fp = np.arange(6).reshape(3, 2)

        with self.assertTypingError() as e:
            cfunc(x, xp, fp)

        msg = "fp must be 1D"
        self.assertIn(msg, str(e.exception))

        x = 1 + 1j
        xp = np.arange(6)
        fp = np.arange(6)

        with self.assertTypingError() as e:
            cfunc(x, xp, fp)

        complex_dtype_msg = (
            "Cannot cast array data from complex dtype "
            "to float64 dtype"
        )
        self.assertIn(complex_dtype_msg, str(e.exception))

        x = 1
        xp = (np.arange(6) + 1j).astype(np.complex64)
        fp = np.arange(6)

        with self.assertTypingError() as e:
            cfunc(x, xp, fp)

        self.assertIn(complex_dtype_msg, str(e.exception))

    def test_interp_non_finite_calibration(self):
        # examples from
        # https://github.com/numpy/numpy/issues/12951
        pyfunc = interp
        cfunc = jit(nopython=True)(pyfunc)
        _check = partial(self._check_output, pyfunc, cfunc)

        xp = np.array([0, 1, 9, 10])
        fp = np.array([-np.inf, 0.1, 0.9, np.inf])
        x = np.array([0.2, 9.5])
        params = {'x': x, 'xp': xp, 'fp': fp}
        _check(params)

        xp = np.array([-np.inf, 1, 9, np.inf])
        fp = np.array([0, 0.1, 0.9, 1])
        x = np.array([0.2, 9.5])
        params = {'x': x, 'xp': xp, 'fp': fp}
        _check(params)

    def test_interp_supplemental_tests(self):
        # inspired by class TestInterp
        # https://github.com/numpy/numpy/blob/f5b6850f231/numpy/lib/tests/test_function_base.py    # noqa: E501
        pyfunc = interp
        cfunc = jit(nopython=True)(pyfunc)

        for size in range(1, 10):
            xp = np.arange(size, dtype=np.double)
            yp = np.ones(size, dtype=np.double)
            incpts = np.array([-1, 0, size - 1, size], dtype=np.double)
            decpts = incpts[::-1]

            incres = cfunc(incpts, xp, yp)
            decres = cfunc(decpts, xp, yp)
            inctgt = np.array([1, 1, 1, 1], dtype=float)
            dectgt = inctgt[::-1]
            np.testing.assert_almost_equal(incres, inctgt)
            np.testing.assert_almost_equal(decres, dectgt)

        x = np.linspace(0, 1, 5)
        y = np.linspace(0, 1, 5)
        x0 = 0
        np.testing.assert_almost_equal(cfunc(x0, x, y), x0)
        x0 = 0.3
        np.testing.assert_almost_equal(cfunc(x0, x, y), x0)
        x0 = np.float32(0.3)
        np.testing.assert_almost_equal(cfunc(x0, x, y), x0)
        x0 = np.float64(0.3)
        np.testing.assert_almost_equal(cfunc(x0, x, y), x0)
        x0 = np.nan
        np.testing.assert_almost_equal(cfunc(x0, x, y), x0)

        x = np.linspace(0, 1, 5)
        y = np.linspace(0, 1, 5)
        x0 = np.array(0.3)
        np.testing.assert_almost_equal(cfunc(x0, x, y), x0)

        xp = np.arange(0, 10, 0.0001)
        fp = np.sin(xp)
        np.testing.assert_almost_equal(cfunc(np.pi, xp, fp), 0.0)

    def test_interp_supplemental_complex_tests(self):
        # inspired by class TestInterp
        # https://github.com/numpy/numpy/blob/f5b6850f231/numpy/lib/tests/test_function_base.py    # noqa: E501
        pyfunc = interp
        cfunc = jit(nopython=True)(pyfunc)

        x = np.linspace(0, 1, 5)
        y = np.linspace(0, 1, 5) + (1 + np.linspace(0, 1, 5)) * 1.0j
        x0 = 0.3
        y0 = x0 + (1 + x0) * 1.0j
        np.testing.assert_almost_equal(cfunc(x0, x, y), y0)

    def test_interp_float_precision_handled_per_numpy(self):
        # test cases from https://github.com/numba/numba/issues/4890
        pyfunc = interp
        cfunc = jit(nopython=True)(pyfunc)
        dtypes = [np.float32, np.float64, np.int32, np.int64]

        for combo in itertools.combinations_with_replacement(dtypes, 3):
            xp_dtype, fp_dtype, x_dtype = combo
            xp = np.arange(10, dtype=xp_dtype)
            fp = (xp ** 2).astype(fp_dtype)
            x = np.linspace(2, 3, 10, dtype=x_dtype)

            expected = pyfunc(x, xp, fp)
            got = cfunc(x, xp, fp)
            self.assertPreciseEqual(expected, got)

    def test_isnat(self):
        def values():
            yield np.datetime64("2016-01-01")
            yield np.datetime64("NaT")
            yield np.datetime64('NaT', 'ms')
            yield np.datetime64('NaT', 'ns')
            yield np.datetime64('2038-01-19T03:14:07')

            yield np.timedelta64('NaT', "ms")
            yield np.timedelta64(34, "ms")

            for unit in ['Y', 'M', 'W', 'D',
                         'h', 'm', 's', 'ms', 'us',
                         'ns', 'ps', 'fs', 'as']:
                yield np.array([123, -321, "NaT"],
                               dtype='<datetime64[%s]' % unit)
                yield np.array([123, -321, "NaT"],
                               dtype='<timedelta64[%s]' % unit)

        pyfunc = isnat
        cfunc = jit(nopython=True)(pyfunc)

        for x in values():
            expected = pyfunc(x)
            got = cfunc(x)
            if isinstance(x, np.ndarray):
                self.assertPreciseEqual(expected, got, (x,))
            else:
                self.assertEqual(expected, got, x)

    def test_asarray(self):

        def input_variations():
            """
            To quote from: https://docs.scipy.org/doc/numpy/reference/generated/numpy.asarray.html    # noqa: E501
            Input data, in any form that can be converted to an array.
            This includes:
            * lists
            * lists of tuples
            * tuples
            * tuples of tuples
            * tuples of lists
            * ndarrays
            """
            yield 1j
            yield 1.2
            yield False
            yield 1
            yield [1, 2, 3]
            yield [(1, 2, 3), (1, 2, 3)]
            yield (1, 2, 3)
            yield ((1, 2, 3), (1, 2, 3))
            yield ([1, 2, 3], [1, 2, 3])
            yield np.array([])
            yield np.arange(4)
            yield np.arange(12).reshape(3, 4)
            yield np.arange(12).reshape(3, 4).T

            # Test cases for `numba.typed.List`
            def make_list(values):
                a = List()
                for i in values:
                    a.append(i)
                return a
            yield make_list((1, 2, 3))
            yield make_list((1.0, 2.0, 3.0))
            yield make_list((1j, 2j, 3j))
            yield make_list((True, False, True))

        # used to check that if the input is already an array and the dtype is
        # the same as that of the input/omitted then the array itself is
        # returned.
        def check_pass_through(jitted, expect_same, params):
            returned = jitted(**params)
            if expect_same:
                self.assertTrue(returned is params['a'])
            else:
                self.assertTrue(returned is not params['a'])
                # should be numerically the same, just different dtype
                np.testing.assert_allclose(returned, params['a'])
                self.assertTrue(returned.dtype == params['dtype'])

        for pyfunc in [asarray, asarray_kws]:
            cfunc = jit(nopython=True)(pyfunc)
            _check = partial(self._check_output, pyfunc, cfunc)

            for x in input_variations():
                params = {'a': x}
                if 'kws' in pyfunc.__name__:
                    for dt in [None, np.complex128]:
                        params['dtype'] = dt
                        _check(params)
                else:
                    _check(params)

                # check the behaviour over a dtype change (or not!)
                x = np.arange(10, dtype=np.float32)
                params = {'a': x}
                if 'kws' in pyfunc.__name__:
                    params['dtype'] = None
                    check_pass_through(cfunc, True, params)
                    params['dtype'] = np.complex128
                    check_pass_through(cfunc, False, params)
                    params['dtype'] = np.float32
                    check_pass_through(cfunc, True, params)
                else:
                    check_pass_through(cfunc, True, params)

    def test_asarray_literal(self):

        def case1():
            return np.asarray("hello world")

        def case2(): # kind1
            s = "hello world"
            return np.asarray(s)

        def case3(): # kind2
            s = '大处 着眼，小处着手。大大大处'
            return np.asarray(s)

        def case4():
            s = ''
            return np.asarray(s)

        funcs = [case1, case2, case3, case4]

        for pyfunc in funcs:
            cfunc = jit(nopython=True)(pyfunc)
            expected = pyfunc()
            got = cfunc()
            self.assertPreciseEqual(expected, got)

    def test_asarray_rejects_List_with_illegal_dtype(self):
        self.disable_leak_check()
        cfunc = jit(nopython=True)(asarray)

        def test_reject(alist):
            with self.assertRaises(TypingError) as e:
                cfunc(alist)
            self.assertIn(
                "asarray support for List is limited "
                "to Boolean and Number types",
                str(e.exception))

        def make_none_typed_list():
            l = List()
            l.append(None)
            return l

        def make_nested_list():
            l = List()
            m = List()
            m.append(1)
            l.append(m)
            return l

        def make_nested_list_with_dict():
            l = List()
            d = Dict()
            d[1] = "a"
            l.append(d)
            return l

        def make_unicode_list():
            l = List()
            for i in ("a", "bc", "def"):
                l.append(i)
            return l

        test_reject(make_none_typed_list())
        test_reject(make_nested_list())
        test_reject(make_nested_list_with_dict())
        test_reject(make_unicode_list())

    def test_asfarray(self):
        def inputs():
            yield np.array([1, 2, 3]), None
            yield np.array([2, 3], dtype=np.float32), np.float32
            yield np.array([2, 3], dtype=np.int8), np.int8
            yield np.array([2, 3], dtype=np.int8), np.complex64
            yield np.array([2, 3], dtype=np.int8), np.complex128

        pyfunc = asfarray
        cfunc = jit(nopython=True)(pyfunc)

        for arr, dt in inputs():
            if dt is None:
                expected = pyfunc(arr)
                got = cfunc(arr)
            else:
                expected = pyfunc(arr, dtype=dt)
                got = cfunc(arr, dtype=dt)

            self.assertPreciseEqual(expected, got)
            self.assertTrue(np.issubdtype(got.dtype, np.inexact), got.dtype)

        # test default kwarg variant
        pyfunc = asfarray_default_kwarg
        cfunc = jit(nopython=True)(pyfunc)
        arr = np.array([1, 2, 3])
        expected = pyfunc(arr)
        got = cfunc(arr)
        self.assertPreciseEqual(expected, got)
        self.assertTrue(np.issubdtype(got.dtype, np.inexact), got.dtype)

    def test_repeat(self):
        # np.repeat(a, repeats)
        np_pyfunc = np_repeat
        np_nbfunc = njit(np_pyfunc)

        # a.repeat(repeats)
        array_pyfunc = array_repeat
        array_nbfunc = njit(array_pyfunc)

        for pyfunc, nbfunc in ((np_pyfunc, np_nbfunc),
                               (array_pyfunc, array_nbfunc)):

            def check(a, repeats):
                self.assertPreciseEqual(pyfunc(a, repeats), nbfunc(a, repeats))

            # test array arguments
            target_numpy_values = [
                np.ones(1),
                np.arange(1000),
                np.array([[0, 1], [2, 3]]),
                np.array([]),
                np.array([[], []]),
            ]

            target_numpy_types = [
                np.uint32,
                np.int32,
                np.uint64,
                np.int64,
                np.float32,
                np.float64,
                np.complex64,
                np.complex128,
            ]

            target_numpy_inputs = (np.array(a,dtype=t) for a,t in
                                   itertools.product(target_numpy_values,
                                                     target_numpy_types))

            target_non_numpy_inputs = [
                1,
                1.0,
                True,
                1j,
                [0, 1, 2],
                (0, 1, 2),
            ]
            for i in itertools.chain(target_numpy_inputs,
                                     target_non_numpy_inputs):
                check(i, repeats=0)
                check(i, repeats=1)
                check(i, repeats=2)
                check(i, repeats=3)
                check(i, repeats=100)

            # check broadcasting when repeats is an array/list
            one = np.arange(1)
            for i in ([0], [1], [2]):
                check(one, repeats=i)
                check(one, repeats=np.array(i))

            two = np.arange(2)
            for i in ([0, 0], [0, 1], [1, 0], [0, 1], [1, 2], [2, 1], [2, 2]):
                check(two, repeats=i)
                check(two, repeats=np.array(i))

            check(two, repeats=np.array([2, 2], dtype=np.int32))
            check(np.arange(10), repeats=np.arange(10))

    def test_repeat_exception(self):
        # np.repeat(a, repeats)
        np_pyfunc = np_repeat
        np_nbfunc = njit(np_pyfunc)

        # a.repeat(repeats)
        array_pyfunc = array_repeat
        array_nbfunc = njit(array_pyfunc)

        self.disable_leak_check()

        for pyfunc, nbfunc in ((np_pyfunc, np_nbfunc),
                               (array_pyfunc, array_nbfunc)):

            # negative repeat argument
            with self.assertRaises(ValueError) as e:
                nbfunc(np.ones(1), -1)
            self.assertIn("negative dimensions are not allowed",
                          str(e.exception))

            # float repeat argument has custom error message
            with self.assertRaises(TypingError) as e:
                nbfunc(np.ones(1), 1.0)
            self.assertIn(
                "The repeats argument must be an integer "
                "or an array-like of integer dtype",
                str(e.exception))

            # negative repeat argument as array
            with self.assertRaises(ValueError) as e:
                nbfunc(np.ones(2), np.array([1, -1]))
            self.assertIn("negative dimensions are not allowed",
                          str(e.exception))

            # broadcasting error, repeats too large
            with self.assertRaises(ValueError) as e:
                nbfunc(np.ones(2), np.array([1, 1, 1]))
            self.assertIn("operands could not be broadcast together",
                          str(e.exception))

            # broadcasting error, repeats too small
            with self.assertRaises(ValueError) as e:
                nbfunc(np.ones(5), np.array([1, 1, 1, 1]))
            self.assertIn("operands could not be broadcast together",
                          str(e.exception))

            # float repeat argument has custom error message
            with self.assertRaises(TypingError) as e:
                nbfunc(np.ones(2), [1.0, 1.0])
            self.assertIn(
                "The repeats argument must be an integer "
                "or an array-like of integer dtype",
                str(e.exception))

            for rep in [True, "a", "1"]:
                with self.assertRaises(TypingError):
                    nbfunc(np.ones(1), rep)

    def test_select(self):
        np_pyfunc = np_select
        np_nbfunc = njit(np_select)

        test_cases = [
            # Each test case below is one tuple.
            # Each tuple is separated by a description of what's being tested

            # test with arrays of length 3 instead of 2 and a different default
            ([np.array([False, False, False]),
              np.array([False, True, False]),
              np.array([False, False, True])],
             [np.array([1, 2, 3]),
              np.array([4, 5, 6]),
              np.array([7, 8, 9])], 15.3),
            # test with arrays of length 1 instead of 2
            ([np.array([True]),
              np.array([False])], [np.array([1]), np.array([2])], 0),
            # test with lists of length 100 of arrays of length 1
            ([np.array([False])] * 100, [np.array([1])] * 100, 0),
            # passing arrays with NaNs
            ([np.isnan(np.array([1, 2, 3, np.nan, 5, 7]))] * 2,
             [np.array([1, 2, 3, np.nan, 5, 7])] * 2, 0),
            # passing lists with 2d arrays
            ([np.isnan(np.array([[1, 2, 3, np.nan, 5, 7]]))] * 2,
             [np.array([[1, 2, 3, np.nan, 5, 7]])] * 2, 0),
            # passing arrays with complex numbers
            ([np.isnan(np.array([1, 2, 3 + 2j, np.nan, 5, 7]))] * 2,
             [np.array([1, 2, 3 + 2j, np.nan, 5, 7])] * 2, 0)
        ]

        for x in (np.arange(10), np.arange(10).reshape((5, 2))):
            # test with two lists
            test_cases.append(([x < 3, x > 5], [x, x ** 2], 0))
            # test with two tuples
            test_cases.append(((x < 3, x > 5), (x, x ** 2), 0))
            # test with one list and one tuple
            test_cases.append(([x < 3, x > 5], (x, x ** 2), 0))
            # test with one tuple and one list
            test_cases.append(((x < 3, x > 5), [x, x ** 2], 0))

        for condlist,  choicelist, default in test_cases:
            self.assertPreciseEqual(np_pyfunc(condlist, choicelist, default),
                                    np_nbfunc(condlist, choicelist, default))

        np_pyfunc_defaults = np_select_defaults
        np_nbfunc_defaults = njit(np_select_defaults)
        # check the defaults work, using whatever the last input was
        self.assertPreciseEqual(np_pyfunc_defaults(condlist, choicelist),
                                np_nbfunc_defaults(condlist, choicelist))

    def test_select_exception(self):
        np_nbfunc = njit(np_select)
        x = np.arange(10)
        self.disable_leak_check()
        for condlist, choicelist, default, expected_error, expected_text in [
            # Each test case below is one tuple.
            # Each tuple is separated by the description of the intended error

            # passing condlist of dim zero
            ([np.array(True), np.array([False, True, False])],
             [np.array(1), np.arange(12).reshape(4, 3)], 0,
             TypingError, "condlist arrays must be of at least dimension 1"),
            # condlist and choicelist with different dimensions
            ([np.array(True), np.array(False)], [np.array([1]), np.array([2])],
             0, TypingError, "condlist and choicelist elements must have the "
                             "same number of dimensions"),
            # condlist and choicelist with different dimensions
            ([np.array([True]), np.array([False])],
             [np.array([[1]]), np.array([[2]])], 0, TypingError,
             "condlist and choicelist elements must have the "
             "same number of dimensions"),
            # passing choicelist of dim zero
            ([np.array(True), np.array(False)], [np.array(1), np.array(2)], 0,
             TypingError, "condlist arrays must be of at least dimension 1"),
            # passing an array as condlist instead of a list or tuple
            (np.isnan(np.array([1, 2, 3, np.nan, 5, 7])),
             np.array([1, 2, 3, np.nan, 5, 7]), 0, TypingError,
             "condlist must be a List or a Tuple"),
            # default is a list
            ([True], [0], [0], TypingError,
             "default must be a scalar"),
            # condlist with ints instead of booleans
            ([(x < 3).astype(int), (x > 5).astype(int)], [x, x ** 2], 0,
             TypingError, "condlist arrays must contain booleans"),
            # condlist and choicelist of different length
            ([x > 9, x > 8, x > 7, x > 6], [x, x**2, x], 0, ValueError,
             "list of cases must be same length as list of conditions"),

            # condlist contains tuples instead of arrays
            # if in the future numba's np.where accepts tuples, the
            # implementation of np.select should also accept them and
            # the following two test cases should be normal tests
            # instead of negative tests

            # test with lists of length 100 of tuples of length 1 for condlist
            ([(False,)] * 100, [np.array([1])] * 100, 0, TypingError,
             'items of condlist must be arrays'),
            # test with lists of length 100 of tuples of length 1 for choicelist
            ([np.array([False])] * 100, [(1,)] * 100, 0, TypingError,
             'items of choicelist must be arrays'),
        ]:
            with self.assertRaises(expected_error) as e:
                np_nbfunc(condlist, choicelist, default)
            self.assertIn(expected_text, str(e.exception))

    def test_windowing(self):
        def check_window(func):
            np_pyfunc = func
            np_nbfunc = njit(func)

            for M in [0, 1, 5, 12]:
                expected = np_pyfunc(M)
                got = np_nbfunc(M)
                self.assertPreciseEqual(expected, got, prec='double')

            for M in ['a', 1.1, 1j]:
                with self.assertRaises(TypingError) as raises:
                    np_nbfunc(1.1)
                self.assertIn("M must be an integer", str(raises.exception))

        check_window(np_bartlett)
        check_window(np_blackman)
        check_window(np_hamming)
        check_window(np_hanning)

        # Test np.kaiser separately
        np_pyfunc = np_kaiser
        np_nbfunc = njit(np_kaiser)

        for M in [0, 1, 5, 12]:
            for beta in [0.0, 5.0, 14.0]:
                expected = np_pyfunc(M, beta)
                got = np_nbfunc(M, beta)

                if IS_32BITS or platform.machine() in ['ppc64le', 'aarch64']:
                    self.assertPreciseEqual(expected,
                                            got, prec='double', ulps=2)
                else:
                    self.assertPreciseEqual(expected, got, prec='exact')

        for M in ['a', 1.1, 1j]:
            with self.assertRaises(TypingError) as raises:
                np_nbfunc(M, 1.0)
            self.assertIn("M must be an integer", str(raises.exception))

        for beta in ['a', 1j]:
            with self.assertRaises(TypingError) as raises:
                np_nbfunc(5, beta)
            self.assertIn("beta must be an integer or float",
                          str(raises.exception))

    def test_cross(self):
        pyfunc = np_cross
        cfunc = jit(nopython=True)(pyfunc)
        pairs = [
            # 3x3 (n-dims)
            (
                np.array([[1, 2, 3], [4, 5, 6]]),
                np.array([[4, 5, 6], [1, 2, 3]])
            ),
            # 2x3 array-like (n-dims)
            (
                np.array([[1, 2, 3], [4, 5, 6]]),
                ((4, 5), (1, 2))
            ),
            # 3x3 (1-dim) with type promotion
            (
                np.array([1, 2, 3], dtype=np.int64),
                np.array([4, 5, 6], dtype=np.float64)
            ),
            # 3x3 array-like (1-dim)
            (
                (1, 2, 3),
                (4, 5, 6)
            ),
            # 2x3 (1-dim)
            (
                np.array([1, 2]),
                np.array([4, 5, 6])
            ),
            # 3x3 (with broadcasting 1d x 2d)
            (
                np.array([1, 2, 3]),
                np.array([[4, 5, 6], [1, 2, 3]])
            ),
            # 3x3 (with broadcasting 2d x 1d)
            (
                np.array([[1, 2, 3], [4, 5, 6]]),
                np.array([1, 2, 3])
            ),
            # 3x2 (with higher order broadcasting)
            (
                np.arange(36).reshape(6, 2, 3),
                np.arange(4).reshape(2, 2)
            )
        ]

        for x, y in pairs:
            expected = pyfunc(x, y)
            got = cfunc(x, y)
            self.assertPreciseEqual(expected, got)

    def test_cross_exceptions(self):
        pyfunc = np_cross
        cfunc = jit(nopython=True)(pyfunc)
        self.disable_leak_check()

        # test incompatible dimensions for ndim == 1
        with self.assertRaises(ValueError) as raises:
            cfunc(
                np.arange(4),
                np.arange(3)
            )
        self.assertIn(
            'Incompatible dimensions for cross product',
            str(raises.exception)
        )

        # test 2d cross product error for ndim == 1
        with self.assertRaises(ValueError) as raises:
            cfunc(
                np.array((1, 2)),
                np.array((3, 4))
            )
        self.assertIn(
            'Dimensions for both inputs is 2.',
            str(raises.exception)
        )

        self.assertIn(
            '`cross2d(a, b)` from `numba.np.extensions`.',
            str(raises.exception)
        )

        # test incompatible dimensions for ndim > 1
        with self.assertRaises(ValueError) as raises:
            cfunc(
                np.arange(8).reshape((2, 4)),
                np.arange(6)[::-1].reshape((2, 3))
            )
        self.assertIn(
            'Incompatible dimensions for cross product',
            str(raises.exception)
        )

        # test 2d cross product error for ndim == 1
        with self.assertRaises(ValueError) as raises:
            cfunc(
                np.arange(8).reshape((4, 2)),
                np.arange(8)[::-1].reshape((4, 2))
            )
        self.assertIn(
            'Dimensions for both inputs is 2',
            str(raises.exception)
        )

        # test non-array-like input
        with self.assertRaises(TypingError) as raises:
            cfunc(
                set([1, 2, 3]),
                set([4, 5, 6])
            )
        self.assertIn(
            'Inputs must be array-like.',
            str(raises.exception)
        )

    def test_cross2d(self):
        pyfunc = np_cross
        cfunc = cross2d
        pairs = [
            # 2x2 (n-dims)
            (
                np.array([[1, 2], [4, 5]]),
                np.array([[4, 5], [1, 2]])
            ),
            # 2x2 array-like (n-dims)
            (
                np.array([[1, 2], [4, 5]]),
                ((4, 5), (1, 2))
            ),
            # 2x2 (1-dim) with type promotion
            (
                np.array([1, 2], dtype=np.int64),
                np.array([4, 5], dtype=np.float64)
            ),
            # 2x2 array-like (1-dim)
            (
                (1, 2),
                (4, 5)
            ),
            # 2x2 (with broadcasting 1d x 2d)
            (
                np.array([1, 2]),
                np.array([[4, 5], [1, 2]])
            ),
            # 2x2 (with broadcasting 2d x 1d)
            (
                np.array([[1, 2], [4, 5]]),
                np.array([1, 2])
            ),
            # 2x2 (with higher order broadcasting)
            (
                np.arange(36).reshape(6, 3, 2),
                np.arange(6).reshape(3, 2)
            )
        ]

        for x, y in pairs:
            expected = pyfunc(x, y)
            got = cfunc(x, y)
            self.assertPreciseEqual(expected, got)

    def test_cross2d_exceptions(self):
        cfunc = cross2d
        self.disable_leak_check()

        # test incompatible dimensions for ndim == 1
        with self.assertRaises(ValueError) as raises:
            cfunc(
                np.array((1, 2, 3)),
                np.array((4, 5, 6))
            )
        self.assertIn(
            'Incompatible dimensions for 2D cross product',
            str(raises.exception)
        )

        # test incompatible dimensions for ndim > 1
        with self.assertRaises(ValueError) as raises:
            cfunc(
                np.arange(6).reshape((2, 3)),
                np.arange(6)[::-1].reshape((2, 3))
            )
        self.assertIn(
            'Incompatible dimensions for 2D cross product',
            str(raises.exception)
        )

        # test non-array-like input
        with self.assertRaises(TypingError) as raises:
            cfunc(
                set([1, 2]),
                set([4, 5])
            )
        self.assertIn(
            'Inputs must be array-like.',
            str(raises.exception)
        )

<<<<<<< HEAD
    def test_tile(self):
        def tiles():
            yield 2
            yield 3.0
            yield True
            yield np.array([])
            yield np.array([1, 2])
            # yield np.array([[1, 7], [3, 8]], dtype=float) - not supported yet

        def shapes():
            yield 10
            yield 0
            yield (6,)
            yield (3, 3)
            yield (2, 1, 4)

        pyfunc = tile
        cfunc = njit(pyfunc)
        for a, reps in product(tiles(), shapes()):
            expected = pyfunc(a, reps)
            got = cfunc(a, reps)
            self.assertPreciseEqual(expected, got)

    def test_tile_exceptions(self):
        pyfunc = tile
        cfunc = njit(pyfunc)

        # Exceptions leak references
        self.disable_leak_check()

        # First argument must be array-like
        with self.assertRaises(TypingError) as raises:
            cfunc(None, (2, 1))
        self.assertIn(
            'First argument must be array-like',
            str(raises.exception)
        )

        # Second argument must be an integer or integer sequence
        with self.assertRaises(TypingError) as raises:
            cfunc(np.ones(1), 1.0)
        self.assertIn(
            "Second argument must be an integer "
            "or an array/sequence of integers",
            str(raises.exception))

        # Second argument must be 1-dimensional
        with self.assertRaises(TypingError) as raises:
            cfunc(5, np.array([[1], [2]]))
        self.assertIn(
            'Second argument must be 1-dimensional',
            str(raises.exception)
        )

        # Negative dimensions are not allowed, test both implementations
        with self.assertRaises(ValueError) as raises:
            cfunc([0, 0], (2, -1))
        self.assertIn("tile(): negative dimensions are not allowed",
                      str(raises.exception))
        with self.assertRaises(ValueError) as raises:
            cfunc([0, 0], -5)
        self.assertIn("tile(): negative dimensions are not allowed",
                      str(raises.exception))
=======
    def test_asarray_chkfinite(self):
        pyfunc = np_asarray_chkfinite
        cfunc = jit(nopython=True)(pyfunc)
        self.disable_leak_check()

        pairs = [
            #1D array with all args
            (
                np.array([1, 2, 3]),
                np.float32,
            ),
            #1D array
            (
                np.array([1, 2, 3]),
            ),
            #1D array-like
            (
                [1, 2, 3, 4],
            ),
            # 2x2 (n-dims)
            (
                np.array([[1, 2], [3, 4]]),
                np.float32,
            ),
            # 2x2 array-like (n-dims)
            (
                ((1, 2), (3, 4)),
                np.int64
            ),
            # 2x2 (1-dim) with type promotion
            (
                np.array([1, 2], dtype=np.int64),
            ),
            # 3x2 (with higher order broadcasting)
            (
                np.arange(36).reshape(6, 2, 3),
            ),
        ]

        for pair in pairs:
            expected = pyfunc(*pair)
            got = cfunc(*pair)
            self.assertPreciseEqual(expected, got)

    def test_asarray_chkfinite_exceptions(self):
        cfunc = jit(nopython=True)(np_asarray_chkfinite)
        self.disable_leak_check()

        #test for single value
        with self.assertRaises(TypingError) as e:
            cfunc(2)
        msg = "The argument to np.asarray_chkfinite must be array-like"
        self.assertIn(msg, str(e.exception))

        #test for NaNs
        with self.assertRaises(ValueError) as e:
            cfunc(np.array([2, 4, np.nan, 5]))
        self.assertIn("array must not contain infs or NaNs", str(e.exception))

        #test for infs
        with self.assertRaises(ValueError) as e:
            cfunc(np.array([1, 2, np.inf, 4]))
        self.assertIn("array must not contain infs or NaNs", str(e.exception))

        #test for dtype
        with self.assertRaises(TypingError) as e:
            cfunc(np.array([1, 2, 3, 4]), 'float32')
        self.assertIn("dtype must be a valid Numpy dtype", str(e.exception))
>>>>>>> 3461bcb7


class TestNPMachineParameters(TestCase):
    # tests np.finfo, np.iinfo, np.MachAr

    template = '''
def foo():
    ty = np.%s
    return np.%s(ty)
'''

    def check(self, func, attrs, *args):
        pyfunc = func
        cfunc = jit(nopython=True)(pyfunc)

        expected = pyfunc(*args)
        got = cfunc(*args)

        # check result
        for attr in attrs:
            self.assertPreciseEqual(getattr(expected, attr),
                                    getattr(got, attr))

    def create_harcoded_variant(self, basefunc, ty):
        #create an instance of using the function with a hardcoded type
        #and eval it into existence, return the function for use
        tystr = ty.__name__
        basestr = basefunc.__name__
        funcstr = self.template % (tystr, basestr)
        eval(compile(funcstr, '<string>', 'exec'))
        return locals()['foo']

    def test_MachAr(self):
        attrs = ('ibeta', 'it', 'machep', 'eps', 'negep', 'epsneg', 'iexp',
                 'minexp', 'xmin', 'maxexp', 'xmax', 'irnd', 'ngrd',
                 'epsilon', 'tiny', 'huge', 'precision', 'resolution',)
        self.check(machar, attrs)

    def test_finfo(self):
        types = [np.float32, np.float64, np.complex64, np.complex128]
        attrs = ('eps', 'epsneg', 'iexp', 'machep', 'max', 'maxexp', 'negep',
                 'nexp', 'nmant', 'precision', 'resolution', 'tiny', 'bits',)
        for ty in types:
            self.check(finfo, attrs, ty(1))
            hc_func = self.create_harcoded_variant(np.finfo, ty)
            self.check(hc_func, attrs)

        # check unsupported attr raises
        with self.assertRaises(TypingError) as raises:
            cfunc = jit(nopython=True)(finfo_machar)
            cfunc(7.)
        msg = "Unknown attribute 'machar' of type finfo"
        self.assertIn(msg, str(raises.exception))

        # check invalid type raises
        with self.assertTypingError():
            cfunc = jit(nopython=True)(finfo)
            cfunc(np.int32(7))

    def test_iinfo(self):
        # check types and instances of types
        types = [np.int8, np.int16, np.int32, np.int64, np.uint8, np.uint16,
                 np.uint32, np.uint64]
        attrs = ('min', 'max', 'bits',)
        for ty in types:
            self.check(iinfo, attrs, ty(1))
            hc_func = self.create_harcoded_variant(np.iinfo, ty)
            self.check(hc_func, attrs)

        # check invalid type raises
        with self.assertTypingError():
            cfunc = jit(nopython=True)(iinfo)
            cfunc(np.float64(7))


if __name__ == '__main__':
    unittest.main()<|MERGE_RESOLUTION|>--- conflicted
+++ resolved
@@ -346,17 +346,16 @@
     return np.flipud(a)
 
 
-<<<<<<< HEAD
 def tile(a, reps):
     return np.tile(a, reps)
-=======
+
+
 def np_asarray_chkfinite(a, dtype=None):
     return np.asarray_chkfinite(a, dtype)
 
 
 def array_contains(a, key):
     return key in a
->>>>>>> 3461bcb7
 
 
 class TestNPFunctions(MemoryLeakMixin, TestCase):
@@ -3977,7 +3976,6 @@
             str(raises.exception)
         )
 
-<<<<<<< HEAD
     def test_tile(self):
         def tiles():
             yield 2
@@ -4041,7 +4039,7 @@
             cfunc([0, 0], -5)
         self.assertIn("tile(): negative dimensions are not allowed",
                       str(raises.exception))
-=======
+
     def test_asarray_chkfinite(self):
         pyfunc = np_asarray_chkfinite
         cfunc = jit(nopython=True)(pyfunc)
@@ -4110,7 +4108,6 @@
         with self.assertRaises(TypingError) as e:
             cfunc(np.array([1, 2, 3, 4]), 'float32')
         self.assertIn("dtype must be a valid Numpy dtype", str(e.exception))
->>>>>>> 3461bcb7
 
 
 class TestNPMachineParameters(TestCase):
