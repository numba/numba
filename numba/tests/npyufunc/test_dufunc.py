--- conflicted
+++ resolved
@@ -144,7 +144,6 @@
         # self.assertEqual(cfunc(), 2)
 
 
-<<<<<<< HEAD
 class TestDUFuncMethodsBase(TestCase):
 
     @functools.cache
@@ -190,9 +189,7 @@
         return self._generate_jit(ufunc, 'at')
 
 
-class TestDUFuncMethods(TestDUFuncMethodsBase):
-=======
-class TestDUFuncAt(TestCase):
+class TestDUFuncAt(TestDUFuncMethodsBase):
     def _compare_output(self, fn, ufunc, a, *args):
         expected = a.copy()
         got = a.copy()
@@ -200,25 +197,14 @@
         fn(got, *args)
         self.assertPreciseEqual(expected, got)
 
-    def _generate_jit(self, ufunc):
-        if ufunc.nin == 2:
-            vec = vectorize()(lambda a, b: ufunc(a, b))
-        else:
-            vec = vectorize()(lambda a: ufunc(a))
-
-        @njit
-        def fn(*args):
-            return vec.at(*args)
-        return fn
-
     def test_numpy_ufunc_at_basic(self):
         # tests taken from: https://github.com/numpy/numpy/blob/27d8c43eb958b4ecee59b4d66908750759a9afc2/numpy/core/tests/test_ufunc.py#L1974-L2003  # noqa: E501
         # NumPy also test this function with a Rational array dtype. We skip
         # this test as Numba doesn't support Rational
         a = np.arange(10, dtype=int)
 
-        add_at = self._generate_jit(np.add)
-        negative_at = self._generate_jit(np.negative)
+        add_at = self._at(np.add)
+        negative_at = self._at(np.negative)
 
         negative_vec = vectorize()(lambda a: np.negative(a))
 
@@ -262,7 +248,7 @@
                 indx = np.concatenate([np.ones(6, dtype=np.intp),
                                        np.full(18, 4, dtype=np.intp)])
                 value = a.dtype.type(1j)
-                ufunc_at = self._generate_jit(ufunc)
+                ufunc_at = self._at(ufunc)
                 ufunc_at(a, indx, value)
                 expected = np.ones_like(a)
                 if ufunc is np.multiply:
@@ -277,14 +263,14 @@
         # Make sure the indexed loop check does not choke on iters
         # with subspaces
         arr = np.zeros(5, dtype=int)
-        add_at = self._generate_jit(np.add)
+        add_at = self._at(np.add)
         self._compare_output(add_at, np.add, arr, slice(None),
                              np.ones(5, dtype=int))
 
     def test_ufunc_at_negative(self):
         arr = np.ones(5, dtype=np.int32)
         indx = np.arange(5)
-        at = self._generate_jit(np.negative)
+        at = self._at(np.negative)
         at(arr, indx)
         assert np.all(arr == [-1, -1, -1, -1, -1])
 
@@ -296,14 +282,14 @@
         b[1] = 5
         b[8192:] = 100
         a = np.zeros(1, dtype=float)
-        add_at = self._generate_jit(np.add)
+        add_at = self._at(np.add)
         add_at(a, indices, b)
         assert a[0] == b.sum()
 
     def test_cast_index_fastpath(self):
         arr = np.zeros(10)
         values = np.ones(100000)
-        add_at = self._generate_jit(np.add)
+        add_at = self._at(np.add)
         # index must be cast, which may be buffered in chunks:
         index = np.zeros(len(values), dtype=np.uint8)
         add_at(arr, index, values)
@@ -315,14 +301,14 @@
             arr = np.zeros(1000)
             # index must be cast, which may be buffered in chunks:
             index = np.repeat(np.arange(1000), 2)
-            add_at = self._generate_jit(np.add)
+            add_at = self._at(np.add)
             add_at(arr, index, value)
             np.testing.assert_array_equal(arr, np.full_like(arr, 2 * value))
 
     def test_ufunc_at_multiD(self):
         a = np.arange(9).reshape(3, 3)
         b = np.array([[100, 100, 100], [200, 200, 200], [300, 300, 300]])
-        add_at = self._generate_jit(np.add)
+        add_at = self._at(np.add)
         add_at(a, (slice(None), np.asarray([1, 2, 1])), b)
         self.assertPreciseEqual(a, np.array(
             [[0, 201, 102], [3, 404, 205], [6, 607, 308]]))
@@ -389,7 +375,7 @@
 
         a = np.arange(27).reshape(3, 3, 3)
         b = np.array([100, 200, 300])
-        add_at = self._generate_jit(np.add)
+        add_at = self._at(np.add)
         add_at(a, (slice(None), slice(None), slice(None)), b)
         self.assertPreciseEqual(a, np.asarray(
                                 [[[100, 201, 302],
@@ -406,7 +392,7 @@
 
     def test_ufunc_at_0D(self):
         a = np.array(0)
-        add_at = self._generate_jit(np.add)
+        add_at = self._at(np.add)
         add_at(a, (), 1)
         self.assertPreciseEqual(a, np.array(1))
 
@@ -425,7 +411,7 @@
     def test_ufunc_at_dtypes(self):
         # Test mixed dtypes
         a = np.arange(10)
-        power_at = self._generate_jit(np.power)
+        power_at = self._at(np.power)
         power_at(a, [1, 2, 3, 2], 3.5)
         self.assertPreciseEqual(a, np.array([0, 1, 4414, 46, 4, 5, 6, 7, 8, 9]))
 
@@ -433,7 +419,7 @@
         # Test boolean indexing and boolean ufuncs
         a = np.arange(10)
         index = a % 2 == 0
-        equal_at = self._generate_jit(np.equal)
+        equal_at = self._at(np.equal)
         # boolean indexing not supported
         equal_at(a, index, [0, 2, 4, 6, 8])
         self.assertPreciseEqual(a, np.array([1, 1, 1, 3, 1, 5, 1, 7, 1, 9]))
@@ -441,7 +427,7 @@
     def test_ufunc_at_boolean2(self):
         # Test unary operator
         a = np.arange(10, dtype='u4')
-        invert_at = self._generate_jit(np.invert)
+        invert_at = self._at(np.invert)
         invert_at(a, [2, 5, 2])
         self.assertPreciseEqual(a, np.array([0, 1, 2, 3, 4, 5 ^ 0xffffffff, 6,
                                              7, 8, 9], dtype=np.uint32))
@@ -450,7 +436,7 @@
         # Test empty subspace
         orig = np.arange(4)
         a = orig[:, None][:, 0:0]
-        add_at = self._generate_jit(np.add)
+        add_at = self._at(np.add)
         add_at(a, [0, 1], 3)
         self.assertPreciseEqual(orig, np.arange(4))
 
@@ -459,28 +445,28 @@
         # Test with swapped byte order
         index = np.array([1, 2, 1], np.dtype('i').newbyteorder())
         values = np.array([1, 2, 3, 4], np.dtype('f').newbyteorder())
-        add_at = self._generate_jit(np.add)
+        add_at = self._at(np.add)
         add_at(values, index, 3)
         self.assertPreciseEqual(values, [1, 8, 6, 4])
 
     def test_ufunc_at_advanced_3(self):
         # Test exception thrown
         values = np.array(['a', 1], dtype=object)
-        add_at = self._generate_jit(np.add)
+        add_at = self._at(np.add)
         with self.assertRaises(TypingError):
             add_at(values, [0, 1], 1)
         self.assertPreciseEqual(values, np.array(['a', 1], dtype=object))
 
     def test_ufunc_at_advanced_4(self):
         # Test multiple output ufuncs raise error, NumPy gh-5665
-        modf_at = self._generate_jit(np.modf)
+        modf_at = self._at(np.modf)
         # NumPy raises ValueError as modf returns multiple outputs
         with self.assertRaises(TypingError):
             modf_at(np.arange(10), [1])
 
     def test_ufunc_at_advanced_5(self):
         # Test maximum
-        maximum_at = self._generate_jit(np.maximum)
+        maximum_at = self._at(np.maximum)
         a = np.array([1, 2, 3])
         maximum_at(a, [0], 0)
         self.assertPreciseEqual(a, np.array([1, 2, 3]))
@@ -508,7 +494,7 @@
                 for i, v in zip(indxs, vals):
                     expected[i] = ufunc(expected[i], v)
 
-                ufunc_at = self._generate_jit(ufunc)
+                ufunc_at = self._at(ufunc)
                 ufunc_at(a, indxs, vals)
                 np.testing.assert_array_equal(a, expected)
                 assert np.all(indxs == [-1, 1, -1, 2])
@@ -519,7 +505,7 @@
         a = np.ones((2, 2, 2))
         b = np.ones((1, 2, 2))
         # matmul is a gufunc, thus, this will fail atm
-        matmul_at = self._generate_jit(np.matmul)
+        matmul_at = self._at(np.matmul)
         err_msg = 'does not support ufunc with non-trivial signature'
         with self.assertRaisesRegex(TypingError, err_msg):
             matmul_at(a, [0], b)
@@ -530,20 +516,20 @@
     def test_ufunc_at_no_loop_for_op(self):
         # str dtype does not have a ufunc loop for np.add
         arr = np.ones(10, dtype=str)
-        add_at = self._generate_jit(np.add)
+        add_at = self._at(np.add)
         # NumPy raises `np.core._exceptions._UFuncNoLoopError`
         with self.assertRaises(TypingError):
             add_at(arr, [0, 1], [0, 1])
 
     def test_ufunc_at_output_casting(self):
         arr = np.array([-1])
-        equal_at = self._generate_jit(np.equal)
+        equal_at = self._at(np.equal)
         equal_at(arr, [0], [0])
         assert arr[0] == 0
 
     def test_ufunc_at_broadcast_failure(self):
         arr = np.arange(5)
-        add_at = self._generate_jit(np.add)
+        add_at = self._at(np.add)
 
         # NumPy raises ValueError('array is not broadcastable to correct shape')
         msg = 'operands could not be broadcast together with remapped shapes'
@@ -566,7 +552,7 @@
 
     def test_ufunc_at_experimental_warning(self):
         arr = np.arange(5)
-        add_at = self._generate_jit(np.add)
+        add_at = self._at(np.add)
 
         with warnings.catch_warnings(record=True) as w:
             warnings.simplefilter('always', NumbaExperimentalFeatureWarning)
@@ -577,8 +563,7 @@
         self.assertIn('ufunc.at feature is experimental', str(w[0].message))
 
 
-class TestDUFuncReduce(TestCase):
->>>>>>> 4318ee4a
+class TestDUFuncReduce(TestDUFuncMethodsBase):
     def _check_reduce(self, ufunc, dtype=None, initial=None):
 
         @njit
@@ -794,7 +779,6 @@
         idx = np.array(list(zip(np.arange(L - 2), np.arange(L - 2) + 2))).ravel()  # noqa: E501
         self._compare_output(np.add, x, idx)
 
-    @unittest.expectedFailure
     def test_reduceat_int_array_reduceat_inplace(self):
         # Checks that in-place reduceats work, see also gh-7465
         arr = np.ones(4, dtype=np.int64)
