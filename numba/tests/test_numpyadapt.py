from __future__ import print_function

import numpy

import numba.unittest_support as unittest
from numba.ctypes_support import *
from numba import _helperlib


class ArrayStruct3D(Structure):
    # Mimick the structure defined in numba.targets.arrayobj's make_array()
    _fields_ = [
        ("parent", c_void_p),
<<<<<<< HEAD
        ("nitems", c_ssize_t),
        ("itemsize", c_ssize_t),
=======
        ("data", c_void_p),
>>>>>>> 8187a788
        ("shape", (c_ssize_t * 3)),
        ("strides", (c_ssize_t * 3)),
    ]


class TestArrayAdaptor(unittest.TestCase):
    def test_array_adaptor(self):
        arystruct = ArrayStruct3D()

        adaptorptr = _helperlib.c_helpers['adapt_ndarray']
        adaptor = PYFUNCTYPE(c_int, py_object, c_void_p)(adaptorptr)

        ary = numpy.arange(60).reshape(2, 3, 10)
        status = adaptor(ary, byref(arystruct))
        self.assertEqual(status, 0)
        self.assertEqual(arystruct.data, ary.ctypes.data)
        self.assertEqual(arystruct.parent, id(ary))
        self.assertEqual(arystruct.nitems, 60)
        self.assertEqual(arystruct.itemsize, ary.itemsize)
        for i in range(3):
            self.assertEqual(arystruct.shape[i], ary.ctypes.shape[i])
            self.assertEqual(arystruct.strides[i], ary.ctypes.strides[i])


if __name__ == '__main__':
    unittest.main()<|MERGE_RESOLUTION|>--- conflicted
+++ resolved
@@ -11,12 +11,9 @@
     # Mimick the structure defined in numba.targets.arrayobj's make_array()
     _fields_ = [
         ("parent", c_void_p),
-<<<<<<< HEAD
         ("nitems", c_ssize_t),
         ("itemsize", c_ssize_t),
-=======
         ("data", c_void_p),
->>>>>>> 8187a788
         ("shape", (c_ssize_t * 3)),
         ("strides", (c_ssize_t * 3)),
     ]
