# -*- coding: utf-8 -*-

# This file tests Python 3.4 style unicode strings
# Tests should be skipped on Python < 3.4

from __future__ import print_function

import sys
from itertools import product
from itertools import permutations

from numba import njit, types
import numba.unittest_support as unittest
from .support import (TestCase, no_pyobj_flags, MemoryLeakMixin)
from numba.errors import TypingError

_py34_or_later = sys.version_info[:2] >= (3, 4)
_py37_or_later = sys.version_info[:2] >= (3, 7)


def isascii(s):
    return all(ord(c) < 128 for c in s)


def literal_usecase():
    return '大处着眼，小处着手。'


def passthrough_usecase(x):
    return x


def eq_usecase(x, y):
    return x == y


def len_usecase(x):
    return len(x)


def getitem_usecase(x, i):
    return x[i]


def zfill_usecase(x, y):
    return x.zfill(y)


def concat_usecase(x, y):
    return x + y


def repeat_usecase(x, y):
    return x * y


def inplace_concat_usecase(x, y):
    x += y
    return x


def in_usecase(x, y):
    return x in y


def lt_usecase(x, y):
    return x < y


def le_usecase(x, y):
    return x <= y


def gt_usecase(x, y):
    return x > y


def ge_usecase(x, y):
    return x >= y


def find_usecase(x, y):
    return x.find(y)


def find_with_start_only_usecase(x, y, start):
    return x.find(y, start)


def find_with_start_end_usecase(x, y, start, end):
    return x.find(y, start, end)


def rpartition_usecase(s, sep):
    return s.rpartition(sep)


def count_usecase(x, y):
    return x.count(y)


def count_with_start_usecase(x, y, start):
    return x.count(y, start)


def count_with_start_end_usecase(x, y, start, end):
    return x.count(y, start, end)


def rfind_usecase(x, y):
    return x.rfind(y)


def rfind_with_start_only_usecase(x, y, start):
    return x.rfind(y, start)


def rfind_with_start_end_usecase(x, y, start, end):
    return x.rfind(y, start, end)


def rindex_usecase(x, y):
    return x.rindex(y)


def rindex_with_start_only_usecase(x, y, start):
    return x.rindex(y, start)


def rindex_with_start_end_usecase(x, y, start, end):
    return x.rindex(y, start, end)


def index_usecase(x, y):
    return x.index(y)


def index_with_start_only_usecase(x, y, start):
    return x.index(y, start)


def index_with_start_end_usecase(x, y, start, end):
    return x.index(y, start, end)


def startswith_usecase(x, y):
    return x.startswith(y)


def endswith_usecase(x, y):
    return x.endswith(y)


def split_usecase(x, y):
    return x.split(y)


def split_with_maxsplit_usecase(x, y, maxsplit):
    return x.split(y, maxsplit)


def split_with_maxsplit_kwarg_usecase(x, y, maxsplit):
    return x.split(y, maxsplit=maxsplit)


def split_whitespace_usecase(x):
    return x.split()


def lstrip_usecase(x):
    return x.lstrip()


def lstrip_usecase_chars(x, chars):
    return x.lstrip(chars)


def rstrip_usecase(x):
    return x.rstrip()


def rstrip_usecase_chars(x, chars):
    return x.rstrip(chars)


def strip_usecase(x):
    return x.strip()


def strip_usecase_chars(x, chars):
    return x.strip(chars)


def join_usecase(x, y):
    return x.join(y)


def join_empty_usecase(x):
    # hack to make empty typed list
    l = ['']
    l.pop()
    return x.join(l)


def center_usecase(x, y):
    return x.center(y)


def center_usecase_fillchar(x, y, fillchar):
    return x.center(y, fillchar)


def ljust_usecase(x, y):
    return x.ljust(y)


def ljust_usecase_fillchar(x, y, fillchar):
    return x.ljust(y, fillchar)


def rjust_usecase(x, y):
    return x.rjust(y)


def rjust_usecase_fillchar(x, y, fillchar):
    return x.rjust(y, fillchar)


def istitle_usecase(x):
    return x.istitle()


def maketrans_usecase(x):
    return str.maketrans(x)


def maketrans_with_strs_usecase(x, y):
    return str.maketrans(x, y)


def maketrans_with_removable_str_usecase(x, y, z):
    return str.maketrans(x, y, z)


def iter_usecase(x):
    l = []
    for i in x:
        l.append(i)
    return l


def title(x):
    return x.title()


def literal_iter_usecase():
    l = []
    for i in '大处着眼，小处着手。':
        l.append(i)
    return l


def enumerated_iter_usecase(x):
    buf = ""
    scan = 0
    for i, s in enumerate(x):
        buf += s
        scan += 1
    return buf, scan


def iter_stopiteration_usecase(x):
    n = len(x)
    i = iter(x)
    for _ in range(n + 1):
        next(i)


def literal_iter_stopiteration_usecase():
    s = '大处着眼，小处着手。'
    i = iter(s)
    n = len(s)
    for _ in range(n + 1):
        next(i)


def islower_usecase(x):
    return x.islower()


def lower_usecase(x):
    return x.lower()


class BaseTest(MemoryLeakMixin, TestCase):
    def setUp(self):
        super(BaseTest, self).setUp()


UNICODE_EXAMPLES = [
    'ascii',
    '12345',
    '1234567890',
    '¡Y tú quién te crees?',
    '🐍⚡',
    '大处着眼，小处着手。',
]

UNICODE_ORDERING_EXAMPLES = [
    '',
    'a'
    'aa',
    'aaa',
    'b',
    'aab',
    'ab',
    'asc',
    'ascih',
    'ascii',
    'ascij',
    '大处着眼，小处着手',
    '大处着眼，小处着手。',
    '大处着眼，小处着手。🐍⚡',
]

UNICODE_COUNT_EXAMPLES = [
    ('', ''),
    ('', 'ascii'),
    ('ascii', ''),
    ('asc ii', ' '),
    ('ascii', 'ci'),
    ('ascii', 'ascii'),
    ('ascii', 'Ă'),
    ('ascii', '大处'),
    ('ascii', 'étú?'),
    ('', '大处 着眼，小处着手。大大大处'),
    ('大处 着眼，小处着手。大大大处', ''),
    ('大处 着眼，小处着手。大大大处', ' '),
    ('大处 着眼，小处着手。大大大处', 'ci'),
    ('大处 着眼，小处着手。大大大处', '大处大处'),
    ('大处 着眼，小处着手。大大大处', '大处 着眼，小处着手。大大大处'),
    ('大处 着眼，小处着手。大大大处', 'Ă'),
    ('大处 着眼，小处着手。大大大处', '大处'),
    ('大处 着眼，小处着手。大大大处', 'étú?'),
    ('', 'tú quién te crees?'),
    ('tú quién te crees?', ''),
    ('tú quién te crees?', ' '),
    ('tú quién te crees?', 'ci'),
    ('tú quién te crees?', 'tú quién te crees?'),
    ('tú quién te crees?', 'Ă'),
    ('tú quién te crees?', '大处'),
    ('tú quién te crees?', 'étú?'),
    ('abababab', 'a'),
    ('abababab', 'ab'),
    ('abababab', 'aba'),
    ('aaaaaaaaaa', 'aaa'),
    ('aaaaaaaaaa', 'aĂ'),
    ('aabbaaaabbaa', 'aa')
]


@unittest.skipUnless(_py34_or_later,
                     'unicode support requires Python 3.4 or later')
class TestUnicode(BaseTest):

    def test_literal(self, flags=no_pyobj_flags):
        pyfunc = literal_usecase
        self.run_nullary_func(pyfunc, flags=flags)

    def test_passthrough(self, flags=no_pyobj_flags):
        pyfunc = passthrough_usecase
        cfunc = njit(pyfunc)
        for s in UNICODE_EXAMPLES:
            self.assertEqual(pyfunc(s), cfunc(s))

    def test_eq(self, flags=no_pyobj_flags):
        pyfunc = eq_usecase
        cfunc = njit(pyfunc)
        for a in UNICODE_EXAMPLES:
            for b in reversed(UNICODE_EXAMPLES):
                self.assertEqual(pyfunc(a, b),
                                 cfunc(a, b), '%s, %s' % (a, b))

    def _check_ordering_op(self, usecase):
        pyfunc = usecase
        cfunc = njit(pyfunc)

        # Check comparison to self
        for a in UNICODE_ORDERING_EXAMPLES:
            self.assertEqual(
                pyfunc(a, a),
                cfunc(a, a),
                '%s: "%s", "%s"' % (usecase.__name__, a, a),
            )

        # Check comparison to adjacent
        for a, b in permutations(UNICODE_ORDERING_EXAMPLES, r=2):
            self.assertEqual(
                pyfunc(a, b),
                cfunc(a, b),
                '%s: "%s", "%s"' % (usecase.__name__, a, b),
            )
            # and reversed
            self.assertEqual(
                pyfunc(b, a),
                cfunc(b, a),
                '%s: "%s", "%s"' % (usecase.__name__, b, a),
            )

    def test_lt(self, flags=no_pyobj_flags):
        self._check_ordering_op(lt_usecase)

    def test_le(self, flags=no_pyobj_flags):
        self._check_ordering_op(le_usecase)

    def test_gt(self, flags=no_pyobj_flags):
        self._check_ordering_op(gt_usecase)

    def test_ge(self, flags=no_pyobj_flags):
        self._check_ordering_op(ge_usecase)

    def test_len(self, flags=no_pyobj_flags):
        pyfunc = len_usecase
        cfunc = njit(pyfunc)
        for s in UNICODE_EXAMPLES:
            self.assertEqual(pyfunc(s), cfunc(s))

    def test_startswith(self, flags=no_pyobj_flags):
        pyfunc = startswith_usecase
        cfunc = njit(pyfunc)
        for a in UNICODE_EXAMPLES:
            for b in [x for x in ['', 'x', a[:-2], a[3:], a, a + a]]:
                self.assertEqual(pyfunc(a, b),
                                 cfunc(a, b),
                                 '%s, %s' % (a, b))

    def test_endswith(self, flags=no_pyobj_flags):
        pyfunc = endswith_usecase
        cfunc = njit(pyfunc)
        for a in UNICODE_EXAMPLES:
            for b in [x for x in ['', 'x', a[:-2], a[3:], a, a + a]]:
                self.assertEqual(pyfunc(a, b),
                                 cfunc(a, b),
                                 '%s, %s' % (a, b))

    def test_in(self, flags=no_pyobj_flags):
        pyfunc = in_usecase
        cfunc = njit(pyfunc)
        for a in UNICODE_EXAMPLES:
            extras = ['', 'xx', a[::-1], a[:-2], a[3:], a, a + a]
            for substr in [x for x in extras]:
                self.assertEqual(pyfunc(substr, a),
                                 cfunc(substr, a),
                                 "'%s' in '%s'?" % (substr, a))

    def test_find(self, flags=no_pyobj_flags):
        pyfunc = find_usecase
        cfunc = njit(pyfunc)

        default_subs = [
            (s, ['', 'xx', s[:-2], s[3:], s]) for s in UNICODE_EXAMPLES
        ]
        # Samples taken from CPython testing:
        # https://github.com/python/cpython/blob/201c8f79450628241574fba940e08107178dc3a5/Lib/test/test_unicode.py#L202-L231    # noqa: E501
        cpython_subs = [
            ('a' * 100 + '\u0102', ['\u0102', '\u0201', '\u0120', '\u0220']),
            ('a' * 100 + '\U00100304', ['\U00100304', '\U00100204',
                                        '\U00102004']),
            ('\u0102' * 100 + 'a', ['a']),
            ('\U00100304' * 100 + 'a', ['a']),
            ('\U00100304' * 100 + '\u0102', ['\u0102']),
            ('a' * 100, ['\u0102', '\U00100304', 'a\u0102', 'a\U00100304']),
            ('\u0102' * 100, ['\U00100304', '\u0102\U00100304']),
            ('\u0102' * 100 + 'a_', ['a_']),
            ('\U00100304' * 100 + 'a_', ['a_']),
            ('\U00100304' * 100 + '\u0102_', ['\u0102_']),
        ]
        for s, subs in default_subs + cpython_subs:
            for sub_str in subs:
                msg = 'Results "{}".find("{}") must be equal'
                self.assertEqual(pyfunc(s, sub_str), cfunc(s, sub_str),
                                 msg=msg.format(s, sub_str))

    def test_find_with_start_only(self):
        pyfunc = find_with_start_only_usecase
        cfunc = njit(pyfunc)

        for s in UNICODE_EXAMPLES:
            for sub_str in ['', 'xx', s[:-2], s[3:], s]:
                for start in list(range(-20, 20)) + [None]:
                    msg = 'Results "{}".find("{}", {}) must be equal'
                    self.assertEqual(pyfunc(s, sub_str, start),
                                     cfunc(s, sub_str, start),
                                     msg=msg.format(s, sub_str, start))

    def test_find_with_start_end(self):
        pyfunc = find_with_start_end_usecase
        cfunc = njit(pyfunc)

        starts = ends = list(range(-20, 20)) + [None]
        for s in UNICODE_EXAMPLES:
            for sub_str in ['', 'xx', s[:-2], s[3:], s]:
                for start, end in product(starts, ends):
                    msg = 'Results of "{}".find("{}", {}, {}) must be equal'
                    self.assertEqual(pyfunc(s, sub_str, start, end),
                                     cfunc(s, sub_str, start, end),
                                     msg=msg.format(s, sub_str, start, end))

    def test_find_exception_noninteger_start_end(self):
        pyfunc = find_with_start_end_usecase
        cfunc = njit(pyfunc)

        accepted = (types.Integer, types.NoneType)
        for start, end, name in [(0.1, 5, 'start'), (0, 0.5, 'end')]:
            with self.assertRaises(TypingError) as raises:
                cfunc('ascii', 'sci', start, end)
            msg = '"{}" must be {}, not float'.format(name, accepted)
            self.assertIn(msg, str(raises.exception))

    def test_rpartition_exception_invalid_sep(self):
        self.disable_leak_check()

        pyfunc = rpartition_usecase
        cfunc = njit(pyfunc)

        # Handle empty separator exception
        for func in [pyfunc, cfunc]:
            with self.assertRaises(ValueError) as raises:
                func('a', '')
            self.assertIn('empty separator', str(raises.exception))

        accepted_types = (types.UnicodeType, types.UnicodeCharSeq)
        with self.assertRaises(TypingError) as raises:
            cfunc('a', None)
        msg = '"sep" must be {}, not none'.format(accepted_types)
        self.assertIn(msg, str(raises.exception))

    def test_rpartition(self):
        pyfunc = rpartition_usecase
        cfunc = njit(pyfunc)

        CASES = [
            ('', '⚡'),
            ('abcabc', '⚡'),
            ('🐍⚡', '⚡'),
            ('🐍⚡🐍', '⚡'),
            ('abababa', 'a'),
            ('abababa', 'b'),
            ('abababa', 'c'),
            ('abababa', 'ab'),
            ('abababa', 'aba'),
        ]
        msg = 'Results of "{}".rpartition("{}") must be equal'
        for s, sep in CASES:
            self.assertEqual(pyfunc(s, sep), cfunc(s, sep),
                             msg=msg.format(s, sep))

    def test_count(self):
        pyfunc = count_usecase
        cfunc = njit(pyfunc)
        error_msg = "'{0}'.py_count('{1}') = {2}\n'{0}'.c_count('{1}') = {3}"

        for s, sub in UNICODE_COUNT_EXAMPLES:
            py_result = pyfunc(s, sub)
            c_result = cfunc(s, sub)
            self.assertEqual(py_result, c_result,
                             error_msg.format(s, sub, py_result, c_result))

    def test_count_with_start(self):
        pyfunc = count_with_start_usecase
        cfunc = njit(pyfunc)
        error_msg = "%s\n%s" % ("'{0}'.py_count('{1}', {2}) = {3}",
                                "'{0}'.c_count('{1}', {2}) = {4}")

        for s, sub in UNICODE_COUNT_EXAMPLES:
            for i in range(-18, 18):
                py_result = pyfunc(s, sub, i)
                c_result = cfunc(s, sub, i)
                self.assertEqual(py_result, c_result,
                                 error_msg.format(s, sub, i, py_result,
                                                  c_result))

            py_result = pyfunc(s, sub, None)
            c_result = cfunc(s, sub, None)
            self.assertEqual(py_result, c_result,
                             error_msg.format(s, sub, None, py_result,
                                              c_result))

    def test_count_with_start_end(self):
        pyfunc = count_with_start_end_usecase
        cfunc = njit(pyfunc)
        error_msg = "%s\n%s" % ("'{0}'.py_count('{1}', {2}, {3}) = {4}",
                                "'{0}'.c_count('{1}', {2}, {3}) = {5}")

        for s, sub in UNICODE_COUNT_EXAMPLES:
            for i , j in product(range(-18, 18), (-18, 18)):
                py_result = pyfunc(s, sub, i, j)
                c_result = cfunc(s, sub, i, j)
                self.assertEqual(py_result, c_result,
                                 error_msg.format(s, sub, i, j, py_result,
                                                  c_result))

            for j in range(-18, 18):
                py_result = pyfunc(s, sub, None, j)
                c_result = cfunc(s, sub, None, j)
                self.assertEqual(py_result, c_result,
                                 error_msg.format(s, sub, None, j, py_result,
                                                  c_result))

            py_result = pyfunc(s, sub, None, None)
            c_result = cfunc(s, sub, None, None)
            self.assertEqual(py_result, c_result,
                             error_msg.format(s, sub, None, None, py_result,
                                              c_result))

    def test_count_arg_type_check(self):
        cfunc = njit(count_with_start_end_usecase)

        with self.assertRaises(TypingError) as raises:
            cfunc('ascii', 'c', 1, 0.5)
        self.assertIn('The slice indices must be an Integer or None',
                      str(raises.exception))

        with self.assertRaises(TypingError) as raises:
            cfunc('ascii', 'c', 1.2, 7)
        self.assertIn('The slice indices must be an Integer or None',
                      str(raises.exception))

        with self.assertRaises(TypingError) as raises:
            cfunc('ascii', 12, 1, 7)
        self.assertIn('The substring must be a UnicodeType, not',
                      str(raises.exception))

    def test_count_optional_arg_type_check(self):
        pyfunc = count_with_start_end_usecase

        def try_compile_bad_optional(*args):
            bad_sig = types.int64(types.unicode_type,
                                  types.unicode_type,
                                  types.Optional(types.float64),
                                  types.Optional(types.float64))
            njit([bad_sig])(pyfunc)

        with self.assertRaises(TypingError) as raises:
            try_compile_bad_optional('tú quis?', 'tú', 1.1, 1.1)
        self.assertIn('The slice indices must be an Integer or None',
                      str(raises.exception))

        error_msg = "%s\n%s" % ("'{0}'.py_count('{1}', {2}, {3}) = {4}",
                                "'{0}'.c_count_op('{1}', {2}, {3}) = {5}")
        sig_optional = types.int64(types.unicode_type,
                                   types.unicode_type,
                                   types.Optional(types.int64),
                                   types.Optional(types.int64))
        cfunc_optional = njit([sig_optional])(pyfunc)

        py_result = pyfunc('tú quis?', 'tú', 0, 8)
        c_result = cfunc_optional('tú quis?', 'tú', 0, 8)
        self.assertEqual(py_result, c_result,
                         error_msg.format('tú quis?', 'tú', 0, 8, py_result,
                                          c_result))

    def test_rfind(self):
        pyfunc = rfind_usecase
        cfunc = njit(pyfunc)

        default_subs = [
            (s, ['', 'xx', s[:-2], s[3:], s]) for s in UNICODE_EXAMPLES
        ]
        # Samples taken from CPython testing:
        # https://github.com/python/cpython/blob/201c8f79450628241574fba940e08107178dc3a5/Lib/test/test_unicode.py#L233-L259    # noqa: E501
        cpython_subs = [
            ('\u0102' + 'a' * 100, ['\u0102', '\u0201', '\u0120', '\u0220']),
            ('\U00100304' + 'a' * 100, ['\U00100304', '\U00100204',
                                        '\U00102004']),
            ('abcdefghiabc', ['abc', '']),
            ('a' + '\u0102' * 100, ['a']),
            ('a' + '\U00100304' * 100, ['a']),
            ('\u0102' + '\U00100304' * 100, ['\u0102']),
            ('a' * 100, ['\u0102', '\U00100304', '\u0102a', '\U00100304a']),
            ('\u0102' * 100, ['\U00100304', '\U00100304\u0102']),
            ('_a' + '\u0102' * 100, ['_a']),
            ('_a' + '\U00100304' * 100, ['_a']),
            ('_\u0102' + '\U00100304' * 100, ['_\u0102']),
        ]
        for s, subs in default_subs + cpython_subs:
            for sub_str in subs:
                msg = 'Results "{}".rfind("{}") must be equal'
                self.assertEqual(pyfunc(s, sub_str), cfunc(s, sub_str),
                                 msg=msg.format(s, sub_str))

    def test_rfind_with_start_only(self):
        pyfunc = rfind_with_start_only_usecase
        cfunc = njit(pyfunc)

        for s in UNICODE_EXAMPLES:
            for sub_str in ['', 'xx', s[:-2], s[3:], s]:
                for start in list(range(-20, 20)) + [None]:
                    msg = 'Results "{}".rfind("{}", {}) must be equal'
                    self.assertEqual(pyfunc(s, sub_str, start),
                                     cfunc(s, sub_str, start),
                                     msg=msg.format(s, sub_str, start))

    def test_rfind_with_start_end(self):
        pyfunc = rfind_with_start_end_usecase
        cfunc = njit(pyfunc)

        starts = list(range(-20, 20)) + [None]
        ends = list(range(-20, 20)) + [None]
        for s in UNICODE_EXAMPLES:
            for sub_str in ['', 'xx', s[:-2], s[3:], s]:
                for start, end in product(starts, ends):
                    msg = 'Results of "{}".rfind("{}", {}, {}) must be equal'
                    self.assertEqual(pyfunc(s, sub_str, start, end),
                                     cfunc(s, sub_str, start, end),
                                     msg=msg.format(s, sub_str, start, end))

    def test_rfind_wrong_substr(self):
        cfunc = njit(rfind_usecase)

        for s in UNICODE_EXAMPLES:
            for sub_str in [None, 1, False]:
                with self.assertRaises(TypingError) as raises:
                    cfunc(s, sub_str)
                msg = 'must be {}'.format(types.UnicodeType)
                self.assertIn(msg, str(raises.exception))

    def test_rfind_wrong_start_end(self):
        cfunc = njit(rfind_with_start_end_usecase)

        accepted_types = (types.Integer, types.NoneType)
        for s in UNICODE_EXAMPLES:
            for sub_str in ['', 'xx', s[:-2], s[3:], s]:
                # test wrong start
                for start, end in product([0.1, False], [-1, 1]):
                    with self.assertRaises(TypingError) as raises:
                        cfunc(s, sub_str, start, end)
                    msg = '"start" must be {}'.format(accepted_types)
                    self.assertIn(msg, str(raises.exception))

                # test wrong end
                for start, end in product([-1, 1], [-0.1, True]):
                    with self.assertRaises(TypingError) as raises:
                        cfunc(s, sub_str, start, end)
                    msg = '"end" must be {}'.format(accepted_types)
                    self.assertIn(msg, str(raises.exception))

    def test_rfind_wrong_start_end_optional(self):
        s = UNICODE_EXAMPLES[0]
        sub_str = s[1:-1]
        accepted_types = (types.Integer, types.NoneType)
        msg = 'must be {}'.format(accepted_types)

        def try_compile_wrong_start_optional(*args):
            wrong_sig_optional = types.int64(types.unicode_type,
                                             types.unicode_type,
                                             types.Optional(types.float64),
                                             types.Optional(types.intp))
            njit([wrong_sig_optional])(rfind_with_start_end_usecase)

        with self.assertRaises(TypingError) as raises:
            try_compile_wrong_start_optional(s, sub_str, 0.1, 1)
        self.assertIn(msg, str(raises.exception))

        def try_compile_wrong_end_optional(*args):
            wrong_sig_optional = types.int64(types.unicode_type,
                                             types.unicode_type,
                                             types.Optional(types.intp),
                                             types.Optional(types.float64))
            njit([wrong_sig_optional])(rfind_with_start_end_usecase)

        with self.assertRaises(TypingError) as raises:
            try_compile_wrong_end_optional(s, sub_str, 1, 0.1)
        self.assertIn(msg, str(raises.exception))

    def test_rindex(self):
        pyfunc = rindex_usecase
        cfunc = njit(pyfunc)

        default_subs = [
            (s, ['', s[:-2], s[3:], s]) for s in UNICODE_EXAMPLES
        ]
        # Samples taken from CPython testing:
        # https://github.com/python/cpython/blob/1d4b6ba19466aba0eb91c4ba01ba509acf18c723/Lib/test/test_unicode.py#L284-L308    # noqa: E501
        cpython_subs = [
            ('abcdefghiabc', ['', 'def', 'abc']),
            ('a' + '\u0102' * 100, ['a']),
            ('a' + '\U00100304' * 100, ['a']),
            ('\u0102' + '\U00100304' * 100, ['\u0102']),
            ('_a' + '\u0102' * 100, ['_a']),
            ('_a' + '\U00100304' * 100, ['_a']),
            ('_\u0102' + '\U00100304' * 100, ['_\u0102'])
        ]
        for s, subs in default_subs + cpython_subs:
            for sub_str in subs:
                msg = 'Results "{}".rindex("{}") must be equal'
                self.assertEqual(pyfunc(s, sub_str), cfunc(s, sub_str),
                                 msg=msg.format(s, sub_str))

    def test_index(self):
        pyfunc = index_usecase
        cfunc = njit(pyfunc)

        default_subs = [
            (s, ['', s[:-2], s[3:], s]) for s in UNICODE_EXAMPLES
        ]
        # Samples taken from CPython testing:
        # https://github.com/python/cpython/blob/1d4b6ba19466aba0eb91c4ba01ba509acf18c723/Lib/test/test_unicode.py#L260-L282    # noqa: E501
        cpython_subs = [
            ('abcdefghiabc', ['', 'def', 'abc']),
            ('\u0102' * 100 + 'a', ['a']),
            ('\U00100304' * 100 + 'a', ['a']),
            ('\U00100304' * 100 + '\u0102', ['\u0102']),
            ('\u0102' * 100 + 'a_', ['a_']),
            ('\U00100304' * 100 + 'a_', ['a_']),
            ('\U00100304' * 100 + '\u0102_', ['\u0102_'])
        ]
        for s, subs in default_subs + cpython_subs:
            for sub_str in subs:
                msg = 'Results "{}".index("{}") must be equal'
                self.assertEqual(pyfunc(s, sub_str), cfunc(s, sub_str),
                                 msg=msg.format(s, sub_str))

    def test_index_rindex_with_start_only(self):
        pyfuncs = [index_with_start_only_usecase,
                   rindex_with_start_only_usecase]
        messages = ['Results "{}".index("{}", {}) must be equal',
                    'Results "{}".rindex("{}", {}) must be equal']
        unicode_examples = [
            'ascii',
            '12345',
            '1234567890',
            '¡Y tú quién te crees?',
            '大处着眼，小处着手。',
        ]
        for pyfunc, msg in zip(pyfuncs, messages):
            cfunc = njit(pyfunc)
            for s in unicode_examples:
                l = len(s)
                cases = [
                    ('', list(range(-10, l + 1))),
                    (s[:-2], [0] + list(range(-10, 1 - l))),
                    (s[3:], list(range(4)) + list(range(-10, 4 - l))),
                    (s, [0] + list(range(-10, 1 - l))),
                ]
                for sub_str, starts in cases:
                    for start in starts + [None]:
                        self.assertEqual(pyfunc(s, sub_str, start),
                                         cfunc(s, sub_str, start),
                                         msg=msg.format(s, sub_str, start))

    def test_index_rindex_with_start_end(self):
        pyfuncs = [index_with_start_end_usecase, rindex_with_start_end_usecase]
        messages = ['Results of "{}".index("{}", {}, {}) must be equal',
                    'Results of "{}".rindex("{}", {}, {}) must be equal']
        unicode_examples = [
            'ascii',
            '12345',
            '1234567890',
            '¡Y tú quién te crees?',
            '大处着眼，小处着手。',
        ]
        for pyfunc, msg in zip(pyfuncs, messages):
            cfunc = njit(pyfunc)
            for s in unicode_examples:
                l = len(s)
                cases = [
                    ('', list(range(-10, l + 1)), list(range(l, 10))),
                    (s[:-2], [0] + list(range(-10, 1 - l)),
                     [-2, -1] + list(range(l - 2, 10))),
                    (s[3:], list(range(4)) + list(range(-10, -1)),
                     list(range(l, 10))),
                    (s, [0] + list(range(-10, 1 - l)), list(range(l, 10))),
                ]
                for sub_str, starts, ends in cases:
                    for start, end in product(starts + [None], ends):
                        self.assertEqual(pyfunc(s, sub_str, start, end),
                                         cfunc(s, sub_str, start, end),
                                         msg=msg.format(s, sub_str, start, end))

    def test_index_rindex_exception_substring_not_found(self):
        self.disable_leak_check()

        unicode_examples = [
            'ascii',
            '12345',
            '1234567890',
            '¡Y tú quién te crees?',
            '大处着眼，小处着手。',
        ]
        pyfuncs = [index_with_start_end_usecase, rindex_with_start_end_usecase]
        for pyfunc in pyfuncs:
            cfunc = njit(pyfunc)
            for s in unicode_examples:
                l = len(s)
                cases = [
                    ('', list(range(l + 1, 10)), [l]),
                    (s[:-2], [0], list(range(l - 2))),
                    (s[3:], list(range(4, 10)), [l]),
                    (s, [None], list(range(l))),
                ]
                for sub_str, starts, ends in cases:
                    for start, end in product(starts, ends):
                        for func in [pyfunc, cfunc]:
                            with self.assertRaises(ValueError) as raises:
                                func(s, sub_str, start, end)
                            msg = 'substring not found'
                            self.assertIn(msg, str(raises.exception))

    def test_index_rindex_exception_noninteger_start_end(self):
        accepted = (types.Integer, types.NoneType)
        pyfuncs = [index_with_start_end_usecase, rindex_with_start_end_usecase]
        for pyfunc in pyfuncs:
            cfunc = njit(pyfunc)
            for start, end, name in [(0.1, 5, 'start'), (0, 0.5, 'end')]:
                with self.assertRaises(TypingError) as raises:
                    cfunc('ascii', 'sci', start, end)
                msg = '"{}" must be {}, not float'.format(name, accepted)
                self.assertIn(msg, str(raises.exception))

    def test_getitem(self):
        pyfunc = getitem_usecase
        cfunc = njit(pyfunc)

        for s in UNICODE_EXAMPLES:
            for i in range(-len(s)):
                self.assertEqual(pyfunc(s, i),
                                 cfunc(s, i),
                                 "'%s'[%d]?" % (s, i))

    def test_getitem_error(self):
        self.disable_leak_check()

        pyfunc = getitem_usecase
        cfunc = njit(pyfunc)

        for s in UNICODE_EXAMPLES:
            with self.assertRaises(IndexError) as raises:
                pyfunc(s, len(s))
            self.assertIn('string index out of range', str(raises.exception))

            with self.assertRaises(IndexError) as raises:
                cfunc(s, len(s))
            self.assertIn('string index out of range', str(raises.exception))

    def test_slice2(self):
        pyfunc = getitem_usecase
        cfunc = njit(pyfunc)

        for s in UNICODE_EXAMPLES:
            for i in list(range(-len(s), len(s))):
                for j in list(range(-len(s), len(s))):
                    sl = slice(i, j)
                    self.assertEqual(pyfunc(s, sl),
                                     cfunc(s, sl),
                                     "'%s'[%d:%d]?" % (s, i, j))

    def test_slice2_error(self):
        pyfunc = getitem_usecase
        cfunc = njit(pyfunc)

        for s in UNICODE_EXAMPLES:
            for i in [-2, -1, len(s), len(s) + 1]:
                for j in [-2, -1, len(s), len(s) + 1]:
                    sl = slice(i, j)
                    self.assertEqual(pyfunc(s, sl),
                                     cfunc(s, sl),
                                     "'%s'[%d:%d]?" % (s, i, j))

    def test_slice3(self):
        pyfunc = getitem_usecase
        cfunc = njit(pyfunc)

        for s in UNICODE_EXAMPLES:
            for i in range(-len(s), len(s)):
                for j in range(-len(s), len(s)):
                    for k in [-2, -1, 1, 2]:
                        sl = slice(i, j, k)
                        self.assertEqual(pyfunc(s, sl),
                                         cfunc(s, sl),
                                         "'%s'[%d:%d:%d]?" % (s, i, j, k))

    def test_slice3_error(self):
        pyfunc = getitem_usecase
        cfunc = njit(pyfunc)

        for s in UNICODE_EXAMPLES:
            for i in [-2, -1, len(s), len(s) + 1]:
                for j in [-2, -1, len(s), len(s) + 1]:
                    for k in [-2, -1, 1, 2]:
                        sl = slice(i, j, k)
                        self.assertEqual(pyfunc(s, sl),
                                         cfunc(s, sl),
                                         "'%s'[%d:%d:%d]?" % (s, i, j, k))

    def test_zfill(self):
        pyfunc = zfill_usecase
        cfunc = njit(pyfunc)

        ZFILL_INPUTS = [
            'ascii',
            '+ascii',
            '-ascii',
            '-asc ii-',
            '12345',
            '-12345',
            '+12345',
            '',
            '¡Y tú crs?',
            '🐍⚡',
            '+🐍⚡',
            '-🐍⚡',
            '大眼，小手。',
            '+大眼，小手。',
            '-大眼，小手。',
        ]

        with self.assertRaises(TypingError) as raises:
            cfunc(ZFILL_INPUTS[0], 1.1)
        self.assertIn('<width> must be an Integer', str(raises.exception))

        for s in ZFILL_INPUTS:
            for width in range(-3, 20):
                self.assertEqual(pyfunc(s, width),
                                 cfunc(s, width))

    def test_concat(self, flags=no_pyobj_flags):
        pyfunc = concat_usecase
        cfunc = njit(pyfunc)
        for a in UNICODE_EXAMPLES:
            for b in UNICODE_EXAMPLES[::-1]:
                self.assertEqual(pyfunc(a, b),
                                 cfunc(a, b),
                                 "'%s' + '%s'?" % (a, b))

    def test_repeat(self, flags=no_pyobj_flags):
        pyfunc = repeat_usecase
        cfunc = njit(pyfunc)
        for a in UNICODE_EXAMPLES + ['']:
            for b in (-1, 0, 1, 2, 3, 4, 5, 7, 8, 15, 70):
                self.assertEqual(pyfunc(a, b),
                                 cfunc(a, b))
                self.assertEqual(pyfunc(b, a),
                                 cfunc(b, a))

    def test_repeat_exception_float(self):
        self.disable_leak_check()
        cfunc = njit(repeat_usecase)
        with self.assertRaises(TypingError) as raises:
            cfunc('hi', 2.5)
        self.assertIn('Invalid use of Function(<built-in function mul>)',
                      str(raises.exception))

    def test_split_exception_empty_sep(self):
        self.disable_leak_check()

        pyfunc = split_usecase
        cfunc = njit(pyfunc)

        # Handle empty separator exception
        for func in [pyfunc, cfunc]:
            with self.assertRaises(ValueError) as raises:
                func('a', '')
            self.assertIn('empty separator', str(raises.exception))

    def test_split_exception_noninteger_maxsplit(self):
        pyfunc = split_with_maxsplit_usecase
        cfunc = njit(pyfunc)

        # Handle non-integer maxsplit exception
        for sep in [' ', None]:
            with self.assertRaises(TypingError) as raises:
                cfunc('a', sep, 2.4)
            self.assertIn('float64', str(raises.exception),
                          'non-integer maxsplit with sep = %s' % sep)

    def test_split(self):
        pyfunc = split_usecase
        cfunc = njit(pyfunc)

        CASES = [
            (' a ', None),
            ('', '⚡'),
            ('abcabc', '⚡'),
            ('🐍⚡', '⚡'),
            ('🐍⚡🐍', '⚡'),
            ('abababa', 'a'),
            ('abababa', 'b'),
            ('abababa', 'c'),
            ('abababa', 'ab'),
            ('abababa', 'aba'),
        ]

        for test_str, splitter in CASES:
            self.assertEqual(pyfunc(test_str, splitter),
                             cfunc(test_str, splitter),
                             "'%s'.split('%s')?" % (test_str, splitter))

    def test_split_with_maxsplit(self):
        CASES = [
            (' a ', None, 1),
            ('', '⚡', 1),
            ('abcabc', '⚡', 1),
            ('🐍⚡', '⚡', 1),
            ('🐍⚡🐍', '⚡', 1),
            ('abababa', 'a', 2),
            ('abababa', 'b', 1),
            ('abababa', 'c', 2),
            ('abababa', 'ab', 1),
            ('abababa', 'aba', 5),
        ]

        for pyfunc, fmt_str in [(split_with_maxsplit_usecase,
                                 "'%s'.split('%s', %d)?"),
                                (split_with_maxsplit_kwarg_usecase,
                                 "'%s'.split('%s', maxsplit=%d)?")]:

            cfunc = njit(pyfunc)
            for test_str, splitter, maxsplit in CASES:
                self.assertEqual(pyfunc(test_str, splitter, maxsplit),
                                 cfunc(test_str, splitter, maxsplit),
                                 fmt_str % (test_str, splitter, maxsplit))

    def test_split_whitespace(self):
        # explicit sep=None cases covered in test_split and
        # test_split_with_maxsplit
        pyfunc = split_whitespace_usecase
        cfunc = njit(pyfunc)

        # list copied from
        # https://github.com/python/cpython/blob/master/Objects/unicodetype_db.h
        all_whitespace = ''.join(map(chr, [
            0x0009, 0x000A, 0x000B, 0x000C, 0x000D, 0x001C, 0x001D, 0x001E,
            0x001F, 0x0020, 0x0085, 0x00A0, 0x1680, 0x2000, 0x2001, 0x2002,
            0x2003, 0x2004, 0x2005, 0x2006, 0x2007, 0x2008, 0x2009, 0x200A,
            0x2028, 0x2029, 0x202F, 0x205F, 0x3000
        ]))

        CASES = [
            '',
            'abcabc',
            '🐍 ⚡',
            '🐍 ⚡ 🐍',
            '🐍   ⚡ 🐍  ',
            '  🐍   ⚡ 🐍',
            ' 🐍' + all_whitespace + '⚡ 🐍  ',
        ]
        for test_str in CASES:
            self.assertEqual(pyfunc(test_str),
                             cfunc(test_str),
                             "'%s'.split()?" % (test_str,))

    def test_join_empty(self):
        # Can't pass empty list to nopython mode, so we have to make a
        # separate test case
        pyfunc = join_empty_usecase
        cfunc = njit(pyfunc)

        CASES = [
            '',
            '🐍🐍🐍',
        ]

        for sep in CASES:
            self.assertEqual(pyfunc(sep),
                             cfunc(sep),
                             "'%s'.join([])?" % (sep,))

    def test_join_non_string_exception(self):
        # Verify that join of list of integers raises typing exception
        pyfunc = join_usecase
        cfunc = njit(pyfunc)

        # Handle empty separator exception
        with self.assertRaises(TypingError) as raises:
            cfunc('', [1, 2, 3])
        # This error message is obscure, but indicates the error was trapped
        # in the typing of str.join()
        # Feel free to change this as we update error messages.
        exc_message = str(raises.exception)
        self.assertIn(
            "During: resolving callee type: BoundFunction",
            exc_message,
        )
        # could be int32 or int64
        self.assertIn("reflected list(int", exc_message)

    def test_join(self):
        pyfunc = join_usecase
        cfunc = njit(pyfunc)

        CASES = [
            ('', ['', '', '']),
            ('a', ['', '', '']),
            ('', ['a', 'bbbb', 'c']),
            ('🐍🐍🐍', ['⚡⚡'] * 5),
        ]

        for sep, parts in CASES:
            self.assertEqual(pyfunc(sep, parts),
                             cfunc(sep, parts),
                             "'%s'.join('%s')?" % (sep, parts))

    def test_join_interleave_str(self):
        # can pass a string as the parts iterable
        pyfunc = join_usecase
        cfunc = njit(pyfunc)

        CASES = [
            ('abc', '123'),
            ('🐍🐍🐍', '⚡⚡'),
        ]

        for sep, parts in CASES:
            self.assertEqual(pyfunc(sep, parts),
                             cfunc(sep, parts),
                             "'%s'.join('%s')?" % (sep, parts))

    def test_justification(self):
        for pyfunc, case_name in [(center_usecase, 'center'),
                                  (ljust_usecase, 'ljust'),
                                  (rjust_usecase, 'rjust')]:
            cfunc = njit(pyfunc)

            with self.assertRaises(TypingError) as raises:
                cfunc(UNICODE_EXAMPLES[0], 1.1)
            self.assertIn('The width must be an Integer', str(raises.exception))

            for s in UNICODE_EXAMPLES:
                for width in range(-3, 20):
                    self.assertEqual(pyfunc(s, width),
                                     cfunc(s, width),
                                     "'%s'.%s(%d)?" % (s, case_name, width))

    def test_justification_fillchar(self):
        for pyfunc, case_name in [(center_usecase_fillchar, 'center'),
                                  (ljust_usecase_fillchar, 'ljust'),
                                  (rjust_usecase_fillchar, 'rjust')]:
            cfunc = njit(pyfunc)

            # allowed fillchar cases
            for fillchar in [' ', '+', 'ú', '处']:
                with self.assertRaises(TypingError) as raises:
                    cfunc(UNICODE_EXAMPLES[0], 1.1, fillchar)
                self.assertIn('The width must be an Integer',
                              str(raises.exception))

                for s in UNICODE_EXAMPLES:
                    for width in range(-3, 20):
                        self.assertEqual(pyfunc(s, width, fillchar),
                                         cfunc(s, width, fillchar),
                                         "'%s'.%s(%d, '%s')?" % (s, case_name,
                                                                 width,
                                                                 fillchar))

    def test_justification_fillchar_exception(self):
        self.disable_leak_check()

        for pyfunc in [center_usecase_fillchar,
                       ljust_usecase_fillchar,
                       rjust_usecase_fillchar]:
            cfunc = njit(pyfunc)

            # disallowed fillchar cases
            for fillchar in ['', '+0', 'quién', '处着']:
                with self.assertRaises(ValueError) as raises:
                    cfunc(UNICODE_EXAMPLES[0], 20, fillchar)
                self.assertIn('The fill character must be exactly one',
                              str(raises.exception))

            # forbid fillchar cases with different types
            for fillchar in [1, 1.1]:
                with self.assertRaises(TypingError) as raises:
                    cfunc(UNICODE_EXAMPLES[0], 20, fillchar)
                self.assertIn('The fillchar must be a UnicodeType',
                              str(raises.exception))

    def test_inplace_concat(self, flags=no_pyobj_flags):
        pyfunc = inplace_concat_usecase
        cfunc = njit(pyfunc)
        for a in UNICODE_EXAMPLES:
            for b in UNICODE_EXAMPLES[::-1]:
                self.assertEqual(pyfunc(a, b),
                                 cfunc(a, b),
                                 "'%s' + '%s'?" % (a, b))

    def test_isidentifier(self):
        def pyfunc(s):
            return s.isidentifier()

        cfunc = njit(pyfunc)
        # https://github.com/python/cpython/blob/1d4b6ba19466aba0eb91c4ba01ba509acf18c723/Lib/test/test_unicode.py#L695-L708    # noqa: E501
        cpython = ['a', 'Z', '_', 'b0', 'bc', 'b_', 'µ',
                   '𝔘𝔫𝔦𝔠𝔬𝔡𝔢', ' ', '[', '©', '0']
        # https://github.com/python/cpython/blob/1d4b6ba19466aba0eb91c4ba01ba509acf18c723/Lib/test/test_unicode.py#L742-L749    # noqa: E501
        cpython_extras = ['\uD800', '\uDFFF', '\uD800\uD800', '\uDFFF\uDFFF',
                          'a\uD800b\uDFFF', 'a\uDFFFb\uD800',
                          'a\uD800b\uDFFFa', 'a\uDFFFb\uD800a']

        msg = 'Results of "{}".isidentifier() must be equal'
        for s in UNICODE_EXAMPLES + [''] + cpython + cpython_extras:
            self.assertEqual(pyfunc(s), cfunc(s), msg=msg.format(s))

    def test_strip(self):

        STRIP_CASES = [
            ('ass cii', 'ai'),
            ('ass cii', None),
            ('asscii', 'ai '),
            ('asscii ', 'ai '),
            (' asscii  ', 'ai '),
            (' asscii  ', 'asci '),
            (' asscii  ', 's'),
            ('      ', ' '),
            ('', ' '),
            ('', ''),
            ('  asscii  ', 'ai '),
            ('  asscii  ', ''),
            ('  asscii  ', None),
            ('tú quién te crees?', 'étú? '),
            ('  tú quién te crees?   ', 'étú? '),
            ('  tú qrees?   ', ''),
            ('  tú quién te crees?   ', None),
            ('大处 着眼，小处着手。大大大处', '大处'),
            (' 大处大处  ', ''),
            (' 大处大处  ', None)
        ]

        # form with no parameter
        for pyfunc, case_name in [(strip_usecase, 'strip'),
                                  (lstrip_usecase, 'lstrip'),
                                  (rstrip_usecase, 'rstrip')]:
            cfunc = njit(pyfunc)

            for string, chars in STRIP_CASES:
                self.assertEqual(pyfunc(string),
                                 cfunc(string),
                                 "'%s'.%s()?" % (string, case_name))
        # parametrized form
        for pyfunc, case_name in [(strip_usecase_chars, 'strip'),
                                  (lstrip_usecase_chars, 'lstrip'),
                                  (rstrip_usecase_chars, 'rstrip')]:
            cfunc = njit(pyfunc)

            sig1 = types.unicode_type(types.unicode_type,
                                      types.Optional(types.unicode_type))
            cfunc_optional = njit([sig1])(pyfunc)

            def try_compile_bad_optional(*args):
                bad = types.unicode_type(types.unicode_type,
                                         types.Optional(types.float64))
                njit([bad])(pyfunc)

            for fn in cfunc, try_compile_bad_optional:
                with self.assertRaises(TypingError) as raises:
                    fn('tú quis?', 1.1)
                self.assertIn('The arg must be a UnicodeType or None',
                              str(raises.exception))

            for fn in cfunc, cfunc_optional:

                for string, chars in STRIP_CASES:
                    self.assertEqual(pyfunc(string, chars),
                                     fn(string, chars),
                                     "'%s'.%s('%s')?" % (string, case_name,
                                                         chars))

    def test_isspace(self):
        def pyfunc(s):
            return s.isspace()

        cfunc = njit(pyfunc)
        # https://github.com/python/cpython/blob/1d4b6ba19466aba0eb91c4ba01ba509acf18c723/Lib/test/test_unicode.py#L613-L621    # noqa: E501
        cpython = ['\u2000', '\u200a', '\u2014', '\U00010401', '\U00010427',
                   '\U00010429', '\U0001044E', '\U0001F40D', '\U0001F46F']
        # https://github.com/python/cpython/blob/1d4b6ba19466aba0eb91c4ba01ba509acf18c723/Lib/test/test_unicode.py#L742-L749    # noqa: E501
        cpython_extras = ['\uD800', '\uDFFF', '\uD800\uD800', '\uDFFF\uDFFF',
                          'a\uD800b\uDFFF', 'a\uDFFFb\uD800',
                          'a\uD800b\uDFFFa', 'a\uDFFFb\uD800a']

        msg = 'Results of "{}".isspace() must be equal'
        for s in UNICODE_EXAMPLES + [''] + cpython + cpython_extras:
            self.assertEqual(pyfunc(s), cfunc(s), msg=msg.format(s))

    def test_istitle(self):
        pyfunc = istitle_usecase
        cfunc = njit(pyfunc)
        error_msg = "'{0}'.py_istitle() = {1}\n'{0}'.c_istitle() = {2}"

        unicode_title = [x.title() for x in UNICODE_EXAMPLES]
        special = [
            '',
            '    ',
            '  AA  ',
            '  Ab  ',
            '1',
            'A123',
            'A12Bcd',
            '+abA',
            '12Abc',
            'A12abc',
            '%^Abc 5 $% Def'
            '𐐁𐐩',
            '𐐧𐑎',
            '𐐩',
            '𐑎',
            '🐍 Is',
            '🐍 NOT',
            '👯Is',
            'ῼ',
            'Greek ῼitlecases ...'
        ]
        ISTITLE_EXAMPLES = UNICODE_EXAMPLES + unicode_title + special

        for s in ISTITLE_EXAMPLES:
            py_result = pyfunc(s)
            c_result = cfunc(s)
            self.assertEqual(py_result, c_result,
                             error_msg.format(s, py_result, c_result))

<<<<<<< HEAD

    def test_maketrans(self):
        pyfunc = maketrans_usecase
        cfunc = njit(pyfunc)

        # Samples taken from CPython testing:
        # https://github.com/python/cpython/blob/1d4b6ba19466aba0eb91c4ba01ba509acf18c723/Lib/test/test_unicode.py#L312-L359    # noqa: E501
        cpython = [
            {ord('a'): None},
            {ord('a'): None, ord('b'): ord('i')},
            {ord('a'): None, ord('b'): ord('i'), ord('c'): 'x'},
            {ord('a'): None, ord('b'): ''},
            {ord('z'): 'yy'},
            {'b': '<i>'},
            {'a': None, 'b': '<i>'},
            {'a': 'X'},
            {'a': None},
            {'a': 'XXX'},
            {'a': '\xe9'},
            {'a': None, 'b': '123'},
            {'a': None, 'b': '\xe9'},
            {'a': '<\xe9>'},
            {'\xe9': 'a'},
            {'\xe9': None},
            {'\xe9': '123'},
            {'a': '<\u20ac>'}
        ]
        msg = 'Results of str.maketrans({}) must be equal'
        for d in [{}] + cpython:
            self.assertEqual(pyfunc(d), cfunc(d), msg=msg.format(d))

    def test_maketrans_with_strs(self):
        pyfunc = maketrans_with_strs_usecase
        cfunc = njit(pyfunc)

        cases = ['a', 'b', '\xe9', '\u20ac']
        msg = 'Results of str.maketrans("{}", "{}") must be equal'
        for repeat in range(len(cases)):
            all_cases = (''.join(p) for p in product(cases, repeat=repeat))
            for x, y in product(all_cases, repeat=2):
                self.assertEqual(pyfunc(x, y), cfunc(x, y),
                                 msg=msg.format(x, y))


    def test_maketrans_with_removable_str(self):
        pyfunc = maketrans_with_removable_str_usecase
        cfunc = njit(pyfunc)

        cases = ['a', 'b', '\xe9', '\u20ac']
        msg = 'Results of str.maketrans("{}", "{}", "{}") must be equal'
        for repeat in range(len(cases)):
            all_cases = (''.join(p) for p in product(cases, repeat=repeat))
            for x, y, z in product(all_cases, repeat=3):
                self.assertEqual(pyfunc(x, y, z), cfunc(x, y, z),
                                 msg=msg.format(x, y, z))

=======
    def test_isprintable(self):
        def pyfunc(s):
            return s.isprintable()

        cfunc = njit(pyfunc)
        # https://github.com/python/cpython/blob/1d4b6ba19466aba0eb91c4ba01ba509acf18c723/Lib/test/test_unicode.py#L710-L723    # noqa: E501
        cpython = ['', ' ', 'abcdefg', 'abcdefg\n', '\u0374', '\u0378',
                   '\ud800', '\U0001F46F', '\U000E0020']

        msg = 'Results of "{}".isprintable() must be equal'
        for s in UNICODE_EXAMPLES + cpython:
            self.assertEqual(pyfunc(s), cfunc(s), msg=msg.format(s))
>>>>>>> 8044d6ed

    def test_pointless_slice(self, flags=no_pyobj_flags):
        def pyfunc(a):
            return a[:]
        cfunc = njit(pyfunc)
        args = ['a']
        self.assertEqual(pyfunc(*args), cfunc(*args))

    def test_walk_backwards(self, flags=no_pyobj_flags):
        def pyfunc(a):
            return a[::-1]
        cfunc = njit(pyfunc)
        args = ['a']
        self.assertEqual(pyfunc(*args), cfunc(*args))

    def test_stride_slice(self, flags=no_pyobj_flags):
        def pyfunc(a):
            return a[::2]
        cfunc = njit(pyfunc)
        args = ['a']
        self.assertEqual(pyfunc(*args), cfunc(*args))

    def test_basic_lt(self, flags=no_pyobj_flags):
        def pyfunc(a, b):
            return a < b
        cfunc = njit(pyfunc)
        args = ['ab', 'b']
        self.assertEqual(pyfunc(*args), cfunc(*args))

    def test_basic_gt(self, flags=no_pyobj_flags):
        def pyfunc(a, b):
            return a > b
        cfunc = njit(pyfunc)
        args = ['ab', 'b']
        self.assertEqual(pyfunc(*args), cfunc(*args))

    def test_comparison(self):
        def pyfunc(option, x, y):
            if option == '==':
                return x == y
            elif option == '!=':
                return x != y
            elif option == '<':
                return x < y
            elif option == '>':
                return x > y
            elif option == '<=':
                return x <= y
            elif option == '>=':
                return x >= y
            else:
                return None

        cfunc = njit(pyfunc)

        for x, y in permutations(UNICODE_ORDERING_EXAMPLES, r=2):
            for cmpop in ['==', '!=', '<', '>', '<=', '>=', '']:
                args = [cmpop, x, y]
                self.assertEqual(pyfunc(*args), cfunc(*args),
                                 msg='failed on {}'.format(args))

    def test_literal_concat(self):
        def pyfunc(x):
            abc = 'abc'
            if len(x):
                return abc + 'b123' + x + 'IO'
            else:
                return x + abc + '123' + x

        cfunc = njit(pyfunc)
        args = ['x']
        self.assertEqual(pyfunc(*args), cfunc(*args))
        args = ['']
        self.assertEqual(pyfunc(*args), cfunc(*args))

    def test_literal_comparison(self):
        def pyfunc(option):
            x = 'a123'
            y = 'aa12'
            if option == '==':
                return x == y
            elif option == '!=':
                return x != y
            elif option == '<':
                return x < y
            elif option == '>':
                return x > y
            elif option == '<=':
                return x <= y
            elif option == '>=':
                return x >= y
            else:
                return None

        cfunc = njit(pyfunc)
        for cmpop in ['==', '!=', '<', '>', '<=', '>=', '']:
            args = [cmpop]
            self.assertEqual(pyfunc(*args), cfunc(*args),
                             msg='failed on {}'.format(args))

    def test_literal_len(self):
        def pyfunc():
            return len('abc')
        cfunc = njit(pyfunc)
        self.assertEqual(pyfunc(), cfunc())

    def test_literal_getitem(self):
        def pyfunc(which):
            return 'abc'[which]
        cfunc = njit(pyfunc)
        for a in [-1, 0, 1, slice(1, None), slice(None, -1)]:
            args = [a]
            self.assertEqual(pyfunc(*args), cfunc(*args),
                             msg='failed on {}'.format(args))

    def test_literal_in(self):
        def pyfunc(x):
            return x in '9876zabiuh'

        cfunc = njit(pyfunc)
        for a in ['a', '9', '1', '', '8uha', '987']:
            args = [a]
            self.assertEqual(pyfunc(*args), cfunc(*args),
                             msg='failed on {}'.format(args))

    def test_literal_xyzwith(self):
        def pyfunc(x, y):
            return 'abc'.startswith(x), 'cde'.endswith(y)

        cfunc = njit(pyfunc)
        for args in permutations('abcdefg', r=2):
            self.assertEqual(pyfunc(*args), cfunc(*args),
                             msg='failed on {}'.format(args))

    def test_literal_find(self):
        def pyfunc(x):
            return 'abc'.find(x), x.find('a')

        cfunc = njit(pyfunc)
        for a in ['ab']:
            args = [a]
            self.assertEqual(pyfunc(*args), cfunc(*args),
                             msg='failed on {}'.format(args))

    def test_not(self):
        def pyfunc(x):
            return not x

        cfunc = njit(pyfunc)
        for a in UNICODE_EXAMPLES + [""]:
            args = [a]
            self.assertEqual(pyfunc(*args), cfunc(*args),
                             msg='failed on {}'.format(args))

    def test_isupper(self):
        def pyfunc(x):
            return x.isupper()

        cfunc = njit(pyfunc)
        uppers = [x.upper() for x in UNICODE_EXAMPLES]
        extras = ["AA12A", "aa12a", "大AA12A", "大aa12a", "AAAǄA", "A 1 1 大"]

        # Samples taken from CPython testing:
        # https://github.com/python/cpython/blob/1d4b6ba19466aba0eb91c4ba01ba509acf18c723/Lib/test/test_unicode.py#L585-L599    # noqa: E501
        cpython = ['\u2167', '\u2177', '\U00010401', '\U00010427', '\U00010429',
                   '\U0001044E', '\U0001F40D', '\U0001F46F']
        fourxcpy = [x * 4 for x in cpython]

        for a in UNICODE_EXAMPLES + uppers + [""] + extras + cpython + fourxcpy:
            args = [a]
            self.assertEqual(pyfunc(*args), cfunc(*args),
                             msg='failed on {}'.format(args))

    def test_upper(self):
        def pyfunc(x):
            return x.upper()

        cfunc = njit(pyfunc)
        for a in UNICODE_EXAMPLES + [""]:
            args = [a]
            self.assertEqual(pyfunc(*args), cfunc(*args),
                             msg='failed on {}'.format(args))

    def test_isalpha(self):
        def pyfunc(x):
            return x.isalpha()

        cfunc = njit(pyfunc)
        # Samples taken from CPython testing:
        # https://github.com/python/cpython/blob/201c8f79450628241574fba940e08107178dc3a5/Lib/test/test_unicode.py#L630-L640    # noqa: E501
        cpython = ['\u1FFc', '\U00010401', '\U00010427', '\U00010429',
                   '\U0001044E', '\U0001F40D', '\U0001F46F']
        # https://github.com/python/cpython/blob/201c8f79450628241574fba940e08107178dc3a5/Lib/test/test_unicode.py#L738-L745    # noqa: E501
        extras = ['\uD800', '\uDFFF', '\uD800\uD800', '\uDFFF\uDFFF',
                  'a\uD800b\uDFFF', 'a\uDFFFb\uD800',
                  'a\uD800b\uDFFFa', 'a\uDFFFb\uD800a']

        msg = 'Results of "{}".isalpha() must be equal'
        for s in UNICODE_EXAMPLES + [''] + extras + cpython:
            self.assertEqual(pyfunc(s), cfunc(s), msg=msg.format(s))

    @unittest.skipUnless(_py37_or_later,
                         'isascii method requires Python 3.7 or later')
    def test_isascii(self):
        def pyfunc(x):
            return x.isascii()

        cfunc = njit(pyfunc)
        # Samples taken from CPython testing:
        # https://github.com/python/cpython/blob/865c3b257fe38154a4320c7ee6afb416f665b9c2/Lib/test/string_tests.py#L913-L926     # noqa: E501
        cpython = ['', '\x00', '\x7f', '\x00\x7f', '\x80', '\xe9', ' ']

        msg = 'Results of "{}".isascii() must be equal'
        for s in UNICODE_EXAMPLES + cpython:
            self.assertEqual(pyfunc(s), cfunc(s), msg=msg.format(s))

    def test_title(self):
        pyfunc = title
        cfunc = njit(pyfunc)
        # Samples taken from CPython testing:
        # https://github.com/python/cpython/blob/201c8f79450628241574fba940e08107178dc3a5/Lib/test/test_unicode.py#L813-L828    # noqa: E501
        cpython = ['\U0001044F', '\U0001044F\U0001044F',
                   '\U0001044F\U0001044F \U0001044F\U0001044F',
                   '\U00010427\U0001044F \U00010427\U0001044F',
                   '\U0001044F\U00010427 \U0001044F\U00010427',
                   'X\U00010427x\U0001044F X\U00010427x\U0001044F',
                   'ﬁNNISH', 'A\u03a3 \u1fa1xy', 'A\u03a3A']

        msg = 'Results of "{}".title() must be equal'
        for s in UNICODE_EXAMPLES + [''] + cpython:
            self.assertEqual(pyfunc(s), cfunc(s), msg=msg.format(s))

    def test_islower(self):
        pyfunc = islower_usecase
        cfunc = njit(pyfunc)
        lowers = [x.lower() for x in UNICODE_EXAMPLES]
        extras = ['AA12A', 'aa12a', '大AA12A', '大aa12a', 'AAAǄA', 'A 1 1 大']

        # Samples taken from CPython testing:
        # https://github.com/python/cpython/blob/201c8f79450628241574fba940e08107178dc3a5/Lib/test/test_unicode.py#L586-L600    # noqa: E501
        cpython = ['\u2167', '\u2177', '\U00010401', '\U00010427',
                   '\U00010429', '\U0001044E', '\U0001F40D', '\U0001F46F']
        cpython += [x * 4 for x in cpython]

        msg = 'Results of "{}".islower() must be equal'
        for s in UNICODE_EXAMPLES + lowers + [''] + extras + cpython:
            self.assertEqual(pyfunc(s), cfunc(s), msg=msg.format(s))

    def test_isalnum(self):
        def pyfunc(x):
            return x.isalnum()

        cfunc = njit(pyfunc)
        # Samples taken from CPython testing:
        # https://github.com/python/cpython/blob/201c8f79450628241574fba940e08107178dc3a5/Lib/test/test_unicode.py#L624-L628    # noqa: E501
        cpython = ['\U00010401', '\U00010427', '\U00010429', '\U0001044E',
                   '\U0001D7F6', '\U00011066', '\U000104A0', '\U0001F107']
        # https://github.com/python/cpython/blob/201c8f79450628241574fba940e08107178dc3a5/Lib/test/test_unicode.py#L738-L745    # noqa: E501
        extras = ['\uD800', '\uDFFF', '\uD800\uD800', '\uDFFF\uDFFF',
                  'a\uD800b\uDFFF', 'a\uDFFFb\uD800',
                  'a\uD800b\uDFFFa', 'a\uDFFFb\uD800a']

        msg = 'Results of "{}".isalnum() must be equal'
        for s in UNICODE_EXAMPLES + [''] + extras + cpython:
            self.assertEqual(pyfunc(s), cfunc(s), msg=msg.format(s))

    def test_lower(self):
        pyfunc = lower_usecase
        cfunc = njit(pyfunc)
        extras = ['AA12A', 'aa12a', '大AA12A', '大aa12a', 'AAAǄA', 'A 1 1 大']

        # Samples taken from CPython testing:
        # https://github.com/python/cpython/blob/201c8f79450628241574fba940e08107178dc3a5/Lib/test/test_unicode.py#L748-L758    # noqa: E501
        cpython = ['\U00010401', '\U00010427', '\U0001044E', '\U0001F46F',
                   '\U00010427\U00010427', '\U00010427\U0001044F',
                   'X\U00010427x\U0001044F', '\u0130']

        # special cases for sigma from CPython testing:
        # https://github.com/python/cpython/blob/201c8f79450628241574fba940e08107178dc3a5/Lib/test/test_unicode.py#L759-L768    # noqa: E501
        sigma = ['\u03a3', '\u0345\u03a3', 'A\u0345\u03a3', 'A\u0345\u03a3a',
                 '\u03a3\u0345 ', '\U0008fffe', '\u2177']

        extra_sigma = 'A\u03a3\u03a2'
        sigma.append(extra_sigma)

        msg = 'Results of "{}".lower() must be equal'
        for s in UNICODE_EXAMPLES + [''] + extras + cpython + sigma:
            self.assertEqual(pyfunc(s), cfunc(s), msg=msg.format(s))


@unittest.skipUnless(_py34_or_later,
                     'unicode support requires Python 3.4 or later')
class TestUnicodeInTuple(BaseTest):

    def test_const_unicode_in_tuple(self):
        # Issue 3673
        @njit
        def f():
            return ('aa',) < ('bb',)

        self.assertEqual(f.py_func(), f())

        @njit
        def f():
            return ('cc',) < ('bb',)

        self.assertEqual(f.py_func(), f())

    def test_const_unicode_in_hetero_tuple(self):
        @njit
        def f():
            return ('aa', 1) < ('bb', 1)

        self.assertEqual(f.py_func(), f())

        @njit
        def f():
            return ('aa', 1) < ('aa', 2)

        self.assertEqual(f.py_func(), f())

    def test_ascii_flag_unbox(self):
        @njit
        def f(s):
            return s._is_ascii

        for s in UNICODE_EXAMPLES:
            self.assertEqual(f(s), isascii(s))

    def test_ascii_flag_join(self):
        @njit
        def f():
            s1 = 'abc'
            s2 = '123'
            s3 = '🐍⚡'
            s4 = '大处着眼，小处着手。'
            return (",".join([s1, s2])._is_ascii,
                    "🐍⚡".join([s1, s2])._is_ascii,
                    ",".join([s1, s3])._is_ascii,
                    ",".join([s3, s4])._is_ascii)

        self.assertEqual(f(), (1, 0, 0, 0))

    def test_ascii_flag_getitem(self):
        @njit
        def f():
            s1 = 'abc123'
            s2 = '🐍⚡🐍⚡🐍⚡'
            return (s1[0]._is_ascii, s1[2:]._is_ascii, s2[0]._is_ascii,
                    s2[2:]._is_ascii)

        self.assertEqual(f(), (1, 1, 0, 0))

    def test_ascii_flag_add_mul(self):
        @njit
        def f():
            s1 = 'abc'
            s2 = '123'
            s3 = '🐍⚡'
            s4 = '大处着眼，小处着手。'
            return ((s1 + s2)._is_ascii,
                    (s1 + s3)._is_ascii,
                    (s3 + s4)._is_ascii,
                    (s1 * 2)._is_ascii,
                    (s3 * 2)._is_ascii)

        self.assertEqual(f(), (1, 0, 0, 1, 0))


@unittest.skipUnless(_py34_or_later,
                     'unicode support requires Python 3.4 or later')
class TestUnicodeIteration(BaseTest):

    def test_unicode_iter(self):
        pyfunc = iter_usecase
        cfunc = njit(pyfunc)
        for a in UNICODE_EXAMPLES:
            self.assertPreciseEqual(pyfunc(a), cfunc(a))

    def test_unicode_literal_iter(self):
        pyfunc = literal_iter_usecase
        cfunc = njit(pyfunc)
        self.assertPreciseEqual(pyfunc(), cfunc())

    def test_unicode_enumerate_iter(self):
        pyfunc = enumerated_iter_usecase
        cfunc = njit(pyfunc)
        for a in UNICODE_EXAMPLES:
            self.assertPreciseEqual(pyfunc(a), cfunc(a))

    def test_unicode_stopiteration_iter(self):
        self.disable_leak_check()
        pyfunc = iter_stopiteration_usecase
        cfunc = njit(pyfunc)
        for f in (pyfunc, cfunc):
            for a in UNICODE_EXAMPLES:
                with self.assertRaises(StopIteration):
                    f(a)

    def test_unicode_literal_stopiteration_iter(self):
        pyfunc = literal_iter_stopiteration_usecase
        cfunc = njit(pyfunc)
        for f in (pyfunc, cfunc):
            with self.assertRaises(StopIteration):
                f()


if __name__ == '__main__':
    unittest.main()<|MERGE_RESOLUTION|>--- conflicted
+++ resolved
@@ -1418,8 +1418,6 @@
             self.assertEqual(py_result, c_result,
                              error_msg.format(s, py_result, c_result))
 
-<<<<<<< HEAD
-
     def test_maketrans(self):
         pyfunc = maketrans_usecase
         cfunc = njit(pyfunc)
@@ -1475,7 +1473,6 @@
                 self.assertEqual(pyfunc(x, y, z), cfunc(x, y, z),
                                  msg=msg.format(x, y, z))
 
-=======
     def test_isprintable(self):
         def pyfunc(s):
             return s.isprintable()
@@ -1488,7 +1485,6 @@
         msg = 'Results of "{}".isprintable() must be equal'
         for s in UNICODE_EXAMPLES + cpython:
             self.assertEqual(pyfunc(s), cfunc(s), msg=msg.format(s))
->>>>>>> 8044d6ed
 
     def test_pointless_slice(self, flags=no_pyobj_flags):
         def pyfunc(a):
