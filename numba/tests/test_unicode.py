--- conflicted
+++ resolved
@@ -823,7 +823,6 @@
             try_compile_wrong_end_optional(s, sub_str, 1, 0.1)
         self.assertIn(msg, str(raises.exception))
 
-<<<<<<< HEAD
     def test_startswith_default(self):
         pyfunc = startswith_usecase
         cfunc = njit(pyfunc)
@@ -883,7 +882,7 @@
                     for end in list(range(-20, 20)) + [None]:
                         msg = 'Results "{}".startswith("{}", {}, {})\
                                must be equal'
-=======
+
     def test_rindex(self):
         pyfunc = rindex_usecase
         cfunc = njit(pyfunc)
@@ -985,12 +984,10 @@
                 ]
                 for sub_str, starts, ends in cases:
                     for start, end in product(starts + [None], ends):
->>>>>>> 823653c6
                         self.assertEqual(pyfunc(s, sub_str, start, end),
                                          cfunc(s, sub_str, start, end),
                                          msg=msg.format(s, sub_str, start, end))
 
-<<<<<<< HEAD
     def test_startswith_tuple(self):
         pyfunc = startswith_usecase
         cfunc = njit(pyfunc)
@@ -1036,7 +1033,7 @@
                                          cfunc(s, tuple_subs, start, end),
                                          msg=msg.format(s, tuple_subs,
                                                         start, end))
-=======
+
     def test_index_rindex_exception_substring_not_found(self):
         self.disable_leak_check()
 
@@ -1076,7 +1073,6 @@
                     cfunc('ascii', 'sci', start, end)
                 msg = '"{}" must be {}, not float'.format(name, accepted)
                 self.assertIn(msg, str(raises.exception))
->>>>>>> 823653c6
 
     def test_getitem(self):
         pyfunc = getitem_usecase
