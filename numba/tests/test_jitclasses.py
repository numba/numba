from collections import OrderedDict
import ctypes
import random
import pickle
import warnings

import numba
import numpy as np

from numba import (float32, float64, int16, int32, boolean, deferred_type,
                   optional)
from numba import njit, typeof
from numba.core import types, errors
from numba.tests.support import TestCase, MemoryLeakMixin
from numba.experimental.jitclass import _box
from numba.core.runtime.nrt import MemInfo
from numba.core.errors import LoweringError
from numba.experimental import jitclass
import unittest


class TestClass1(object):
    def __init__(self, x, y, z=1, *, a=5):
        self.x = x
        self.y = y
        self.z = z
        self.a = a


class TestClass2(object):
    def __init__(self, x, y, z=1, *args, a=5):
        self.x = x
        self.y = y
        self.z = z
        self.args = args
        self.a = a


def _get_meminfo(box):
    ptr = _box.box_get_meminfoptr(box)
    mi = MemInfo(ptr)
    mi.acquire()
    return mi


class TestJitClass(TestCase, MemoryLeakMixin):

    def _check_spec(self, spec):
        @jitclass(spec)
        class Test(object):

            def __init__(self):
                pass

        clsty = Test.class_type.instance_type
        names = list(clsty.struct.keys())
        values = list(clsty.struct.values())
        self.assertEqual(names[0], 'x')
        self.assertEqual(names[1], 'y')
        self.assertEqual(values[0], int32)
        self.assertEqual(values[1], float32)

    def test_ordereddict_spec(self):
        spec = OrderedDict()
        spec['x'] = int32
        spec['y'] = float32
        self._check_spec(spec)

    def test_list_spec(self):
        spec = [('x', int32),
                ('y', float32)]
        self._check_spec(spec)

    def test_spec_errors(self):
        spec1 = [('x', int), ('y', float32[:])]
        spec2 = [(1, int32), ('y', float32[:])]

        class Test(object):

            def __init__(self):
                pass

        with self.assertRaises(TypeError) as raises:
            jitclass(spec1)(Test)
        self.assertIn("spec values should be Numba type instances",
                      str(raises.exception))
        with self.assertRaises(TypeError) as raises:
            jitclass(spec2)(Test)
        self.assertEqual(str(raises.exception),
                         "spec keys should be strings, got 1")

    def _make_Float2AndArray(self):
        spec = OrderedDict()
        spec['x'] = float32
        spec['y'] = float32
        spec['arr'] = float32[:]

        @jitclass(spec)
        class Float2AndArray(object):

            def __init__(self, x, y, arr):
                self.x = x
                self.y = y
                self.arr = arr

            def add(self, val):
                self.x += val
                self.y += val
                return val

        return Float2AndArray

    def _make_Vector2(self):
        spec = OrderedDict()
        spec['x'] = int32
        spec['y'] = int32

        @jitclass(spec)
        class Vector2(object):

            def __init__(self, x, y):
                self.x = x
                self.y = y

        return Vector2

    def test_jit_class_1(self):
        Float2AndArray = self._make_Float2AndArray()
        Vector2 = self._make_Vector2()

        @njit
        def bar(obj):
            return obj.x + obj.y

        @njit
        def foo(a):
            obj = Float2AndArray(1, 2, a)
            obj.add(123)

            vec = Vector2(3, 4)
            return bar(obj), bar(vec), obj.arr

        inp = np.ones(10, dtype=np.float32)
        a, b, c = foo(inp)
        self.assertEqual(a, 123 + 1 + 123 + 2)
        self.assertEqual(b, 3 + 4)
        self.assertPreciseEqual(c, inp)

    def test_jitclass_usage_from_python(self):
        Float2AndArray = self._make_Float2AndArray()

        @njit
        def identity(obj):
            return obj

        @njit
        def retrieve_attributes(obj):
            return obj.x, obj.y, obj.arr

        arr = np.arange(10, dtype=np.float32)
        obj = Float2AndArray(1, 2, arr)
        obj_meminfo = _get_meminfo(obj)
        self.assertEqual(obj_meminfo.refcount, 2)
        self.assertEqual(obj_meminfo.data, _box.box_get_dataptr(obj))
        self.assertEqual(obj._numba_type_.class_type,
                         Float2AndArray.class_type)
        # Use jit class instance in numba
        other = identity(obj)
        other_meminfo = _get_meminfo(other)  # duplicates MemInfo object to obj
        self.assertEqual(obj_meminfo.refcount, 4)
        self.assertEqual(other_meminfo.refcount, 4)
        self.assertEqual(other_meminfo.data, _box.box_get_dataptr(other))
        self.assertEqual(other_meminfo.data, obj_meminfo.data)

        # Check dtor
        del other, other_meminfo
        self.assertEqual(obj_meminfo.refcount, 2)

        # Check attributes
        out_x, out_y, out_arr = retrieve_attributes(obj)
        self.assertEqual(out_x, 1)
        self.assertEqual(out_y, 2)
        self.assertIs(out_arr, arr)

        # Access attributes from python
        self.assertEqual(obj.x, 1)
        self.assertEqual(obj.y, 2)
        self.assertIs(obj.arr, arr)

        # Access methods from python
        self.assertEqual(obj.add(123), 123)
        self.assertEqual(obj.x, 1 + 123)
        self.assertEqual(obj.y, 2 + 123)

        # Setter from python
        obj.x = 333
        obj.y = 444
        obj.arr = newarr = np.arange(5, dtype=np.float32)
        self.assertEqual(obj.x, 333)
        self.assertEqual(obj.y, 444)
        self.assertIs(obj.arr, newarr)

    def test_jitclass_datalayout(self):
        spec = OrderedDict()
        # Boolean has different layout as value vs data
        spec['val'] = boolean

        @jitclass(spec)
        class Foo(object):

            def __init__(self, val):
                self.val = val

        self.assertTrue(Foo(True).val)
        self.assertFalse(Foo(False).val)

    def test_deferred_type(self):
        node_type = deferred_type()

        spec = OrderedDict()
        spec['data'] = float32
        spec['next'] = optional(node_type)

        @njit
        def get_data(node):
            return node.data

        @jitclass(spec)
        class LinkedNode(object):

            def __init__(self, data, next):
                self.data = data
                self.next = next

            def get_next_data(self):
                # use deferred type as argument
                return get_data(self.next)

            def append_to_tail(self, other):
                cur = self
                while cur.next is not None:
                    cur = cur.next
                cur.next = other

        node_type.define(LinkedNode.class_type.instance_type)

        first = LinkedNode(123, None)
        self.assertEqual(first.data, 123)
        self.assertIsNone(first.next)

        second = LinkedNode(321, first)

        first_meminfo = _get_meminfo(first)
        second_meminfo = _get_meminfo(second)
        self.assertEqual(first_meminfo.refcount, 3)
        self.assertEqual(second.next.data, first.data)
        self.assertEqual(first_meminfo.refcount, 3)
        self.assertEqual(second_meminfo.refcount, 2)

        # Test using deferred type as argument
        first_val = second.get_next_data()
        self.assertEqual(first_val, first.data)

        # Check setattr (issue #2606)
        self.assertIsNone(first.next)
        second.append_to_tail(LinkedNode(567, None))
        self.assertIsNotNone(first.next)
        self.assertEqual(first.next.data, 567)
        self.assertIsNone(first.next.next)
        second.append_to_tail(LinkedNode(678, None))
        self.assertIsNotNone(first.next.next)
        self.assertEqual(first.next.next.data, 678)

        # Check ownership
        self.assertEqual(first_meminfo.refcount, 3)
        del second, second_meminfo
        self.assertEqual(first_meminfo.refcount, 2)

    def test_c_structure(self):
        spec = OrderedDict()
        spec['a'] = int32
        spec['b'] = int16
        spec['c'] = float64

        @jitclass(spec)
        class Struct(object):

            def __init__(self, a, b, c):
                self.a = a
                self.b = b
                self.c = c

        st = Struct(0xabcd, 0xef, 3.1415)

        class CStruct(ctypes.Structure):
            _fields_ = [
                ('a', ctypes.c_int32),
                ('b', ctypes.c_int16),
                ('c', ctypes.c_double),
            ]

        ptr = ctypes.c_void_p(_box.box_get_dataptr(st))
        cstruct = ctypes.cast(ptr, ctypes.POINTER(CStruct))[0]
        self.assertEqual(cstruct.a, st.a)
        self.assertEqual(cstruct.b, st.b)
        self.assertEqual(cstruct.c, st.c)

    def test_is(self):
        Vector = self._make_Vector2()
        vec_a = Vector(1, 2)

        @njit
        def do_is(a, b):
            return a is b

        with self.assertRaises(LoweringError) as raises:
            # trigger compilation
            do_is(vec_a, vec_a)
        self.assertIn('no default `is` implementation', str(raises.exception))

    def test_isinstance(self):
        Vector2 = self._make_Vector2()
        vec = Vector2(1, 2)
        self.assertIsInstance(vec, Vector2)

    def test_subclassing(self):
        Vector2 = self._make_Vector2()
        with self.assertRaises(TypeError) as raises:
            class SubV(Vector2):
                pass
        self.assertEqual(str(raises.exception),
                         "cannot subclass from a jitclass")

    def test_base_class(self):
        class Base(object):

            def what(self):
                return self.attr

        @jitclass([('attr', int32)])
        class Test(Base):

            def __init__(self, attr):
                self.attr = attr

        obj = Test(123)
        self.assertEqual(obj.what(), 123)

    def test_globals(self):

        class Mine(object):
            constant = 123

            def __init__(self):
                pass

        with self.assertRaises(TypeError) as raises:
            jitclass(())(Mine)

        self.assertEqual(str(raises.exception),
                         "class members are not yet supported: constant")

    def test_user_getter_setter(self):
        @jitclass([('attr', int32)])
        class Foo(object):

            def __init__(self, attr):
                self.attr = attr

            @property
            def value(self):
                return self.attr + 1

            @value.setter
            def value(self, val):
                self.attr = val - 1

        foo = Foo(123)
        self.assertEqual(foo.attr, 123)
        # Getter
        self.assertEqual(foo.value, 123 + 1)
        # Setter
        foo.value = 789
        self.assertEqual(foo.attr, 789 - 1)
        self.assertEqual(foo.value, 789)

        # Test nopython mode usage of getter and setter
        @njit
        def bar(foo, val):
            a = foo.value
            foo.value = val
            b = foo.value
            c = foo.attr
            return a, b, c

        a, b, c = bar(foo, 567)
        self.assertEqual(a, 789)
        self.assertEqual(b, 567)
        self.assertEqual(c, 567 - 1)

    def test_user_deleter_error(self):
        class Foo(object):

            def __init__(self):
                pass

            @property
            def value(self):
                return 1

            @value.deleter
            def value(self):
                pass

        with self.assertRaises(TypeError) as raises:
            jitclass([])(Foo)
        self.assertEqual(str(raises.exception),
                         "deleter is not supported: value")

    def test_name_shadowing_error(self):
        class Foo(object):

            def __init__(self):
                pass

            @property
            def my_property(self):
                pass

            def my_method(self):
                pass

        with self.assertRaises(NameError) as raises:
            jitclass([('my_property', int32)])(Foo)
        self.assertEqual(str(raises.exception), 'name shadowing: my_property')

        with self.assertRaises(NameError) as raises:
            jitclass([('my_method', int32)])(Foo)
        self.assertEqual(str(raises.exception), 'name shadowing: my_method')

    def test_distinct_classes(self):
        # Different classes with the same names shouldn't confuse the compiler
        @jitclass([('x', int32)])
        class Foo(object):

            def __init__(self, x):
                self.x = x + 2

            def run(self):
                return self.x + 1

        FirstFoo = Foo

        @jitclass([('x', int32)])
        class Foo(object):

            def __init__(self, x):
                self.x = x - 2

            def run(self):
                return self.x - 1

        SecondFoo = Foo
        foo = FirstFoo(5)
        self.assertEqual(foo.x, 7)
        self.assertEqual(foo.run(), 8)
        foo = SecondFoo(5)
        self.assertEqual(foo.x, 3)
        self.assertEqual(foo.run(), 2)

    def test_parameterized(self):
        class MyClass(object):

            def __init__(self, value):
                self.value = value

        def create_my_class(value):
            cls = jitclass([('value', typeof(value))])(MyClass)
            return cls(value)

        a = create_my_class(123)
        self.assertEqual(a.value, 123)

        b = create_my_class(12.3)
        self.assertEqual(b.value, 12.3)

        c = create_my_class(np.array([123]))
        np.testing.assert_equal(c.value, [123])

        d = create_my_class(np.array([12.3]))
        np.testing.assert_equal(d.value, [12.3])

    def test_protected_attrs(self):
        spec = {
            'value': int32,
            '_value': float32,
            '__value': int32,
            '__value__': int32,
        }

        @jitclass(spec)
        class MyClass(object):

            def __init__(self, value):
                self.value = value
                self._value = value / 2
                self.__value = value * 2
                self.__value__ = value - 1

            @property
            def private_value(self):
                return self.__value

            @property
            def _inner_value(self):
                return self._value

            @_inner_value.setter
            def _inner_value(self, v):
                self._value = v

            @property
            def __private_value(self):
                return self.__value

            @__private_value.setter
            def __private_value(self, v):
                self.__value = v

            def swap_private_value(self, new):
                old = self.__private_value
                self.__private_value = new
                return old

            def _protected_method(self, factor):
                return self._value * factor

            def __private_method(self, factor):
                return self.__value * factor

            def check_private_method(self, factor):
                return self.__private_method(factor)

        value = 123
        inst = MyClass(value)
        # test attributes
        self.assertEqual(inst.value, value)
        self.assertEqual(inst._value, value / 2)
        self.assertEqual(inst.private_value, value * 2)
        # test properties
        self.assertEqual(inst._inner_value, inst._value)
        freeze_inst_value = inst._value
        inst._inner_value -= 1
        self.assertEqual(inst._inner_value, freeze_inst_value - 1)

        self.assertEqual(inst.swap_private_value(321), value * 2)
        self.assertEqual(inst.swap_private_value(value * 2), 321)
        # test methods
        self.assertEqual(inst._protected_method(3), inst._value * 3)
        self.assertEqual(inst.check_private_method(3), inst.private_value * 3)
        # test special
        self.assertEqual(inst.__value__, value - 1)
        inst.__value__ -= 100
        self.assertEqual(inst.__value__, value - 101)

        # test errors
        @njit
        def access_dunder(inst):
            return inst.__value

        with self.assertRaises(errors.TypingError) as raises:
            access_dunder(inst)
        # It will appear as "_TestJitClass__value" because the `access_dunder`
        # is under the scope of 'TestJitClass'.
        self.assertIn('_TestJitClass__value', str(raises.exception))

        with self.assertRaises(AttributeError) as raises:
            access_dunder.py_func(inst)
        self.assertIn('_TestJitClass__value', str(raises.exception))

    def test_annotations(self):
        """
        Methods with annotations should compile fine (issue #1911).
        """
        from .annotation_usecases import AnnotatedClass

        spec = {'x': int32}
        cls = jitclass(spec)(AnnotatedClass)

        obj = cls(5)
        self.assertEqual(obj.x, 5)
        self.assertEqual(obj.add(2), 7)

    def test_docstring(self):

        @jitclass([])
        class Apple(object):
            "Class docstring"
            def __init__(self):
                "init docstring"

            def foo(self):
                "foo method docstring"

            @property
            def aval(self):
                "aval property docstring"

        self.assertEqual(Apple.__doc__, 'Class docstring')
        self.assertEqual(Apple.__init__.__doc__, 'init docstring')
        self.assertEqual(Apple.foo.__doc__, 'foo method docstring')
        self.assertEqual(Apple.aval.__doc__, 'aval property docstring')

    def test_kwargs(self):
        spec = [('a', int32),
                ('b', float64)]

        @jitclass(spec)
        class TestClass(object):
            def __init__(self, x, y, z):
                self.a = x * y
                self.b = z

        x = 2
        y = 2
        z = 1.1
        kwargs = {'y': y, 'z': z}
        tc = TestClass(x=2, **kwargs)
        self.assertEqual(tc.a, x * y)
        self.assertEqual(tc.b, z)

    def test_default_args(self):
        spec = [('x', int32),
                ('y', int32),
                ('z', int32)]

        @jitclass(spec)
        class TestClass(object):
            def __init__(self, x, y, z=1):
                self.x = x
                self.y = y
                self.z = z

        tc = TestClass(1, 2, 3)
        self.assertEqual(tc.x, 1)
        self.assertEqual(tc.y, 2)
        self.assertEqual(tc.z, 3)

        tc = TestClass(1, 2)
        self.assertEqual(tc.x, 1)
        self.assertEqual(tc.y, 2)
        self.assertEqual(tc.z, 1)

        tc = TestClass(y=2, z=5, x=1)
        self.assertEqual(tc.x, 1)
        self.assertEqual(tc.y, 2)
        self.assertEqual(tc.z, 5)

    def test_default_args_keyonly(self):
        spec = [('x', int32),
                ('y', int32),
                ('z', int32),
                ('a', int32)]

        TestClass = jitclass(spec)(TestClass1)

        tc = TestClass(2, 3)
        self.assertEqual(tc.x, 2)
        self.assertEqual(tc.y, 3)
        self.assertEqual(tc.z, 1)
        self.assertEqual(tc.a, 5)

        tc = TestClass(y=4, x=2, a=42, z=100)
        self.assertEqual(tc.x, 2)
        self.assertEqual(tc.y, 4)
        self.assertEqual(tc.z, 100)
        self.assertEqual(tc.a, 42)

        tc = TestClass(y=4, x=2, a=42)
        self.assertEqual(tc.x, 2)
        self.assertEqual(tc.y, 4)
        self.assertEqual(tc.z, 1)
        self.assertEqual(tc.a, 42)

        tc = TestClass(y=4, x=2)
        self.assertEqual(tc.x, 2)
        self.assertEqual(tc.y, 4)
        self.assertEqual(tc.z, 1)
        self.assertEqual(tc.a, 5)

    def test_default_args_starargs_and_keyonly(self):
        spec = [('x', int32),
                ('y', int32),
                ('z', int32),
                ('args', types.UniTuple(int32, 2)),
                ('a', int32)]

        with self.assertRaises(errors.UnsupportedError) as raises:
            jitclass(spec)(TestClass2)

        msg = "VAR_POSITIONAL argument type unsupported"
        self.assertIn(msg, str(raises.exception))

    def test_generator_method(self):
        spec = []

        @jitclass(spec)
        class TestClass(object):
            def __init__(self):
                pass

            def gen(self, niter):
                for i in range(niter):
                    yield np.arange(i)

        def expected_gen(niter):
            for i in range(niter):
                yield np.arange(i)

        for niter in range(10):
            for expect, got in zip(expected_gen(niter), TestClass().gen(niter)):
                self.assertPreciseEqual(expect, got)

    def test_getitem(self):
        spec = [('data', int32[:])]

        @jitclass(spec)
        class TestClass(object):
            def __init__(self):
                self.data = np.zeros(10, dtype=np.int32)

            def __setitem__(self, key, data):
                self.data[key] = data

            def __getitem__(self, key):
                return self.data[key]

        @njit
        def create_and_set_indices():
            t = TestClass()
            t[1] = 1
            t[2] = 2
            t[3] = 3
            return t

        @njit
        def get_index(t, n):
            return t[n]

        t = create_and_set_indices()
        self.assertEqual(get_index(t, 1), 1)
        self.assertEqual(get_index(t, 2), 2)
        self.assertEqual(get_index(t, 3), 3)

    def test_getitem_unbox(self):
        spec = [('data', int32[:])]

        @jitclass(spec)
        class TestClass(object):
            def __init__(self):
                self.data = np.zeros(10, dtype=np.int32)

            def __setitem__(self, key, data):
                self.data[key] = data

            def __getitem__(self, key):
                return self.data[key]

        t = TestClass()
        t[1] = 10

        @njit
        def set2return1(t):
            t[2] = 20
            return t[1]

        t_1 = set2return1(t)
        self.assertEqual(t_1, 10)
        self.assertEqual(t[2], 20)

    def test_getitem_complex_key(self):
        spec = [('data', int32[:, :])]

        @jitclass(spec)
        class TestClass(object):
            def __init__(self):
                self.data = np.zeros((10, 10), dtype=np.int32)

            def __setitem__(self, key, data):
                self.data[int(key.real), int(key.imag)] = data

            def __getitem__(self, key):
                return self.data[int(key.real), int(key.imag)]

        t = TestClass()

        t[complex(1, 1)] = 3

        @njit
        def get_key(t, real, imag):
            return t[complex(real, imag)]

        @njit
        def set_key(t, real, imag, data):
            t[complex(real, imag)] = data

        self.assertEqual(get_key(t, 1, 1), 3)
        set_key(t, 2, 2, 4)
        self.assertEqual(t[complex(2, 2)], 4)

    def test_getitem_tuple_key(self):
        spec = [('data', int32[:, :])]

        @jitclass(spec)
        class TestClass(object):
            def __init__(self):
                self.data = np.zeros((10, 10), dtype=np.int32)

            def __setitem__(self, key, data):
                self.data[key[0], key[1]] = data

            def __getitem__(self, key):
                return self.data[key[0], key[1]]

        t = TestClass()
        t[1, 1] = 11

        @njit
        def get11(t):
            return t[1, 1]

        @njit
        def set22(t, data):
            t[2, 2] = data

        self.assertEqual(get11(t), 11)
        set22(t, 22)
        self.assertEqual(t[2, 2], 22)

    def test_getitem_slice_key(self):
        spec = [('data', int32[:])]

        @jitclass(spec)
        class TestClass(object):
            def __init__(self):
                self.data = np.zeros(10, dtype=np.int32)

            def __setitem__(self, slc, data):
                self.data[slc.start] = data
                self.data[slc.stop] = data + slc.step

            def __getitem__(self, slc):
                return self.data[slc.start]

        t = TestClass()
        # set t.data[1] = 1 and t.data[5] = 2
        t[1:5:1] = 1

        self.assertEqual(t[1:1:1], 1)
        self.assertEqual(t[5:5:5], 2)

        @njit
        def get5(t):
            return t[5:6:1]

        self.assertEqual(get5(t), 2)

        # sets t.data[2] = data, and t.data[6] = data + 1
        @njit
        def set26(t, data):
            t[2:6:1] = data

        set26(t, 2)
        self.assertEqual(t[2:2:1], 2)
        self.assertEqual(t[6:6:1], 3)

    def test_jitclass_longlabel_not_truncated(self):
        # See issue #3872, llvm 7 introduced a max label length of 1024 chars
        # Numba ships patched llvm 7.1 (ppc64le) and patched llvm 8 to undo this
        # change, this test is here to make sure long labels are ok:
        alphabet = [chr(ord('a') + x) for x in range(26)]

        spec = [(letter * 10, float64) for letter in alphabet]
        spec.extend([(letter.upper() * 10, float64) for letter in alphabet])

        @jitclass(spec)
        class TruncatedLabel(object):
            def __init__(self,):
                self.aaaaaaaaaa = 10.

            def meth1(self):
                self.bbbbbbbbbb = random.gauss(self.aaaaaaaaaa, self.aaaaaaaaaa)

            def meth2(self):
                self.meth1()

        # unpatched LLVMs will raise here...
        TruncatedLabel().meth2()

    def test_pickling(self):
        @jitclass(spec=[])
        class PickleTestSubject(object):
            def __init__(self):
                pass

        inst = PickleTestSubject()
        ty = typeof(inst)
        self.assertIsInstance(ty, types.ClassInstanceType)
        pickled = pickle.dumps(ty)
        self.assertIs(pickle.loads(pickled), ty)

<<<<<<< HEAD
    def test_static_methods(self):
        @jitclass(spec=[("x", int32)])
        class Test:
            def __init__(self, x):
                self.x = x

            def increase(self, y):
                self.x = self.add(self.x, y)
                return self.x

            @staticmethod
            def add(a, b):
                return a + b

        t = Test(0)
        self.assertEqual(1, t.increase(1))
        self.assertEqual(3, Test.add(1, 2))
=======
    def test_import_warnings(self):
        class Test:
            def __init__(self):
                pass

        with warnings.catch_warnings(record=True) as ws:
            numba.experimental.jitclass([])(Test)
            self.assertEqual(len(ws), 0)

            numba.jitclass([])(Test)
            self.assertEqual(len(ws), 1)
            self.assertIs(ws[0].category, errors.NumbaDeprecationWarning)
            self.assertIn("numba.experimental.jitclass", ws[0].message.msg)
>>>>>>> 2b613798


if __name__ == '__main__':
    unittest.main()<|MERGE_RESOLUTION|>--- conflicted
+++ resolved
@@ -909,7 +909,6 @@
         pickled = pickle.dumps(ty)
         self.assertIs(pickle.loads(pickled), ty)
 
-<<<<<<< HEAD
     def test_static_methods(self):
         @jitclass(spec=[("x", int32)])
         class Test:
@@ -927,7 +926,7 @@
         t = Test(0)
         self.assertEqual(1, t.increase(1))
         self.assertEqual(3, Test.add(1, 2))
-=======
+
     def test_import_warnings(self):
         class Test:
             def __init__(self):
@@ -941,7 +940,6 @@
             self.assertEqual(len(ws), 1)
             self.assertIs(ws[0].category, errors.NumbaDeprecationWarning)
             self.assertIn("numba.experimental.jitclass", ws[0].message.msg)
->>>>>>> 2b613798
 
 
 if __name__ == '__main__':
