from functools import partial
import itertools
from itertools import chain, product, starmap
import sys

import numpy as np

from numba import jit, literally, njit, typeof, TypingError
from numba.core import utils, types
from numba.tests.support import TestCase, MemoryLeakMixin
from numba.core.types.functions import _header_lead
import unittest


def slice_passing(sl):
    return sl.start, sl.stop, sl.step

def slice_constructor(*args):
    sl = slice(*args)
    return sl.start, sl.stop, sl.step

def slice_construct_and_use(args, l):
    sl = slice(*args)
    return l[sl]

def slice_indices(s, *indargs):
    return s.indices(*indargs)

class TestSlices(MemoryLeakMixin, TestCase):

    def test_slice_passing(self):
        """
        Check passing a slice object to a Numba function.
        """
        # NOTE this also checks slice attributes
        def check(a, b, c, d, e, f):
            sl = slice(a, b, c)
            got = cfunc(sl)
            self.assertPreciseEqual(got, (d, e, f))

        maxposint = sys.maxsize
        maxnegint = -maxposint - 1
        cfunc = jit(nopython=True)(slice_passing)

        # Positive steps
        start_cases = [(None, 0), (42, 42), (-1, -1)]
        stop_cases = [(None, maxposint), (9, 9), (-11, -11)]
        step_cases = [(None, 1), (12, 12)]
        for (a, d), (b, e), (c, f) in itertools.product(start_cases,
                                                        stop_cases,
                                                        step_cases):
            check(a, b, c, d, e, f)

        # Negative steps
        start_cases = [(None, maxposint), (42, 42), (-1, -1)]
        stop_cases = [(None, maxnegint), (9, 9), (-11, -11)]
        step_cases = [(-1, -1), (-12, -12)]
        for (a, d), (b, e), (c, f) in itertools.product(start_cases,
                                                        stop_cases,
                                                        step_cases):
            check(a, b, c, d, e, f)

        # Some member is neither integer nor None
        with self.assertRaises(TypeError):
            cfunc(slice(1.5, 1, 1))

    def test_slice_constructor(self):
        """
        Test the 'happy path' for slice() constructor in nopython mode.
        """
        maxposint = sys.maxsize
        maxnegint = -maxposint - 1
        a = np.arange(10)
        cfunc = jit(nopython=True)(slice_constructor)
        cfunc_use = jit(nopython=True)(slice_construct_and_use)
        for args, expected in [
            ((None,), (0, maxposint, 1)),
            ((5,), (0, 5, 1)),
            ((None, None), (0, maxposint, 1)),
            ((1, None), (1, maxposint, 1)),
            ((None, 2), (0, 2, 1)),
            ((1, 2), (1, 2, 1)),
            ((None, None, 3), (0, maxposint, 3)),
            ((None, 2, 3), (0, 2, 3)),
            ((1, None, 3), (1, maxposint, 3)),
            ((1, 2, 3), (1, 2, 3)),
            ((None, None, -1), (maxposint, maxnegint, -1)),
            ((10, None, -1), (10, maxnegint, -1)),
            ((None, 5, -1), (maxposint, 5, -1)),
            ((10, 5, -1), (10, 5, -1)),
        ]:
            got = cfunc(*args)
            self.assertPreciseEqual(got, expected)
            usage = slice_construct_and_use(args, a)
            cusage = cfunc_use(args, a)
            self.assertPreciseEqual(usage, cusage)

    def test_slice_constructor_cases(self):
        """
        Test that slice constructor behaves same in python and compiled code.
        """
        options = (None, -1, 0, 1)
        arg_cases = chain.from_iterable(
            product(options, repeat=n) for n in range(5)
        )
        array = np.arange(10)

        cfunc = jit(nopython=True)(slice_construct_and_use)

        self.disable_leak_check()
        for args in arg_cases:
            try:
                expected = slice_construct_and_use(args, array)
            except TypeError as py_type_e:
                # Catch cases of 0, or more than 3 arguments.
                # This becomes a typing error in numba
                n_args = len(args)
                self.assertRegex(
                    str(py_type_e),
                    r"slice expected at (most|least) (3|1) arguments?, got {}"
                    .format(n_args)
                )
                with self.assertRaises(TypingError) as numba_e:
                    cfunc(args, array)
                self.assertIn(
                    _header_lead,
                    str(numba_e.exception)
                )
                self.assertIn(
                    ", ".join(str(typeof(arg)) for arg in args),
                    str(numba_e.exception)
                )
            except Exception as py_e:
                with self.assertRaises(type(py_e)) as numba_e:
                    cfunc(args, array)
                self.assertIn(
                    str(py_e),
                    str(numba_e.exception)
                )
            else:
                self.assertPreciseEqual(expected, cfunc(args, array))

    def test_slice_indices(self):
        """Test that a numba slice returns same result for .indices as a python one."""
        slices = starmap(
            slice,
            product(
                chain(range(-5, 5), (None,)),
                chain(range(-5, 5), (None,)),
                chain(range(-5, 5), (None,))
            )
        )
        lengths = range(-2, 3)

        cfunc = jit(nopython=True)(slice_indices)

        for s, l in product(slices, lengths):
            try:
                expected = slice_indices(s, l)
            except Exception as py_e:
                with self.assertRaises(type(py_e)) as numba_e:
                    cfunc(s, l)
                self.assertIn(
                    str(py_e),
                    str(numba_e.exception)
                )
            else:
                self.assertPreciseEqual(expected, cfunc(s, l))

    def test_slice_indices_examples(self):
        """Tests for specific error cases."""
        cslice_indices = jit(nopython=True)(slice_indices)

        with self.assertRaises(TypingError) as e:
            cslice_indices(slice(None), 1, 2, 3)
        self.assertIn(
             "indices() takes exactly one argument (3 given)",
             str(e.exception)
        )

        with self.assertRaises(TypingError) as e:
            cslice_indices(slice(None, None, 0), 1.2)
        self.assertIn(
            "'%s' object cannot be interpreted as an integer" % typeof(1.2),
            str(e.exception)
        )

    def test_slice_from_constant(self):
        test_tuple = (1, 2, 3, 4)

        for ts in itertools.product(
            [None, 1, 2, 3], [None, 1, 2, 3], [None, 1, 2, -1, -2]
        ):
            ts = slice(*ts)

            @jit(nopython=True)
            def test_fn():
                return test_tuple[ts]

            self.assertEqual(test_fn(), test_fn.py_func())

    def test_literal_slice_distinct(self):
        sl1 = types.misc.SliceLiteral(slice(1, None, None))
        sl2 = types.misc.SliceLiteral(slice(None, None, None))
        sl3 = types.misc.SliceLiteral(slice(1, None, None))

        self.assertNotEqual(sl1, sl2)
        self.assertEqual(sl1, sl3)

    def test_literal_slice_boxing(self):
<<<<<<< HEAD
        """
            Tests that a literal slice can be used
            as an argument to a JIT function.
        """

=======
        # Tests that a literal slice can be
        # returned from a JIT function.
>>>>>>> a344e8f5
        @njit
        def f(x):
            return literally(x)

<<<<<<< HEAD
        sl1 = slice(1, None, None)
        self.assertEqual(sl1, f(sl1))
=======
        slices = (
            slice(1, 4, 2),
            slice(1, 2),
            slice(1),
            slice(None, 1, 1),
            slice(1, None, 1),
            slice(None, None, 1),
            slice(None),
            slice(None, None, None)
        )
        for sl in slices:
            self.assertEqual(sl, f(sl))


    def test_literal_slice_freevar(self):
        # Tests passing a literal slice as a freevar
        # in a closure.
        z = slice(1, 2, 3)
        @njit
        def foo():
            return z

        self.assertEqual(z, foo())

    def test_literal_slice_maxint(self):
        # Tests that passing a slice with an integer
        # that exceeds the maxint size throws a reasonable
        # error message.
        @njit()
        def foo(z):
            return literally(z)

        maxval = int(2**63)
        with self.assertRaises(ValueError) as e:
            foo(slice(None, None, -maxval-1))
        self.assertIn(
            "Int value is too large",
            str(e.exception)
        )
>>>>>>> a344e8f5


if __name__ == '__main__':
    unittest.main()<|MERGE_RESOLUTION|>--- conflicted
+++ resolved
@@ -208,24 +208,12 @@
         self.assertEqual(sl1, sl3)
 
     def test_literal_slice_boxing(self):
-<<<<<<< HEAD
-        """
-            Tests that a literal slice can be used
-            as an argument to a JIT function.
-        """
-
-=======
         # Tests that a literal slice can be
         # returned from a JIT function.
->>>>>>> a344e8f5
         @njit
         def f(x):
             return literally(x)
 
-<<<<<<< HEAD
-        sl1 = slice(1, None, None)
-        self.assertEqual(sl1, f(sl1))
-=======
         slices = (
             slice(1, 4, 2),
             slice(1, 2),
@@ -265,7 +253,6 @@
             "Int value is too large",
             str(e.exception)
         )
->>>>>>> a344e8f5
 
 
 if __name__ == '__main__':
