--- conflicted
+++ resolved
@@ -32,16 +32,11 @@
     cuda_dir = join(dirname(dirname(__file__)), 'cuda/tests')
     suite.addTests(loader.discover(cuda_dir))
 
-<<<<<<< HEAD
     ocl_dir = join(dirname(dirname(__file__)), 'ocl/tests')
     suite.addTests(loader.discover(ocl_dir))
 
-    #hsa_dir = join(dirname(dirname(__file__)), 'hsa/tests')
-    #suite.addTests(loader.discover(hsa_dir))
-=======
     # Numba ROC tests are located in a separate directory
     roc_dir = join(dirname(dirname(__file__)), 'roc/tests')
     suite.addTests(loader.discover(roc_dir))
->>>>>>> 13e299bf
 
     return suite
