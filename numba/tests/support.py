--- conflicted
+++ resolved
@@ -596,7 +596,6 @@
         """
         result = self._outcome.result
         parts = (test_module, test_class, test_name)
-<<<<<<< HEAD
         testpath = '.'.join(filter(lambda x: x is not None, parts))
         self._run_in_subprocess(result, testpath, envvars)
 
@@ -638,28 +637,6 @@
         if isinstance(result, ParallelTestResult):
             result.add_results(child_result)
 
-=======
-        fully_qualified_test = '.'.join(x for x in parts if x is not None)
-        cmd = [sys.executable, '-m', 'numba.runtests', fully_qualified_test]
-        env_copy = os.environ.copy()
-        env_copy['SUBPROC_TEST'] = _subproc_test_env
-        try:
-            env_copy['COVERAGE_PROCESS_START'] = os.environ['COVERAGE_RCFILE']
-        except KeyError:
-            pass   # ignored
-        envvars = pytypes.MappingProxyType({} if envvars is None else envvars)
-        env_copy.update(envvars)
-        status = subprocess.run(cmd, stdout=subprocess.PIPE,
-                                stderr=subprocess.PIPE, timeout=timeout,
-                                env=env_copy, universal_newlines=True)
-        streams = (f'\ncaptured stdout: {status.stdout}\n'
-                   f'captured stderr: {status.stderr}')
-        self.assertEqual(status.returncode, 0, streams)
-        # Python 3.12.1 report
-        no_tests_ran = "NO TESTS RAN"
-        if no_tests_ran in status.stderr:
-            self.skipTest(no_tests_ran)
->>>>>>> 609c8c97
         else:
             streamout = child_result.stream.getvalue()
             result.stream.write(streamout)
@@ -678,27 +655,11 @@
         runner. kwargs timeout and envvars are passed through to
         subprocess_test_runner."""
         def wrapper(func):
-<<<<<<< HEAD
             @tag("subproc_test")
             @wraps(maybefunc)
             def test_inner(self, *args, **kwargs):
                 if os.environ.get("SUBPROC_TEST", None) != "1":
                     raise AssertionError("not reachable")
-=======
-            def inner(self, *args, **kwargs):
-                if os.environ.get("SUBPROC_TEST", None) != func.__name__:
-                    # Not in a subprocess test env, so stage the call to run the
-                    # test in a subprocess which will set the env var.
-                    class_name = self.__class__.__name__
-                    self.subprocess_test_runner(
-                        test_module=self.__module__,
-                        test_class=class_name,
-                        test_name=func.__name__,
-                        timeout=timeout,
-                        envvars=envvars,
-                        _subproc_test_env=func.__name__,
-                    )
->>>>>>> 609c8c97
                 else:
                     # env var is set, so we're in the subprocess, run the
                     # actual test.
