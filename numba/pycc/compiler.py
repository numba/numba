--- conflicted
+++ resolved
@@ -102,24 +102,17 @@
 
     method_def_ptr = lc.Type.pointer(method_def_ty)
 
-<<<<<<< HEAD
     def __init__(self, export_entries, module_name, use_nrt=False):
-=======
-    def __init__(self, export_entries, module_name):
->>>>>>> b0b25501
         self.module_name = module_name
         self.export_python_wrap = False
         self.dll_exports = []
         self.export_entries = export_entries
-<<<<<<< HEAD
         # Used by the CC API but not the legacy API
         self.external_init_function = None
         self.use_nrt = use_nrt
 
     def _mangle_method_symbol(self, func_name):
         return "._pycc_method_%s" % (func_name,)
-=======
->>>>>>> b0b25501
 
     def _emit_python_wrapper(self, llvm_module):
         """Emit generated Python wrapper and extension module code.
@@ -143,14 +136,11 @@
         flags.set("no_compile")
         if not self.export_python_wrap:
             flags.set("no_cpython_wrapper")
-<<<<<<< HEAD
         if self.use_nrt:
             flags.set("nrt")
             # Compile NRT helpers
             nrt_module, _ = atomicops.create_nrt_module(target_ctx)
             library.add_ir_module(nrt_module)
-=======
->>>>>>> b0b25501
 
         for entry in self.export_entries:
             cres = compile_extra(typing_ctx, target_ctx, entry.function,
@@ -180,17 +170,13 @@
             library.add_ir_module(wrapper_module)
 
         # Hide all functions in the DLL except those explicitly exported
-        # (+ LLVM-defined NRT helpers).
         library.finalize()
         for fn in library.get_defined_functions():
             if fn.name not in self.dll_exports:
                 fn.visibility = "hidden"
 
-<<<<<<< HEAD
         return library
 
-=======
->>>>>>> b0b25501
     def write_llvm_bitcode(self, output, wrap=False, **kws):
         self.export_python_wrap = wrap
         library = self._cull_exports()
