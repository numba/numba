#include "_pymodule.h"

#include <string.h>
#include <time.h>
#include <assert.h>

#include "_dispatcher.h"
#include "_typeof.h"
#include "frameobject.h"

/*
 * The following call_trace and call_trace_protected functions
 * as well as the C_TRACE macro are taken from ceval.c
 *
 */

static int
call_trace(Py_tracefunc func, PyObject *obj,
           PyThreadState *tstate, PyFrameObject *frame,
           int what, PyObject *arg)
{
    int result;
    if (tstate->tracing)
        return 0;
    tstate->tracing++;
    tstate->use_tracing = 0;
    result = func(obj, frame, what, arg);
    tstate->use_tracing = ((tstate->c_tracefunc != NULL)
                           || (tstate->c_profilefunc != NULL));
    tstate->tracing--;
    return result;
}

static int
call_trace_protected(Py_tracefunc func, PyObject *obj,
                     PyThreadState *tstate, PyFrameObject *frame,
                     int what, PyObject *arg)
{
    PyObject *type, *value, *traceback;
    int err;
    PyErr_Fetch(&type, &value, &traceback);
    err = call_trace(func, obj, tstate, frame, what, arg);
    if (err == 0)
    {
        PyErr_Restore(type, value, traceback);
        return 0;
    }
    else
    {
        Py_XDECREF(type);
        Py_XDECREF(value);
        Py_XDECREF(traceback);
        return -1;
    }
}

/*
 * The original C_TRACE macro (from ceval.c) would call
 * PyTrace_C_CALL et al., for which the frame argument wouldn't
 * be usable. Since we explicitly synthesize a frame using the
 * original Python code object, we call PyTrace_CALL instead so
 * the profiler can report the correct source location.
 *
 * Likewise, while ceval.c would call PyTrace_C_EXCEPTION in case
 * of error, the profiler would simply expect a RETURN in case of
 * a Python function, so we generate that here (making sure the
 * exception state is preserved correctly).
 */
#define C_TRACE(x, call)                                        \
if (call_trace(tstate->c_profilefunc, tstate->c_profileobj,     \
               tstate, tstate->frame, PyTrace_CALL, cfunc))	\
    x = NULL;                                                   \
else                                                            \
{                                                               \
    x = call;                                                   \
    if (tstate->c_profilefunc != NULL)                          \
    {                                                           \
        if (x == NULL)                                          \
        {                                                       \
            call_trace_protected(tstate->c_profilefunc,         \
                                 tstate->c_profileobj,          \
                                 tstate, tstate->frame,         \
                                 PyTrace_RETURN, cfunc);	\
            /* XXX should pass (type, value, tb) */             \
        }                                                       \
        else                                                    \
        {                                                       \
            if (call_trace(tstate->c_profilefunc,               \
                           tstate->c_profileobj,                \
                           tstate, tstate->frame,               \
                           PyTrace_RETURN, cfunc))		\
            {                                                   \
                Py_DECREF(x);                                   \
                x = NULL;                                       \
            }                                                   \
        }                                                       \
    }                                                           \
}


typedef struct DispatcherObject{
    PyObject_HEAD
    /* Holds borrowed references to PyCFunction objects */
    dispatcher_t *dispatcher;
    char can_compile;        /* Can auto compile */
    char can_fallback;       /* Can fallback */
    char exact_match_required;
    /* Borrowed reference */
    PyObject *fallbackdef;
    /* Whether to fold named arguments and default values (false for lifted loops)*/
    int fold_args;
    /* Whether the last positional argument is a stararg */
    int has_stararg;
    /* Tuple of argument names */
    PyObject *argnames;
    /* Tuple of default values */
    PyObject *defargs;
} DispatcherObject;


static int
Dispatcher_traverse(DispatcherObject *self, visitproc visit, void *arg)
{
    Py_VISIT(self->defargs);
    return 0;
}

static void
Dispatcher_dealloc(DispatcherObject *self)
{
    Py_XDECREF(self->argnames);
    Py_XDECREF(self->defargs);
    dispatcher_del(self->dispatcher);
    Py_TYPE(self)->tp_free((PyObject*)self);
}


static int
Dispatcher_init(DispatcherObject *self, PyObject *args, PyObject *kwds)
{
    PyObject *tmaddrobj;
    void *tmaddr;
    int argct;
    int can_fallback;
    int has_stararg = 0;
    int exact_match_required = 0;

    if (!PyArg_ParseTuple(args, "OiiO!O!i|ii", &tmaddrobj, &argct,
                          &self->fold_args,
                          &PyTuple_Type, &self->argnames,
                          &PyTuple_Type, &self->defargs,
                          &can_fallback,
                          &has_stararg,
                          &exact_match_required
                         )) {
        return -1;
    }
    Py_INCREF(self->argnames);
    Py_INCREF(self->defargs);
    tmaddr = PyLong_AsVoidPtr(tmaddrobj);
    self->dispatcher = dispatcher_new(tmaddr, argct);
    self->can_compile = 1;
    self->can_fallback = can_fallback;
    self->fallbackdef = NULL;
    self->has_stararg = has_stararg;
    self->exact_match_required = exact_match_required;
    return 0;
}

static PyObject *
Dispatcher_clear(DispatcherObject *self, PyObject *args)
{
    dispatcher_clear(self->dispatcher);
    Py_RETURN_NONE;
}

static
PyObject*
Dispatcher_Insert(DispatcherObject *self, PyObject *args)
{
    PyObject *sigtup, *cfunc;
    int i, sigsz;
    int *sig;
    int objectmode = 0;

    if (!PyArg_ParseTuple(args, "OO|i", &sigtup,
                          &cfunc, &objectmode)) {
        return NULL;
    }

    if (!PyObject_TypeCheck(cfunc, &PyCFunction_Type) ) {
        PyErr_SetString(PyExc_TypeError, "must be builtin_function_or_method");
        return NULL;
    }

    sigsz = PySequence_Fast_GET_SIZE(sigtup);
    sig = malloc(sigsz * sizeof(int));

    for (i = 0; i < sigsz; ++i) {
        sig[i] = PyLong_AsLong(PySequence_Fast_GET_ITEM(sigtup, i));
    }

    /* The reference to cfunc is borrowed; this only works because the
       derived Python class also stores an (owned) reference to cfunc. */
    dispatcher_add_defn(self->dispatcher, sig, (void*) cfunc);

    /* Add pure python fallback */
    if (!self->fallbackdef && objectmode){
        self->fallbackdef = cfunc;
    }

    free(sig);

    Py_RETURN_NONE;
}


static
void explain_issue(PyObject *dispatcher, PyObject *args, PyObject *kws,
                   const char *method_name, const char *default_msg)
{
    PyObject *callback, *result;
    callback = PyObject_GetAttrString(dispatcher, method_name);
    if (!callback) {
        PyErr_SetString(PyExc_TypeError, default_msg);
        return;
    }
    result = PyObject_Call(callback, args, kws);
    Py_DECREF(callback);
    if (result != NULL) {
        PyErr_Format(PyExc_RuntimeError, "%s must raise an exception",
                     method_name);
        Py_DECREF(result);
    }
}

static
void explain_ambiguous(PyObject *dispatcher, PyObject *args, PyObject *kws)
{
    explain_issue(dispatcher, args, kws, "_explain_ambiguous",
                  "Ambiguous overloading");
}

static
void explain_matching_error(PyObject *dispatcher, PyObject *args, PyObject *kws)
{
    explain_issue(dispatcher, args, kws, "_explain_matching_error",
                  "No matching definition");
}

static
int search_new_conversions(PyObject *dispatcher, PyObject *args, PyObject *kws)
{
    PyObject *callback, *result;
    int res;

    callback = PyObject_GetAttrString(dispatcher,
                                      "_search_new_conversions");
    if (!callback) {
        return -1;
    }
    result = PyObject_Call(callback, args, kws);
    Py_DECREF(callback);
    if (result == NULL) {
        return -1;
    }
    if (!PyBool_Check(result)) {
        Py_DECREF(result);
        PyErr_SetString(PyExc_TypeError,
                        "_search_new_conversions() should return a boolean");
        return -1;
    }
    res = (result == Py_True) ? 1 : 0;
    Py_DECREF(result);
    return res;
}

/* A custom, fast, inlinable version of PyCFunction_Call() */
static PyObject *
call_cfunc(DispatcherObject *self, PyObject *cfunc, PyObject *args, PyObject *kws, PyObject *locals)
{
    PyCFunctionWithKeywords fn;
    PyThreadState *tstate;

    assert(PyCFunction_Check(cfunc));
    assert(PyCFunction_GET_FLAGS(cfunc) == METH_VARARGS | METH_KEYWORDS);
    fn = (PyCFunctionWithKeywords) PyCFunction_GET_FUNCTION(cfunc);
    tstate = PyThreadState_GET();

    if (tstate->use_tracing && tstate->c_profilefunc)
    {
        /*
         * The following code requires some explaining:
         *
         * We want the jit-compiled function to be visible to the profiler, so we
         * need to synthesize a frame for it.
         * The PyFrame_New() constructor doesn't do anything with the 'locals' value if the 'code's
         * 'CO_NEWLOCALS' flag is set (which is always the case nowadays).
         * So, to get local variables into the frame, we have to manually set the 'f_locals'
         * member, then call `PyFrame_LocalsToFast`, where a subsequent call to the `frame.f_locals`
         * property (by virtue of the `frame_getlocals` function in frameobject.c) will find them.
         */
        PyCodeObject *code = (PyCodeObject*)PyObject_GetAttrString((PyObject*)self, "__code__");
        PyObject *globals = PyDict_New();
        PyObject *builtins = PyEval_GetBuiltins();
        PyFrameObject *frame = NULL;
        PyObject *result = NULL;

        if (!code) {
            PyErr_Format(PyExc_RuntimeError, "No __code__ attribute found.");
            goto error;
        }
        /* Populate builtins, which is required by some JITted functions */
        if (PyDict_SetItemString(globals, "__builtins__", builtins)) {
            goto error;
        }

        /* unset the CO_OPTIMIZED flag, make the frame get a new locals dict */
        code->co_flags &= 0xFFFE;

        frame = PyFrame_New(tstate, code, globals, locals);
        if (frame == NULL) {
            goto error;
        }
        /* Populate the 'fast locals' in `frame` */
        PyFrame_LocalsToFast(frame, 0);
        tstate->frame = frame;
        C_TRACE(result, fn(PyCFunction_GET_SELF(cfunc), args, kws));
        /* write changes back to locals? */
        PyFrame_FastToLocals(frame);
        tstate->frame = frame->f_back;

    error:
        Py_XDECREF(frame);
        Py_XDECREF(globals);
        Py_XDECREF(code);
        return result;
    }
    else
        return fn(PyCFunction_GET_SELF(cfunc), args, kws);
}

static
PyObject*
compile_and_invoke(DispatcherObject *self, PyObject *args, PyObject *kws, PyObject *locals)
{
    /* Compile a new one */
    PyObject *cfa, *cfunc, *retval;
    cfa = PyObject_GetAttrString((PyObject*)self, "_compile_for_args");
    if (cfa == NULL)
        return NULL;

    /* NOTE: we call the compiled function ourselves instead of
       letting the Python derived class do it.  This is for proper
       behaviour of globals() in jitted functions (issue #476). */
    cfunc = PyObject_Call(cfa, args, kws);
    Py_DECREF(cfa);

    if (cfunc == NULL)
        return NULL;

    if (PyObject_TypeCheck(cfunc, &PyCFunction_Type)) {
        retval = call_cfunc(self, cfunc, args, kws, locals);
    } else {
        /* Re-enter interpreter */
        retval = PyObject_Call(cfunc, args, kws);
    }
    Py_DECREF(cfunc);

    return retval;
}

static int
find_named_args(DispatcherObject *self, PyObject **pargs, PyObject **pkws)
{
    PyObject *oldargs = *pargs, *newargs;
    PyObject *kws = *pkws;
    Py_ssize_t pos_args = PyTuple_GET_SIZE(oldargs);
    Py_ssize_t named_args, total_args, i;
    Py_ssize_t func_args = PyTuple_GET_SIZE(self->argnames);
    Py_ssize_t defaults = PyTuple_GET_SIZE(self->defargs);
    /* Last parameter with a default value */
    Py_ssize_t last_def = (self->has_stararg)
                          ? func_args - 2
                          : func_args - 1;
    /* First parameter with a default value */
    Py_ssize_t first_def = last_def - defaults + 1;
    /* Minimum number of required arguments */
    Py_ssize_t minargs = first_def;

    if (kws != NULL)
        named_args = PyDict_Size(kws);
    else
        named_args = 0;
    total_args = pos_args + named_args;
    if (!self->has_stararg && total_args > func_args) {
        PyErr_Format(PyExc_TypeError,
                     "too many arguments: expected %d, got %d",
                     (int) func_args, (int) total_args);
        return -1;
    }
    else if (total_args < minargs) {
        if (minargs == func_args)
            PyErr_Format(PyExc_TypeError,
                         "not enough arguments: expected %d, got %d",
                         (int) minargs, (int) total_args);
        else
            PyErr_Format(PyExc_TypeError,
                         "not enough arguments: expected at least %d, got %d",
                         (int) minargs, (int) total_args);
        return -1;
    }
    newargs = PyTuple_New(func_args);
    if (!newargs)
        return -1;
    /* First pack the stararg */
    if (self->has_stararg) {
        Py_ssize_t stararg_size = Py_MAX(0, pos_args - func_args + 1);
        PyObject *stararg = PyTuple_New(stararg_size);
        if (!stararg) {
            Py_DECREF(newargs);
            return -1;
        }
        for (i = 0; i < stararg_size; i++) {
            PyObject *value = PyTuple_GET_ITEM(oldargs, func_args - 1 + i);
            Py_INCREF(value);
            PyTuple_SET_ITEM(stararg, i, value);
        }
        /* Put it in last position */
        PyTuple_SET_ITEM(newargs, func_args - 1, stararg);

    }
    for (i = 0; i < pos_args; i++) {
        PyObject *value = PyTuple_GET_ITEM(oldargs, i);
        if (self->has_stararg && i >= func_args - 1) {
            /* Skip stararg */
            break;
        }
        Py_INCREF(value);
        PyTuple_SET_ITEM(newargs, i, value);
    }

    /* Iterate over missing positional arguments, try to find them in
       named arguments or default values. */
    for (i = pos_args; i < func_args; i++) {
        PyObject *name = PyTuple_GET_ITEM(self->argnames, i);
        if (self->has_stararg && i >= func_args - 1) {
            /* Skip stararg */
            break;
        }
        if (kws != NULL) {
            /* Named argument? */
            PyObject *value = PyDict_GetItem(kws, name);
            if (value != NULL) {
                Py_INCREF(value);
                PyTuple_SET_ITEM(newargs, i, value);
                named_args--;
                continue;
            }
        }
        if (i >= first_def && i <= last_def) {
            /* Argument has a default value? */
            PyObject *value = PyTuple_GET_ITEM(self->defargs, i - first_def);
            Py_INCREF(value);
            PyTuple_SET_ITEM(newargs, i, value);
            continue;
        }
        else if (i < func_args - 1 || !self->has_stararg) {
            PyErr_Format(PyExc_TypeError,
                         "missing argument '%s'",
                         PyString_AsString(name));
            Py_DECREF(newargs);
            return -1;
        }
    }
    if (named_args) {
        PyErr_Format(PyExc_TypeError,
                     "some keyword arguments unexpected");
        Py_DECREF(newargs);
        return -1;
    }
    *pargs = newargs;
    *pkws = NULL;
    return 0;
}

static PyObject*
Dispatcher_call(DispatcherObject *self, PyObject *args, PyObject *kws)
{
    PyObject *tmptype, *retval = NULL;
    int *tys = NULL;
    int argct;
    int i;
    int prealloc[24];
    int matches;
    PyObject *cfunc;
    PyThreadState *ts = PyThreadState_Get();
    PyObject *locals = NULL;
    if (ts->use_tracing && ts->c_profilefunc) {
        locals = PyEval_GetLocals();
        if (locals == NULL) {
            goto CLEANUP;
        }
    }
    if (self->fold_args) {
        if (find_named_args(self, &args, &kws))
            return NULL;
    }
    else
        Py_INCREF(args);
    /* Now we own a reference to args */

    argct = PySequence_Fast_GET_SIZE(args);

    if (argct < (Py_ssize_t) (sizeof(prealloc) / sizeof(int)))
        tys = prealloc;
    else
        tys = malloc(argct * sizeof(int));

    for (i = 0; i < argct; ++i) {
        tmptype = PySequence_Fast_GET_ITEM(args, i);
        tys[i] = typeof_typecode((PyObject *) self, tmptype);
        if (tys[i] == -1) {
            if (self->can_fallback){
                /* We will clear the exception if fallback is allowed. */
                PyErr_Clear();
            } else {
                goto CLEANUP;
            }
        }
    }

    /* If compilation is enabled, ensure that an exact match is found and if
     * not compile one */
    int exact_match_required = self->can_compile ? 1 : self->exact_match_required;

    /* We only allow unsafe conversions if compilation of new specializations
       has been disabled. */
    cfunc = dispatcher_resolve(self->dispatcher, tys, &matches,
                               !self->can_compile, exact_match_required);
<<<<<<< HEAD

=======
>>>>>>> 5dcb2f12

    if (matches == 0 && !self->can_compile) {
        /*
         * If we can't compile a new specialization, look for
         * matching signatures for which conversions haven't been
         * registered on the C++ TypeManager.
         */
        int res = search_new_conversions((PyObject *) self, args, kws);
        if (res < 0) {
            retval = NULL;
            goto CLEANUP;
        }
        if (res > 0) {
            /* Retry with the newly registered conversions */
            cfunc = dispatcher_resolve(self->dispatcher, tys, &matches,
                                       !self->can_compile,
                                       exact_match_required);
        }
    }
    if (matches == 1) {
        /* Definition is found */
        retval = call_cfunc(self, cfunc, args, kws, locals);
    } else if (matches == 0) {
        /* No matching definition */
        if (self->can_compile) {
            retval = compile_and_invoke(self, args, kws, locals);
        } else if (self->fallbackdef) {
            /* Have object fallback */
            retval = call_cfunc(self, self->fallbackdef, args, kws, locals);
        } else {
            /* Raise TypeError */
            explain_matching_error((PyObject *) self, args, kws);
            retval = NULL;
        }
    } else if (self->can_compile) {
        /* Ambiguous, but are allowed to compile */
        retval = compile_and_invoke(self, args, kws, locals);
    } else {
        /* Ambiguous */
        explain_ambiguous((PyObject *) self, args, kws);
        retval = NULL;
    }

CLEANUP:
    if (tys != prealloc)
        free(tys);
    Py_DECREF(args);

    return retval;
}

static PyMethodDef Dispatcher_methods[] = {
    { "_clear", (PyCFunction)Dispatcher_clear, METH_NOARGS, NULL },
    { "_insert", (PyCFunction)Dispatcher_Insert, METH_VARARGS,
      "insert new definition"},
    { NULL },
};

static PyMemberDef Dispatcher_members[] = {
    {"_can_compile", T_BOOL, offsetof(DispatcherObject, can_compile), 0, NULL },
    {NULL}  /* Sentinel */
};


static PyTypeObject DispatcherType = {
    PyVarObject_HEAD_INIT(NULL, 0)
    "_dispatcher.Dispatcher",                    /* tp_name */
    sizeof(DispatcherObject),                    /* tp_basicsize */
    0,                                           /* tp_itemsize */
    (destructor)Dispatcher_dealloc,              /* tp_dealloc */
    0,                                           /* tp_print */
    0,                                           /* tp_getattr */
    0,                                           /* tp_setattr */
    0,                                           /* tp_compare */
    0,                                           /* tp_repr */
    0,                                           /* tp_as_number */
    0,                                           /* tp_as_sequence */
    0,                                           /* tp_as_mapping */
    0,                                           /* tp_hash */
    (PyCFunctionWithKeywords)Dispatcher_call,    /* tp_call*/
    0,                                           /* tp_str*/
    0,                                           /* tp_getattro*/
    0,                                           /* tp_setattro*/
    0,                                           /* tp_as_buffer*/
    Py_TPFLAGS_DEFAULT | Py_TPFLAGS_BASETYPE | Py_TPFLAGS_HAVE_GC, /* tp_flags*/
    "Dispatcher object",                         /* tp_doc */
    (traverseproc) Dispatcher_traverse,          /* tp_traverse */
    0,                                           /* tp_clear */
    0,                                           /* tp_richcompare */
    0,                                           /* tp_weaklistoffset */
    0,                                           /* tp_iter */
    0,                                           /* tp_iternext */
    Dispatcher_methods,                          /* tp_methods */
    Dispatcher_members,                          /* tp_members */
    0,                                           /* tp_getset */
    0,                                           /* tp_base */
    0,                                           /* tp_dict */
    0,                                           /* tp_descr_get */
    0,                                           /* tp_descr_set */
    0,                                           /* tp_dictoffset */
    (initproc)Dispatcher_init,                   /* tp_init */
    0,                                           /* tp_alloc */
    0,                                           /* tp_new */
    0,                                           /* tp_free */
    0,                                           /* tp_is_gc */
    0,                                           /* tp_bases */
    0,                                           /* tp_mro */
    0,                                           /* tp_cache */
    0,                                           /* tp_subclasses */
    0,                                           /* tp_weaklist */
    0,                                           /* tp_del */
    0,                                           /* tp_version_tag */
    0,                                           /* tp_finalize */
#if PY_MAJOR_VERSION == 3 && PY_MINOR_VERSION > 7
    0,                                           /* tp_vectorcall */
    0,                                           /* tp_print */
#endif
};


static PyObject *compute_fingerprint(PyObject *self, PyObject *args)
{
    PyObject *val;
    if (!PyArg_ParseTuple(args, "O:compute_fingerprint", &val))
        return NULL;
    return typeof_compute_fingerprint(val);
}

static PyMethodDef ext_methods[] = {
#define declmethod(func) { #func , ( PyCFunction )func , METH_VARARGS , NULL }
    declmethod(typeof_init),
    declmethod(compute_fingerprint),
    { NULL },
#undef declmethod
};


MOD_INIT(_dispatcher) {
    PyObject *m;
    MOD_DEF(m, "_dispatcher", "No docs", ext_methods)
    if (m == NULL)
        return MOD_ERROR_VAL;

    DispatcherType.tp_new = PyType_GenericNew;
    if (PyType_Ready(&DispatcherType) < 0) {
        return MOD_ERROR_VAL;
    }
    Py_INCREF(&DispatcherType);
    PyModule_AddObject(m, "Dispatcher", (PyObject*)(&DispatcherType));

    return MOD_SUCCESS_VAL(m);
}<|MERGE_RESOLUTION|>--- conflicted
+++ resolved
@@ -538,10 +538,6 @@
        has been disabled. */
     cfunc = dispatcher_resolve(self->dispatcher, tys, &matches,
                                !self->can_compile, exact_match_required);
-<<<<<<< HEAD
-
-=======
->>>>>>> 5dcb2f12
 
     if (matches == 0 && !self->can_compile) {
         /*
