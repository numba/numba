"""
Support for native homogeneous sets.
"""


import collections
import contextlib
import math
import operator

from llvmlite import ir
from numba.core import types, typing, cgutils
from numba.core.imputils import (lower_builtin, lower_cast,
                                    iternext_impl, impl_ret_borrowed,
                                    impl_ret_new_ref, impl_ret_untracked,
                                    for_iter, call_len, RefType)
from numba.core.utils import cached_property
from numba.misc import quicksort
from numba.cpython import slicing
from numba.extending import intrinsic
from numba.core.errors import NumbaValueError


def get_payload_struct(context, builder, set_type, ptr):
    """
    Given a set value and type, get its payload structure (as a
    reference, so that mutations are seen by all).
    """
    payload_type = types.SetPayload(set_type)
    ptrty = context.get_data_type(payload_type).as_pointer()
    payload = builder.bitcast(ptr, ptrty)
    return context.make_data_helper(builder, payload_type, ref=payload)


def get_entry_size(context, set_type):
    """
    Return the entry size for the given set type.
    """
    llty = context.get_data_type(types.SetEntry(set_type))
    return context.get_abi_sizeof(llty)


# Note these values are special:
# - EMPTY is obtained by issuing memset(..., 0xFF)
# - (unsigned) EMPTY > (unsigned) DELETED > any other hash value
EMPTY = -1
DELETED = -2
FALLBACK = -43

# Minimal size of entries table.  Must be a power of 2!
MINSIZE = 16

# Number of cache-friendly linear probes before switching to non-linear probing
LINEAR_PROBES = 3

DEBUG_ALLOCS = False


def get_hash_value(context, builder, typ, value):
    """
    Compute the hash of the given value.
    """
    typingctx = context.typing_context
    fnty = typingctx.resolve_value_type(hash)
    sig = fnty.get_call_type(typingctx, (typ,), {})
    fn = context.get_function(fnty, sig)
    h = fn(builder, (value,))
    # Fixup reserved values
    is_ok = is_hash_used(context, builder, h)
    fallback = ir.Constant(h.type, FALLBACK)
    return builder.select(is_ok, h, fallback)


@intrinsic
def _get_hash_value_intrinsic(typingctx, value):
    def impl(context, builder, typ, args):
        return get_hash_value(context, builder, value, args[0])
    fnty = typingctx.resolve_value_type(hash)
    sig = fnty.get_call_type(typingctx, (value,), {})
    return sig, impl


def is_hash_empty(context, builder, h):
    """
    Whether the hash value denotes an empty entry.
    """
    empty = ir.Constant(h.type, EMPTY)
    return builder.icmp_unsigned('==', h, empty)

def is_hash_deleted(context, builder, h):
    """
    Whether the hash value denotes a deleted entry.
    """
    deleted = ir.Constant(h.type, DELETED)
    return builder.icmp_unsigned('==', h, deleted)

def is_hash_used(context, builder, h):
    """
    Whether the hash value denotes an active entry.
    """
    # Everything below DELETED is an used entry
    deleted = ir.Constant(h.type, DELETED)
    return builder.icmp_unsigned('<', h, deleted)


SetLoop = collections.namedtuple('SetLoop', ('index', 'entry', 'do_break'))


class _SetPayload(object):

    def __init__(self, context, builder, set_type, ptr):
        payload = get_payload_struct(context, builder, set_type, ptr)
        self._context = context
        self._builder = builder
        self._ty = set_type
        self._payload = payload
        self._entries = payload._get_ptr_by_name('entries')
        self._ptr = ptr

    @property
    def mask(self):
        return self._payload.mask

    @mask.setter
    def mask(self, value):
        # CAUTION: mask must be a power of 2 minus 1
        self._payload.mask = value

    @property
    def used(self):
        return self._payload.used

    @used.setter
    def used(self, value):
        self._payload.used = value

    @property
    def fill(self):
        return self._payload.fill

    @fill.setter
    def fill(self, value):
        self._payload.fill = value

    @property
    def finger(self):
        return self._payload.finger

    @finger.setter
    def finger(self, value):
        self._payload.finger = value

    @property
    def dirty(self):
        return self._payload.dirty

    @dirty.setter
    def dirty(self, value):
        self._payload.dirty = value

    @property
    def entries(self):
        """
        A pointer to the start of the entries array.
        """
        return self._entries

    @property
    def ptr(self):
        """
        A pointer to the start of the NRT-allocated area.
        """
        return self._ptr

    def get_entry(self, idx):
        """
        Get entry number *idx*.
        """
        entry_ptr = cgutils.gep(self._builder, self._entries, idx)
        entry = self._context.make_data_helper(self._builder,
                                               types.SetEntry(self._ty),
                                               ref=entry_ptr)
        return entry

    def _lookup(self, item, h, for_insert=False):
        """
        Lookup the *item* with the given hash values in the entries.

        Return a (found, entry index) tuple:
        - If found is true, <entry index> points to the entry containing
          the item.
        - If found is false, <entry index> points to the empty entry that
          the item can be written to (only if *for_insert* is true)
        """
        context = self._context
        builder = self._builder

        intp_t = h.type

        mask = self.mask
        dtype = self._ty.dtype
        tyctx = context.typing_context
        fnty = tyctx.resolve_value_type(operator.eq)
        sig = fnty.get_call_type(tyctx, (dtype, dtype), {})
        eqfn = context.get_function(fnty, sig)

        one = ir.Constant(intp_t, 1)
        five = ir.Constant(intp_t, 5)

        # The perturbation value for probing
        perturb = cgutils.alloca_once_value(builder, h)
        # The index of the entry being considered: start with (hash & mask)
        index = cgutils.alloca_once_value(builder,
                                          builder.and_(h, mask))
        if for_insert:
            # The index of the first deleted entry in the lookup chain
            free_index_sentinel = mask.type(-1)  # highest unsigned index
            free_index = cgutils.alloca_once_value(builder, free_index_sentinel)

        bb_body = builder.append_basic_block("lookup.body")
        bb_found = builder.append_basic_block("lookup.found")
        bb_not_found = builder.append_basic_block("lookup.not_found")
        bb_end = builder.append_basic_block("lookup.end")

        def check_entry(i):
            """
            Check entry *i* against the value being searched for.
            """
            entry = self.get_entry(i)
            entry_hash = entry.hash

            with builder.if_then(builder.icmp_unsigned('==', h, entry_hash)):
                # Hashes are equal, compare values
                # (note this also ensures the entry is used)
                eq = eqfn(builder, (item, entry.key))
                with builder.if_then(eq):
                    builder.branch(bb_found)

            with builder.if_then(is_hash_empty(context, builder, entry_hash)):
                builder.branch(bb_not_found)

            if for_insert:
                # Memorize the index of the first deleted entry
                with builder.if_then(is_hash_deleted(context, builder, entry_hash)):
                    j = builder.load(free_index)
                    j = builder.select(builder.icmp_unsigned('==', j, free_index_sentinel),
                                       i, j)
                    builder.store(j, free_index)

        # First linear probing.  When the number of collisions is small,
        # the lineary probing loop achieves better cache locality and
        # is also slightly cheaper computationally.
        with cgutils.for_range(builder, ir.Constant(intp_t, LINEAR_PROBES)):
            i = builder.load(index)
            check_entry(i)
            i = builder.add(i, one)
            i = builder.and_(i, mask)
            builder.store(i, index)

        # If not found after linear probing, switch to a non-linear
        # perturbation keyed on the unmasked hash value.
        # XXX how to tell LLVM this branch is unlikely?
        builder.branch(bb_body)
        with builder.goto_block(bb_body):
            i = builder.load(index)
            check_entry(i)

            # Perturb to go to next entry:
            #   perturb >>= 5
            #   i = (i * 5 + 1 + perturb) & mask
            p = builder.load(perturb)
            p = builder.lshr(p, five)
            i = builder.add(one, builder.mul(i, five))
            i = builder.and_(mask, builder.add(i, p))
            builder.store(i, index)
            builder.store(p, perturb)
            # Loop
            builder.branch(bb_body)

        with builder.goto_block(bb_not_found):
            if for_insert:
                # Not found => for insertion, return the index of the first
                # deleted entry (if any), to avoid creating an infinite
                # lookup chain (issue #1913).
                i = builder.load(index)
                j = builder.load(free_index)
                i = builder.select(builder.icmp_unsigned('==', j, free_index_sentinel),
                                   i, j)
                builder.store(i, index)
            builder.branch(bb_end)

        with builder.goto_block(bb_found):
            builder.branch(bb_end)

        builder.position_at_end(bb_end)

        found = builder.phi(ir.IntType(1), 'found')
        found.add_incoming(cgutils.true_bit, bb_found)
        found.add_incoming(cgutils.false_bit, bb_not_found)

        return found, builder.load(index)

    @contextlib.contextmanager
    def _iterate(self, start=None):
        """
        Iterate over the payload's entries.  Yield a SetLoop.
        """
        context = self._context
        builder = self._builder

        intp_t = context.get_value_type(types.intp)
        one = ir.Constant(intp_t, 1)
        size = builder.add(self.mask, one)

        with cgutils.for_range(builder, size, start=start) as range_loop:
            entry = self.get_entry(range_loop.index)
            is_used = is_hash_used(context, builder, entry.hash)
            with builder.if_then(is_used):
                loop = SetLoop(index=range_loop.index, entry=entry,
                               do_break=range_loop.do_break)
                yield loop

    @contextlib.contextmanager
    def _next_entry(self):
        """
        Yield a random entry from the payload.  Caller must ensure the
        set isn't empty, otherwise the function won't end.
        """
        context = self._context
        builder = self._builder

        intp_t = context.get_value_type(types.intp)
        zero = ir.Constant(intp_t, 0)
        one = ir.Constant(intp_t, 1)
        mask = self.mask

        # Start walking the entries from the stored "search finger" and
        # break as soon as we find a used entry.

        bb_body = builder.append_basic_block('next_entry_body')
        bb_end = builder.append_basic_block('next_entry_end')

        index = cgutils.alloca_once_value(builder, self.finger)
        builder.branch(bb_body)

        with builder.goto_block(bb_body):
            i = builder.load(index)
            # ANDing with mask ensures we stay inside the table boundaries
            i = builder.and_(mask, builder.add(i, one))
            builder.store(i, index)
            entry = self.get_entry(i)
            is_used = is_hash_used(context, builder, entry.hash)
            builder.cbranch(is_used, bb_end, bb_body)

        builder.position_at_end(bb_end)

        # Update the search finger with the next position.  This avoids
        # O(n**2) behaviour when pop() is called in a loop.
        i = builder.load(index)
        self.finger = i
        yield self.get_entry(i)


class SetInstance(object):

    def __init__(self, context, builder, set_type, set_val):
        self._context = context
        self._builder = builder
        self._ty = set_type
        self._entrysize = get_entry_size(context, set_type)
        self._set = context.make_helper(builder, set_type, set_val)

    @property
    def dtype(self):
        return self._ty.dtype

    @property
    def payload(self):
        """
        The _SetPayload for this set.
        """
        # This cannot be cached as the pointer can move around!
        context = self._context
        builder = self._builder

        ptr = self._context.nrt.meminfo_data(builder, self.meminfo)
        return _SetPayload(context, builder, self._ty, ptr)

    @property
    def value(self):
        return self._set._getvalue()

    @property
    def meminfo(self):
        return self._set.meminfo

    @property
    def parent(self):
        return self._set.parent

    @parent.setter
    def parent(self, value):
        self._set.parent = value

    def get_size(self):
        """
        Return the number of elements in the size.
        """
        return self.payload.used

    def set_dirty(self, val):
        if self._ty.reflected:
            self.payload.dirty = cgutils.true_bit if val else cgutils.false_bit

    def _add_entry(self, payload, entry, item, h, do_resize=True):
        context = self._context
        builder = self._builder

        old_hash = entry.hash
        entry.hash = h
        self.incref_value(item)
        entry.key = item
        # used++
        used = payload.used
        one = ir.Constant(used.type, 1)
        used = payload.used = builder.add(used, one)
        # fill++ if entry wasn't a deleted one
        with builder.if_then(is_hash_empty(context, builder, old_hash),
                             likely=True):
            payload.fill = builder.add(payload.fill, one)
        # Grow table if necessary
        if do_resize:
            self.upsize(used)
        self.set_dirty(True)

    def _add_key(self, payload, item, h, do_resize=True, do_incref=True):
        context = self._context
        builder = self._builder

        found, i = payload._lookup(item, h, for_insert=True)
        not_found = builder.not_(found)

        with builder.if_then(not_found):
            # Not found => add it
            entry = payload.get_entry(i)
            old_hash = entry.hash
            entry.hash = h
            if do_incref:
                self.incref_value(item)
            entry.key = item
            # used++
            used = payload.used
            one = ir.Constant(used.type, 1)
            used = payload.used = builder.add(used, one)
            # fill++ if entry wasn't a deleted one
            with builder.if_then(is_hash_empty(context, builder, old_hash),
                                 likely=True):
                payload.fill = builder.add(payload.fill, one)
            # Grow table if necessary
            if do_resize:
                self.upsize(used)
            self.set_dirty(True)

    def _remove_entry(self, payload, entry, do_resize=True, do_decref=True):
        # Mark entry deleted
        entry.hash = ir.Constant(entry.hash.type, DELETED)
        if do_decref:
            self.decref_value(entry.key)
        # used--
        used = payload.used
        one = ir.Constant(used.type, 1)
        used = payload.used = self._builder.sub(used, one)
        # Shrink table if necessary
        if do_resize:
            self.downsize(used)
        self.set_dirty(True)

    def _remove_key(self, payload, item, h, do_resize=True):
        context = self._context
        builder = self._builder

        found, i = payload._lookup(item, h)

        with builder.if_then(found):
            entry = payload.get_entry(i)
            self._remove_entry(payload, entry, do_resize)

        return found

    def add(self, item, do_resize=True):
        context = self._context
        builder = self._builder

        payload = self.payload
        h = get_hash_value(context, builder, self._ty.dtype, item)
        self._add_key(payload, item, h, do_resize)

    def add_pyapi(self, pyapi, item, do_resize=True):
        """A version of .add for use inside functions following Python calling
        convention.
        """
        context = self._context
        builder = self._builder

        payload = self.payload
        h = self._pyapi_get_hash_value(pyapi, context, builder, item)
        self._add_key(payload, item, h, do_resize)

    def _pyapi_get_hash_value(self, pyapi, context, builder, item):
        """Python API compatible version of `get_hash_value()`.
        """
        argtypes = [self._ty.dtype]
        resty = types.intp

        def wrapper(val):
            return _get_hash_value_intrinsic(val)

        args = [item]
        sig = typing.signature(resty, *argtypes)
        is_error, retval = pyapi.call_jit_code(wrapper, sig, args)
        # Handle return status
        with builder.if_then(is_error, likely=False):
            # Raise nopython exception as a Python exception
            builder.ret(pyapi.get_null_object())
        return retval

    def contains(self, item):
        context = self._context
        builder = self._builder

        payload = self.payload
        h = get_hash_value(context, builder, self._ty.dtype, item)
        found, i = payload._lookup(item, h)
        return found

    def discard(self, item):
        context = self._context
        builder = self._builder

        payload = self.payload
        h = get_hash_value(context, builder, self._ty.dtype, item)
        found = self._remove_key(payload, item, h)
        return found

    def pop(self):
        context = self._context
        builder = self._builder

        lty = context.get_value_type(self._ty.dtype)
        key = cgutils.alloca_once(builder, lty)

        payload = self.payload
        with payload._next_entry() as entry:
            builder.store(entry.key, key)
            # since the value is returned don't decref in _remove_entry()
            self._remove_entry(payload, entry, do_decref=False)

        return builder.load(key)

    def clear(self):
        context = self._context
        builder = self._builder

        intp_t = context.get_value_type(types.intp)
        minsize = ir.Constant(intp_t, MINSIZE)
        self._replace_payload(minsize)
        self.set_dirty(True)

    def copy(self):
        """
        Return a copy of this set.
        """
        context = self._context
        builder = self._builder

        payload = self.payload
        used = payload.used
        fill = payload.fill

        other = type(self)(context, builder, self._ty, None)

        no_deleted_entries = builder.icmp_unsigned('==', used, fill)
        with builder.if_else(no_deleted_entries, likely=True) \
            as (if_no_deleted, if_deleted):
            with if_no_deleted:
                # No deleted entries => raw copy the payload
                ok = other._copy_payload(payload)
                with builder.if_then(builder.not_(ok), likely=False):
                    context.call_conv.return_user_exc(builder, MemoryError,
                                                      ("cannot copy set",))

            with if_deleted:
                # Deleted entries => re-insert entries one by one
                nentries = self.choose_alloc_size(context, builder, used)
                ok = other._allocate_payload(nentries)
                with builder.if_then(builder.not_(ok), likely=False):
                    context.call_conv.return_user_exc(builder, MemoryError,
                                                      ("cannot copy set",))

                other_payload = other.payload
                with payload._iterate() as loop:
                    entry = loop.entry
                    other._add_key(other_payload, entry.key, entry.hash,
                                   do_resize=False)

        return other

    def intersect(self, other):
        """
        In-place intersection with *other* set.
        """
        context = self._context
        builder = self._builder
        payload = self.payload
        other_payload = other.payload

        with payload._iterate() as loop:
            entry = loop.entry
            found, _ = other_payload._lookup(entry.key, entry.hash)
            with builder.if_then(builder.not_(found)):
                self._remove_entry(payload, entry, do_resize=False)

        # Final downsize
        self.downsize(payload.used)

    def difference(self, other):
        """
        In-place difference with *other* set.
        """
        context = self._context
        builder = self._builder
        payload = self.payload
        other_payload = other.payload

        with other_payload._iterate() as loop:
            entry = loop.entry
            self._remove_key(payload, entry.key, entry.hash, do_resize=False)

        # Final downsize
        self.downsize(payload.used)

    def symmetric_difference(self, other):
        """
        In-place symmetric difference with *other* set.
        """
        context = self._context
        builder = self._builder
        other_payload = other.payload

        with other_payload._iterate() as loop:
            key = loop.entry.key
            h = loop.entry.hash
            # We must reload our payload as it may be resized during the loop
            payload = self.payload
            found, i = payload._lookup(key, h, for_insert=True)
            entry = payload.get_entry(i)
            with builder.if_else(found) as (if_common, if_not_common):
                with if_common:
                    self._remove_entry(payload, entry, do_resize=False)
                with if_not_common:
                    self._add_entry(payload, entry, key, h)

        # Final downsize
        self.downsize(self.payload.used)

    def issubset(self, other, strict=False):
        context = self._context
        builder = self._builder
        payload = self.payload
        other_payload = other.payload

        cmp_op = '<' if strict else '<='

        res = cgutils.alloca_once_value(builder, cgutils.true_bit)
        with builder.if_else(
            builder.icmp_unsigned(cmp_op, payload.used, other_payload.used)
            ) as (if_smaller, if_larger):
            with if_larger:
                # self larger than other => self cannot possibly a subset
                builder.store(cgutils.false_bit, res)
            with if_smaller:
                # check whether each key of self is in other
                with payload._iterate() as loop:
                    entry = loop.entry
                    found, _ = other_payload._lookup(entry.key, entry.hash)
                    with builder.if_then(builder.not_(found)):
                        builder.store(cgutils.false_bit, res)
                        loop.do_break()

        return builder.load(res)

    def isdisjoint(self, other):
        context = self._context
        builder = self._builder
        payload = self.payload
        other_payload = other.payload

        res = cgutils.alloca_once_value(builder, cgutils.true_bit)

        def check(smaller, larger):
            # Loop over the smaller of the two, and search in the larger
            with smaller._iterate() as loop:
                entry = loop.entry
                found, _ = larger._lookup(entry.key, entry.hash)
                with builder.if_then(found):
                    builder.store(cgutils.false_bit, res)
                    loop.do_break()

        with builder.if_else(
            builder.icmp_unsigned('>', payload.used, other_payload.used)
            ) as (if_larger, otherwise):

            with if_larger:
                # len(self) > len(other)
                check(other_payload, payload)

            with otherwise:
                # len(self) <= len(other)
                check(payload, other_payload)

        return builder.load(res)

    def equals(self, other):
        context = self._context
        builder = self._builder
        payload = self.payload
        other_payload = other.payload

        res = cgutils.alloca_once_value(builder, cgutils.true_bit)
        with builder.if_else(
            builder.icmp_unsigned('==', payload.used, other_payload.used)
            ) as (if_same_size, otherwise):
            with if_same_size:
                # same sizes => check whether each key of self is in other
                with payload._iterate() as loop:
                    entry = loop.entry
                    found, _ = other_payload._lookup(entry.key, entry.hash)
                    with builder.if_then(builder.not_(found)):
                        builder.store(cgutils.false_bit, res)
                        loop.do_break()
            with otherwise:
                # different sizes => cannot possibly be equal
                builder.store(cgutils.false_bit, res)

        return builder.load(res)

    @classmethod
    def allocate_ex(cls, context, builder, set_type, nitems=None):
        """
        Allocate a SetInstance with its storage.
        Return a (ok, instance) tuple where *ok* is a LLVM boolean and
        *instance* is a SetInstance object (the object's contents are
        only valid when *ok* is true).
        """
        intp_t = context.get_value_type(types.intp)

        if nitems is None:
            nentries = ir.Constant(intp_t, MINSIZE)
        else:
            if isinstance(nitems, int):
                nitems = ir.Constant(intp_t, nitems)
            nentries = cls.choose_alloc_size(context, builder, nitems)

        self = cls(context, builder, set_type, None)
        ok = self._allocate_payload(nentries)
        return ok, self

    @classmethod
    def allocate(cls, context, builder, set_type, nitems=None):
        """
        Allocate a SetInstance with its storage.  Same as allocate_ex(),
        but return an initialized *instance*.  If allocation failed,
        control is transferred to the caller using the target's current
        call convention.
        """
        ok, self = cls.allocate_ex(context, builder, set_type, nitems)
        with builder.if_then(builder.not_(ok), likely=False):
            context.call_conv.return_user_exc(builder, MemoryError,
                                              ("cannot allocate set",))
        return self

    @classmethod
    def from_meminfo(cls, context, builder, set_type, meminfo):
        """
        Allocate a new set instance pointing to an existing payload
        (a meminfo pointer).
        Note the parent field has to be filled by the caller.
        """
        self = cls(context, builder, set_type, None)
        self._set.meminfo = meminfo
        self._set.parent = context.get_constant_null(types.pyobject)
        context.nrt.incref(builder, set_type, self.value)
        # Payload is part of the meminfo, no need to touch it
        return self

    @classmethod
    def choose_alloc_size(cls, context, builder, nitems):
        """
        Choose a suitable number of entries for the given number of items.
        """
        intp_t = nitems.type
        one = ir.Constant(intp_t, 1)
        minsize = ir.Constant(intp_t, MINSIZE)

        # Ensure number of entries >= 2 * used
        min_entries = builder.shl(nitems, one)
        # Find out first suitable power of 2, starting from MINSIZE
        size_p = cgutils.alloca_once_value(builder, minsize)

        bb_body = builder.append_basic_block("calcsize.body")
        bb_end = builder.append_basic_block("calcsize.end")

        builder.branch(bb_body)

        with builder.goto_block(bb_body):
            size = builder.load(size_p)
            is_large_enough = builder.icmp_unsigned('>=', size, min_entries)
            with builder.if_then(is_large_enough, likely=False):
                builder.branch(bb_end)
            next_size = builder.shl(size, one)
            builder.store(next_size, size_p)
            builder.branch(bb_body)

        builder.position_at_end(bb_end)
        return builder.load(size_p)

    def upsize(self, nitems):
        """
        When adding to the set, ensure it is properly sized for the given
        number of used entries.
        """
        context = self._context
        builder = self._builder
        intp_t = nitems.type

        one = ir.Constant(intp_t, 1)
        two = ir.Constant(intp_t, 2)

        payload = self.payload

        # Ensure number of entries >= 2 * used
        min_entries = builder.shl(nitems, one)
        size = builder.add(payload.mask, one)
        need_resize = builder.icmp_unsigned('>=', min_entries, size)

        with builder.if_then(need_resize, likely=False):
            # Find out next suitable size
            new_size_p = cgutils.alloca_once_value(builder, size)

            bb_body = builder.append_basic_block("calcsize.body")
            bb_end = builder.append_basic_block("calcsize.end")

            builder.branch(bb_body)

            with builder.goto_block(bb_body):
                # Multiply by 4 (ensuring size remains a power of two)
                new_size = builder.load(new_size_p)
                new_size = builder.shl(new_size, two)
                builder.store(new_size, new_size_p)
                is_too_small = builder.icmp_unsigned('>=', min_entries, new_size)
                builder.cbranch(is_too_small, bb_body, bb_end)

            builder.position_at_end(bb_end)

            new_size = builder.load(new_size_p)
            if DEBUG_ALLOCS:
                context.printf(builder,
                               "upsize to %zd items: current size = %zd, "
                               "min entries = %zd, new size = %zd\n",
                               nitems, size, min_entries, new_size)
            self._resize(payload, new_size, "cannot grow set")

    def downsize(self, nitems):
        """
        When removing from the set, ensure it is properly sized for the given
        number of used entries.
        """
        context = self._context
        builder = self._builder
        intp_t = nitems.type

        one = ir.Constant(intp_t, 1)
        two = ir.Constant(intp_t, 2)
        minsize = ir.Constant(intp_t, MINSIZE)

        payload = self.payload

        # Ensure entries >= max(2 * used, MINSIZE)
        min_entries = builder.shl(nitems, one)
        min_entries = builder.select(builder.icmp_unsigned('>=', min_entries, minsize),
                                     min_entries, minsize)
        # Shrink only if size >= 4 * min_entries && size > MINSIZE
        max_size = builder.shl(min_entries, two)
        size = builder.add(payload.mask, one)
        need_resize = builder.and_(
            builder.icmp_unsigned('<=', max_size, size),
            builder.icmp_unsigned('<', minsize, size))

        with builder.if_then(need_resize, likely=False):
            # Find out next suitable size
            new_size_p = cgutils.alloca_once_value(builder, size)

            bb_body = builder.append_basic_block("calcsize.body")
            bb_end = builder.append_basic_block("calcsize.end")

            builder.branch(bb_body)

            with builder.goto_block(bb_body):
                # Divide by 2 (ensuring size remains a power of two)
                new_size = builder.load(new_size_p)
                new_size = builder.lshr(new_size, one)
                # Keep current size if new size would be < min_entries
                is_too_small = builder.icmp_unsigned('>', min_entries, new_size)
                with builder.if_then(is_too_small):
                    builder.branch(bb_end)
                builder.store(new_size, new_size_p)
                builder.branch(bb_body)

            builder.position_at_end(bb_end)

            # Ensure new_size >= MINSIZE
            new_size = builder.load(new_size_p)
            # At this point, new_size should be < size if the factors
            # above were chosen carefully!

            if DEBUG_ALLOCS:
                context.printf(builder,
                               "downsize to %zd items: current size = %zd, "
                               "min entries = %zd, new size = %zd\n",
                               nitems, size, min_entries, new_size)
            self._resize(payload, new_size, "cannot shrink set")

    def _resize(self, payload, nentries, errmsg):
        """
        Resize the payload to the given number of entries.

        CAUTION: *nentries* must be a power of 2!
        """
        context = self._context
        builder = self._builder

        # Allocate new entries
        old_payload = payload

        ok = self._allocate_payload(nentries, realloc=True)
        with builder.if_then(builder.not_(ok), likely=False):
            context.call_conv.return_user_exc(builder, MemoryError,
                                              (errmsg,))

        # Re-insert old entries
        # No incref since they already were the first time they were inserted
        payload = self.payload
        with old_payload._iterate() as loop:
            entry = loop.entry
            self._add_key(payload, entry.key, entry.hash,
                          do_resize=False, do_incref=False)

        self._free_payload(old_payload.ptr)

    def _replace_payload(self, nentries):
        """
        Replace the payload with a new empty payload with the given number
        of entries.

        CAUTION: *nentries* must be a power of 2!
        """
        context = self._context
        builder = self._builder

        # decref all of the previous entries
        with self.payload._iterate() as loop:
            entry = loop.entry
            self.decref_value(entry.key)

        # Free old payload
        self._free_payload(self.payload.ptr)

        ok = self._allocate_payload(nentries, realloc=True)
        with builder.if_then(builder.not_(ok), likely=False):
            context.call_conv.return_user_exc(builder, MemoryError,
                                              ("cannot reallocate set",))

    def _allocate_payload(self, nentries, realloc=False):
        """
        Allocate and initialize payload for the given number of entries.
        If *realloc* is True, the existing meminfo is reused.

        CAUTION: *nentries* must be a power of 2!
        """
        context = self._context
        builder = self._builder

        ok = cgutils.alloca_once_value(builder, cgutils.true_bit)

        intp_t = context.get_value_type(types.intp)
        zero = ir.Constant(intp_t, 0)
        one = ir.Constant(intp_t, 1)

        payload_type = context.get_data_type(types.SetPayload(self._ty))
        payload_size = context.get_abi_sizeof(payload_type)
        entry_size = self._entrysize
        # Account for the fact that the payload struct already contains an entry
        payload_size -= entry_size

        # Total allocation size = <payload header size> + nentries * entry_size
        allocsize, ovf = cgutils.muladd_with_overflow(builder, nentries,
                                                      ir.Constant(intp_t, entry_size),
                                                      ir.Constant(intp_t, payload_size))
        with builder.if_then(ovf, likely=False):
            builder.store(cgutils.false_bit, ok)

        with builder.if_then(builder.load(ok), likely=True):
            if realloc:
                meminfo = self._set.meminfo
                ptr = context.nrt.meminfo_varsize_alloc(builder, meminfo,
                                                        size=allocsize)
                alloc_ok = cgutils.is_null(builder, ptr)
            else:
                # create destructor to be called upon set destruction
                dtor = self._imp_dtor(context, builder.module)
                meminfo = context.nrt.meminfo_new_varsize_dtor(
                    builder, allocsize, builder.bitcast(dtor, cgutils.voidptr_t))
                alloc_ok = cgutils.is_null(builder, meminfo)

            with builder.if_else(alloc_ok,
                                 likely=False) as (if_error, if_ok):
                with if_error:
                    builder.store(cgutils.false_bit, ok)
                with if_ok:
                    if not realloc:
                        self._set.meminfo = meminfo
                        self._set.parent = context.get_constant_null(types.pyobject)
                    payload = self.payload
                    # Initialize entries to 0xff (EMPTY)
                    cgutils.memset(builder, payload.ptr, allocsize, 0xFF)
                    payload.used = zero
                    payload.fill = zero
                    payload.finger = zero
                    new_mask = builder.sub(nentries, one)
                    payload.mask = new_mask

                    if DEBUG_ALLOCS:
                        context.printf(builder,
                                       "allocated %zd bytes for set at %p: mask = %zd\n",
                                       allocsize, payload.ptr, new_mask)

        return builder.load(ok)

    def _free_payload(self, ptr):
        """
        Free an allocated old payload at *ptr*.
        """
        self._context.nrt.meminfo_varsize_free(self._builder, self.meminfo, ptr)

    def _copy_payload(self, src_payload):
        """
        Raw-copy the given payload into self.
        """
        context = self._context
        builder = self._builder

        ok = cgutils.alloca_once_value(builder, cgutils.true_bit)

        intp_t = context.get_value_type(types.intp)
        zero = ir.Constant(intp_t, 0)
        one = ir.Constant(intp_t, 1)

        payload_type = context.get_data_type(types.SetPayload(self._ty))
        payload_size = context.get_abi_sizeof(payload_type)
        entry_size = self._entrysize
        # Account for the fact that the payload struct already contains an entry
        payload_size -= entry_size

        mask = src_payload.mask
        nentries = builder.add(one, mask)

        # Total allocation size = <payload header size> + nentries * entry_size
        # (note there can't be any overflow since we're reusing an existing
        #  payload's parameters)
        allocsize = builder.add(ir.Constant(intp_t, payload_size),
                                builder.mul(ir.Constant(intp_t, entry_size),
                                            nentries))

        with builder.if_then(builder.load(ok), likely=True):
            # create destructor for new meminfo
            dtor = self._imp_dtor(context, builder.module)
            meminfo = context.nrt.meminfo_new_varsize_dtor(
                builder, allocsize, builder.bitcast(dtor, cgutils.voidptr_t))
            alloc_ok = cgutils.is_null(builder, meminfo)

            with builder.if_else(alloc_ok, likely=False) as (if_error, if_ok):
                with if_error:
                    builder.store(cgutils.false_bit, ok)
                with if_ok:
                    self._set.meminfo = meminfo
                    payload = self.payload
                    payload.used = src_payload.used
                    payload.fill = src_payload.fill
                    payload.finger = zero
                    payload.mask = mask
<<<<<<< HEAD
                    cgutils.memcpy(builder, payload.entries,
                                   src_payload.entries, nentries, entry_size)
=======

                    # instead of using `_add_key` for every entry, since the
                    # size of the new set is the same, we can just copy the
                    # data directly without having to re-compute the hash
                    cgutils.raw_memcpy(builder, payload.entries,
                                       src_payload.entries, nentries,
                                       entry_size)
                    # increment the refcounts to simulate `_add_key` for each
                    # element
                    with src_payload._iterate() as loop:
                        self.incref_value(loop.entry.key)
>>>>>>> 59fa2e33

                    if DEBUG_ALLOCS:
                        context.printf(builder,
                                       "allocated %zd bytes for set at %p: mask = %zd\n",
                                       allocsize, payload.ptr, mask)

        return builder.load(ok)

    def _imp_dtor(self, context, module):
        """Define the dtor for set
        """
        llvoidptr = cgutils.voidptr_t
        llsize_t= context.get_value_type(types.size_t)
        # create a dtor function that takes (void* set, size_t size, void* dtor_info)
        fnty = ir.FunctionType(
            ir.VoidType(),
            [llvoidptr, llsize_t, llvoidptr],
        )
        # create type-specific name
        fname = f".dtor.set.{self._ty.dtype}"
    
        fn = cgutils.get_or_insert_function(module, fnty, name=fname)
    
        if fn.is_declaration:
            # Set linkage
            fn.linkage = 'linkonce_odr'
            # Define
            builder = ir.IRBuilder(fn.append_basic_block())
            payload = _SetPayload(context, builder, self._ty, fn.args[0])
            with payload._iterate() as loop:
                entry = loop.entry
                context.nrt.decref(builder, self._ty.dtype, entry.key)
            builder.ret_void()
    
        return fn

    def incref_value(self, val):
        """Incref an element value
        """
        self._context.nrt.incref(self._builder, self._ty.dtype, val)

    def decref_value(self, val):
        """Decref an element value
        """
        self._context.nrt.decref(self._builder, self._ty.dtype, val)


class SetIterInstance(object):

    def __init__(self, context, builder, iter_type, iter_val):
        self._context = context
        self._builder = builder
        self._ty = iter_type
        self._iter = context.make_helper(builder, iter_type, iter_val)
        ptr = self._context.nrt.meminfo_data(builder, self.meminfo)
        self._payload = _SetPayload(context, builder, self._ty.container, ptr)

    @classmethod
    def from_set(cls, context, builder, iter_type, set_val):
        set_inst = SetInstance(context, builder, iter_type.container, set_val)
        self = cls(context, builder, iter_type, None)
        index = context.get_constant(types.intp, 0)
        self._iter.index = cgutils.alloca_once_value(builder, index)
        self._iter.meminfo = set_inst.meminfo
        return self

    @property
    def value(self):
        return self._iter._getvalue()

    @property
    def meminfo(self):
        return self._iter.meminfo

    @property
    def index(self):
        return self._builder.load(self._iter.index)

    @index.setter
    def index(self, value):
        self._builder.store(value, self._iter.index)

    def iternext(self, result):
        index = self.index
        payload = self._payload
        one = ir.Constant(index.type, 1)

        result.set_exhausted()

        with payload._iterate(start=index) as loop:
            # An entry was found
            entry = loop.entry
            result.set_valid()
            result.yield_(entry.key)
            self.index = self._builder.add(loop.index, one)
            loop.do_break()


#-------------------------------------------------------------------------------
# Constructors

def build_set(context, builder, set_type, items):
    """
    Build a set of the given type, containing the given items.
    """
    nitems = len(items)
    inst = SetInstance.allocate(context, builder, set_type, nitems)

    if nitems > 0:

        # Populate set.  Inlining the insertion code for each item would be very
        # costly, instead we create a LLVM array and iterate over it.
        array = cgutils.pack_array(builder, items)
        array_ptr = cgutils.alloca_once_value(builder, array)

        count = context.get_constant(types.intp, nitems)
        with cgutils.for_range(builder, count) as loop:
            item = builder.load(cgutils.gep(builder, array_ptr, 0, loop.index))
            inst.add(item)

    return impl_ret_new_ref(context, builder, set_type, inst.value)


@lower_builtin(set)
def set_empty_constructor(context, builder, sig, args):
    set_type = sig.return_type
    inst = SetInstance.allocate(context, builder, set_type)
    return impl_ret_new_ref(context, builder, set_type, inst.value)

@lower_builtin(set, types.IterableType)
def set_constructor(context, builder, sig, args):
    set_type = sig.return_type
    items_type, = sig.args
    items, = args

    # If the argument has a len(), preallocate the set so as to
    # avoid resizes.
    # `for_iter` increfs each item in the set, so a `decref` is required each
    # iteration to balance. Because the `incref` from `.add` is dependent on
    # the item not already existing in the set, just removing its incref is not
    # enough to guarantee all memory is freed
    n = call_len(context, builder, items_type, items)
    inst = SetInstance.allocate(context, builder, set_type, n)
    with for_iter(context, builder, items_type, items) as loop:
        inst.add(loop.value)
        context.nrt.decref(builder, set_type.dtype, loop.value)

    return impl_ret_new_ref(context, builder, set_type, inst.value)


#-------------------------------------------------------------------------------
# Various operations

@lower_builtin(len, types.Set)
def set_len(context, builder, sig, args):
    inst = SetInstance(context, builder, sig.args[0], args[0])
    return inst.get_size()

@lower_builtin(operator.contains, types.Set, types.Any)
def in_set(context, builder, sig, args):
    inst = SetInstance(context, builder, sig.args[0], args[0])
    return inst.contains(args[1])

@lower_builtin('getiter', types.Set)
def getiter_set(context, builder, sig, args):
    inst = SetIterInstance.from_set(context, builder, sig.return_type, args[0])
    return impl_ret_borrowed(context, builder, sig.return_type, inst.value)

@lower_builtin('iternext', types.SetIter)
@iternext_impl(RefType.BORROWED)
def iternext_listiter(context, builder, sig, args, result):
    inst = SetIterInstance(context, builder, sig.args[0], args[0])
    inst.iternext(result)


#-------------------------------------------------------------------------------
# Methods

# One-item-at-a-time operations

@lower_builtin("set.add", types.Set, types.Any)
def set_add(context, builder, sig, args):
    inst = SetInstance(context, builder, sig.args[0], args[0])
    item = args[1]
    inst.add(item)

    return context.get_dummy_value()

@lower_builtin("set.discard", types.Set, types.Any)
def set_discard(context, builder, sig, args):
    inst = SetInstance(context, builder, sig.args[0], args[0])
    item = args[1]
    inst.discard(item)

    return context.get_dummy_value()

@lower_builtin("set.pop", types.Set)
def set_pop(context, builder, sig, args):
    inst = SetInstance(context, builder, sig.args[0], args[0])
    used = inst.payload.used
    with builder.if_then(cgutils.is_null(builder, used), likely=False):
        context.call_conv.return_user_exc(builder, KeyError,
                                          ("set.pop(): empty set",))

    return inst.pop()

@lower_builtin("set.remove", types.Set, types.Any)
def set_remove(context, builder, sig, args):
    inst = SetInstance(context, builder, sig.args[0], args[0])
    item = args[1]
    found = inst.discard(item)
    with builder.if_then(builder.not_(found), likely=False):
        context.call_conv.return_user_exc(builder, KeyError,
                                          ("set.remove(): key not in set",))

    return context.get_dummy_value()


# Mutating set operations

@lower_builtin("set.clear", types.Set)
def set_clear(context, builder, sig, args):
    inst = SetInstance(context, builder, sig.args[0], args[0])
    inst.clear()
    return context.get_dummy_value()

@lower_builtin("set.copy", types.Set)
def set_copy(context, builder, sig, args):
    inst = SetInstance(context, builder, sig.args[0], args[0])
    other = inst.copy()
    return impl_ret_new_ref(context, builder, sig.return_type, other.value)

@lower_builtin("set.difference_update", types.Set, types.IterableType)
def set_difference_update(context, builder, sig, args):
    inst = SetInstance(context, builder, sig.args[0], args[0])
    other = SetInstance(context, builder, sig.args[1], args[1])

    inst.difference(other)

    return context.get_dummy_value()

@lower_builtin("set.intersection_update", types.Set, types.Set)
def set_intersection_update(context, builder, sig, args):
    inst = SetInstance(context, builder, sig.args[0], args[0])
    other = SetInstance(context, builder, sig.args[1], args[1])

    inst.intersect(other)

    return context.get_dummy_value()

@lower_builtin("set.symmetric_difference_update", types.Set, types.Set)
def set_symmetric_difference_update(context, builder, sig, args):
    inst = SetInstance(context, builder, sig.args[0], args[0])
    other = SetInstance(context, builder, sig.args[1], args[1])

    inst.symmetric_difference(other)

    return context.get_dummy_value()

@lower_builtin("set.update", types.Set, types.IterableType)
def set_update(context, builder, sig, args):
    inst = SetInstance(context, builder, sig.args[0], args[0])
    items_type = sig.args[1]
    items = args[1]

    # If the argument has a len(), assume there are few collisions and
    # presize to len(set) + len(items)
    n = call_len(context, builder, items_type, items)
    if n is not None:
        new_size = builder.add(inst.payload.used, n)
        inst.upsize(new_size)

    with for_iter(context, builder, items_type, items) as loop:
        # make sure that the items being added are of the same dtype as the
        # set instance
        casted = context.cast(builder, loop.value, items_type.dtype, inst.dtype)
        inst.add(casted)
        # decref each item to counter balance the incref from `for_iter`
        # `.add` will conditionally incref when the item does not already exist
        # in the set, therefore removing its incref is not enough to guarantee
        # all memory is freed
        context.nrt.decref(builder, items_type.dtype, loop.value)

    if n is not None:
        # If we pre-grew the set, downsize in case there were many collisions
        inst.downsize(inst.payload.used)

    return context.get_dummy_value()

for op_, op_impl in [
    (operator.iand, set_intersection_update),
    (operator.ior, set_update),
    (operator.isub, set_difference_update),
    (operator.ixor, set_symmetric_difference_update),
    ]:
    @lower_builtin(op_, types.Set, types.Set)
    def set_inplace(context, builder, sig, args, op_impl=op_impl):
        assert sig.return_type == sig.args[0]
        op_impl(context, builder, sig, args)
        return impl_ret_borrowed(context, builder, sig.args[0], args[0])


# Set operations creating a new set

@lower_builtin(operator.sub, types.Set, types.Set)
@lower_builtin("set.difference", types.Set, types.Set)
def set_difference(context, builder, sig, args):
    def difference_impl(a, b):
        s = a.copy()
        s.difference_update(b)
        return s

    return context.compile_internal(builder, difference_impl, sig, args)

@lower_builtin(operator.and_, types.Set, types.Set)
@lower_builtin("set.intersection", types.Set, types.Set)
def set_intersection(context, builder, sig, args):
    def intersection_impl(a, b):
        if len(a) < len(b):
            s = a.copy()
            s.intersection_update(b)
            return s
        else:
            s = b.copy()
            s.intersection_update(a)
            return s

    return context.compile_internal(builder, intersection_impl, sig, args)

@lower_builtin(operator.xor, types.Set, types.Set)
@lower_builtin("set.symmetric_difference", types.Set, types.Set)
def set_symmetric_difference(context, builder, sig, args):
    def symmetric_difference_impl(a, b):
        if len(a) > len(b):
            s = a.copy()
            s.symmetric_difference_update(b)
            return s
        else:
            s = b.copy()
            s.symmetric_difference_update(a)
            return s

    return context.compile_internal(builder, symmetric_difference_impl,
                                    sig, args)

@lower_builtin(operator.or_, types.Set, types.Set)
@lower_builtin("set.union", types.Set, types.Set)
def set_union(context, builder, sig, args):
    def union_impl(a, b):
        if len(a) > len(b):
            s = a.copy()
            s.update(b)
            return s
        else:
            s = b.copy()
            s.update(a)
            return s

    return context.compile_internal(builder, union_impl, sig, args)


# Predicates

@lower_builtin("set.isdisjoint", types.Set, types.Set)
def set_isdisjoint(context, builder, sig, args):
    inst = SetInstance(context, builder, sig.args[0], args[0])
    other = SetInstance(context, builder, sig.args[1], args[1])

    return inst.isdisjoint(other)

@lower_builtin(operator.le, types.Set, types.Set)
@lower_builtin("set.issubset", types.Set, types.Set)
def set_issubset(context, builder, sig, args):
    inst = SetInstance(context, builder, sig.args[0], args[0])
    other = SetInstance(context, builder, sig.args[1], args[1])

    return inst.issubset(other)

@lower_builtin(operator.ge, types.Set, types.Set)
@lower_builtin("set.issuperset", types.Set, types.Set)
def set_issuperset(context, builder, sig, args):
    def superset_impl(a, b):
        return b.issubset(a)

    return context.compile_internal(builder, superset_impl, sig, args)

@lower_builtin(operator.eq, types.Set, types.Set)
def set_isdisjoint(context, builder, sig, args):
    inst = SetInstance(context, builder, sig.args[0], args[0])
    other = SetInstance(context, builder, sig.args[1], args[1])

    return inst.equals(other)

@lower_builtin(operator.ne, types.Set, types.Set)
def set_ne(context, builder, sig, args):
    def ne_impl(a, b):
        return not a == b

    return context.compile_internal(builder, ne_impl, sig, args)

@lower_builtin(operator.lt, types.Set, types.Set)
def set_lt(context, builder, sig, args):
    inst = SetInstance(context, builder, sig.args[0], args[0])
    other = SetInstance(context, builder, sig.args[1], args[1])

    return inst.issubset(other, strict=True)

@lower_builtin(operator.gt, types.Set, types.Set)
def set_gt(context, builder, sig, args):
    def gt_impl(a, b):
        return b < a

    return context.compile_internal(builder, gt_impl, sig, args)

@lower_builtin(operator.is_, types.Set, types.Set)
def set_is(context, builder, sig, args):
    a = SetInstance(context, builder, sig.args[0], args[0])
    b = SetInstance(context, builder, sig.args[1], args[1])
    ma = builder.ptrtoint(a.meminfo, cgutils.intp_t)
    mb = builder.ptrtoint(b.meminfo, cgutils.intp_t)
    return builder.icmp_signed('==', ma, mb)


# -----------------------------------------------------------------------------
# Implicit casting

@lower_cast(types.Set, types.Set)
def set_to_set(context, builder, fromty, toty, val):
    # Casting from non-reflected to reflected
    assert fromty.dtype == toty.dtype
    return val<|MERGE_RESOLUTION|>--- conflicted
+++ resolved
@@ -1098,22 +1098,16 @@
                     payload.fill = src_payload.fill
                     payload.finger = zero
                     payload.mask = mask
-<<<<<<< HEAD
-                    cgutils.memcpy(builder, payload.entries,
-                                   src_payload.entries, nentries, entry_size)
-=======
 
                     # instead of using `_add_key` for every entry, since the
                     # size of the new set is the same, we can just copy the
                     # data directly without having to re-compute the hash
-                    cgutils.raw_memcpy(builder, payload.entries,
-                                       src_payload.entries, nentries,
-                                       entry_size)
+                    cgutils.memcpy(builder, payload.entries,
+                                   src_payload.entries, nentries, entry_size)
                     # increment the refcounts to simulate `_add_key` for each
                     # element
                     with src_payload._iterate() as loop:
                         self.incref_value(loop.entry.key)
->>>>>>> 59fa2e33
 
                     if DEBUG_ALLOCS:
                         context.printf(builder,
