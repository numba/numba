--- conflicted
+++ resolved
@@ -119,18 +119,21 @@
                 source_file_path = os.path.join(basedir, library_path)
                 link.append(source_file_path)
 
+            return found_functions
+
         # A kernel needs cooperative launch if grid_sync is being used.
         self.cooperative = 'cudaCGGetIntrinsicHandle' in lib.get_asm_str()
         # We need to link against cudadevrt if grid sync is being used.
         if self.cooperative:
             lib.needs_cudadevrt = True
 
-<<<<<<< HEAD
+
         # Link to the helper library functions if needed
         link_to_library_functions(helper_functions, 'cuda_helperlib.cu')
-=======
-        res = [fn for fn in cuda_fp16_math_funcs
-               if (f'__numba_wrapper_{fn}' in lib.get_asm_str())]
+        # Link to the CUDA FP16 math library functions if needed
+        res = link_to_library_functions(cuda_fp16_math_funcs,
+                                  'cpp_function_wrappers.cu',
+                                  '__numba_wrapper_')
 
         if res:
             if not config.CUDA_USE_NVIDIA_BINDING:
@@ -141,14 +144,6 @@
                        "1. Relevant documentation is available here:\n"
                        f"{s}")
                 raise NotImplementedError(msg)
-
-            # Path to the source containing the foreign function
->>>>>>> 0b85096b
-
-        # Link to the CUDA FP16 math library functions if needed
-        link_to_library_functions(cuda_fp16_math_funcs,
-                                  'cpp_function_wrappers.cu',
-                                  '__numba_wrapper_')
 
         for filepath in link:
             lib.add_linking_file(filepath)
