--- conflicted
+++ resolved
@@ -1,14 +1,7 @@
-<<<<<<< HEAD
+from warnings import warn
 from numba.core import config, sigutils
-from numba.core.errors import DeprecationError
+from numba.core.errors import DeprecationError, NumbaDeprecationWarning
 from .compiler import compile_device, declare_device_function, Dispatcher
-=======
-from warnings import warn
-from numba.core import types, config, sigutils
-from numba.core.errors import DeprecationError, NumbaDeprecationWarning
-from .compiler import (compile_device, declare_device_function, Dispatcher,
-                       compile_device_dispatcher)
->>>>>>> 38ab89dd
 from .simulator.kernel import FakeCUDAKernel
 
 
