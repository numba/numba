"""
CUDA driver bridge implementation

NOTE:
The new driver implementation uses a *_PendingDeallocs* that help prevents a
crashing the system (particularly OSX) when the CUDA context is corrupted at
resource deallocation.  The old approach ties resource management directly
into the object destructor; thus, at corruption of the CUDA context,
subsequent deallocation could further corrupt the CUDA context and causes the
system to freeze in some cases.

"""

import sys
import os
import ctypes
import weakref
import functools
import warnings
import logging
import threading
import asyncio
from itertools import product
from abc import ABCMeta, abstractmethod
from ctypes import (c_int, byref, c_size_t, c_char, c_char_p, addressof,
                    c_void_p, c_float, c_uint)
import contextlib
import importlib
import numpy as np
from collections import namedtuple, deque

from numba import mviewbuf
from numba.core import utils, serialize, config
from .error import CudaSupportError, CudaDriverError
from .drvapi import API_PROTOTYPES
from .drvapi import cu_occupancy_b2d_size, cu_stream_callback_pyobj, cu_uuid
from numba.cuda.cudadrv import enums, drvapi, _extras

if config.CUDA_USE_CUDA_PYTHON:
    from cuda import cuda as cuda_driver

MIN_REQUIRED_CC = (3, 0)


_py_decref = ctypes.pythonapi.Py_DecRef
_py_incref = ctypes.pythonapi.Py_IncRef
_py_decref.argtypes = [ctypes.py_object]
_py_incref.argtypes = [ctypes.py_object]


def make_logger():
    logger = logging.getLogger(__name__)
    # is logging configured?
    if not logger.hasHandlers():
        # read user config
        lvl = str(config.CUDA_LOG_LEVEL).upper()
        lvl = getattr(logging, lvl, None)
        if not isinstance(lvl, int):
            # default to critical level
            lvl = logging.CRITICAL
        logger.setLevel(lvl)
        # did user specify a level?
        if config.CUDA_LOG_LEVEL:
            # create a simple handler that prints to stderr
            handler = logging.StreamHandler(sys.stderr)
            fmt = '== CUDA [%(relativeCreated)d] %(levelname)5s -- %(message)s'
            handler.setFormatter(logging.Formatter(fmt=fmt))
            logger.addHandler(handler)
        else:
            # otherwise, put a null handler
            logger.addHandler(logging.NullHandler())
    return logger


class DeadMemoryError(RuntimeError):
    pass


class LinkerError(RuntimeError):
    pass


class CudaAPIError(CudaDriverError):
    def __init__(self, code, msg):
        self.code = code
        self.msg = msg
        super(CudaAPIError, self).__init__(code, msg)

    def __str__(self):
        return "[%s] %s" % (self.code, self.msg)


def find_driver():

    envpath = config.CUDA_DRIVER

    if envpath == '0':
        # Force fail
        _raise_driver_not_found()

    # Determine DLL type
    if sys.platform == 'win32':
        dlloader = ctypes.WinDLL
        dldir = ['\\windows\\system32']
        dlnames = ['nvcuda.dll']
    elif sys.platform == 'darwin':
        dlloader = ctypes.CDLL
        dldir = ['/usr/local/cuda/lib']
        dlnames = ['libcuda.dylib']
    else:
        # Assume to be *nix like
        dlloader = ctypes.CDLL
        dldir = ['/usr/lib', '/usr/lib64']
        dlnames = ['libcuda.so', 'libcuda.so.1']

    if envpath:
        try:
            envpath = os.path.abspath(envpath)
        except ValueError:
            raise ValueError("NUMBA_CUDA_DRIVER %s is not a valid path" %
                             envpath)
        if not os.path.isfile(envpath):
            raise ValueError("NUMBA_CUDA_DRIVER %s is not a valid file "
                             "path.  Note it must be a filepath of the .so/"
                             ".dll/.dylib or the driver" % envpath)
        candidates = [envpath]
    else:
        # First search for the name in the default library path.
        # If that is not found, try the specific path.
        candidates = dlnames + [os.path.join(x, y)
                                for x, y in product(dldir, dlnames)]

    # Load the driver; Collect driver error information
    path_not_exist = []
    driver_load_error = []

    for path in candidates:
        try:
            dll = dlloader(path)
        except OSError as e:
            # Problem opening the DLL
            path_not_exist.append(not os.path.isfile(path))
            driver_load_error.append(e)
        else:
            return dll

    # Problem loading driver
    if all(path_not_exist):
        _raise_driver_not_found()
    else:
        errmsg = '\n'.join(str(e) for e in driver_load_error)
        _raise_driver_error(errmsg)


DRIVER_NOT_FOUND_MSG = """
CUDA driver library cannot be found.
If you are sure that a CUDA driver is installed,
try setting environment variable NUMBA_CUDA_DRIVER
with the file path of the CUDA driver shared library.
"""

DRIVER_LOAD_ERROR_MSG = """
Possible CUDA driver libraries are found but error occurred during load:
%s
"""


def _raise_driver_not_found():
    raise CudaSupportError(DRIVER_NOT_FOUND_MSG)


def _raise_driver_error(e):
    raise CudaSupportError(DRIVER_LOAD_ERROR_MSG % e)


def _build_reverse_error_map():
    prefix = 'CUDA_ERROR'
    map = utils.UniqueDict()
    for name in dir(enums):
        if name.startswith(prefix):
            code = getattr(enums, name)
            map[code] = name
    return map


def _getpid():
    return os.getpid()


ERROR_MAP = _build_reverse_error_map()

MISSING_FUNCTION_ERRMSG = """driver missing function: %s.
Requires CUDA 9.2 or above.
"""


class Driver(object):
    """
    Driver API functions are lazily bound.
    """
    _singleton = None

    def __new__(cls):
        obj = cls._singleton
        if obj is not None:
            return obj
        else:
            obj = object.__new__(cls)
            cls._singleton = obj
        return obj

    def __init__(self):
        self.devices = utils.UniqueDict()
        self.is_initialized = False
        self.initialization_error = None
        self.pid = None
        try:
            if config.DISABLE_CUDA:
                msg = ("CUDA is disabled due to setting NUMBA_DISABLE_CUDA=1 "
                       "in the environment, or because CUDA is unsupported on "
                       "32-bit systems.")
                raise CudaSupportError(msg)
            self.lib = find_driver()
        except CudaSupportError as e:
            self.is_initialized = True
            self.initialization_error = e.msg

    def ensure_initialized(self):
        if self.is_initialized:
            return

        # lazily initialize logger
        global _logger
        _logger = make_logger()

        self.is_initialized = True
        try:
            _logger.info('init')
            self.cuInit(0)
        except CudaAPIError as e:
            description = f"{e.msg} ({e.code})"
            self.initialization_error = description
            raise CudaSupportError(f"Error at driver init: {description}")
        else:
            self.pid = _getpid()

        self._initialize_extras()

    def _initialize_extras(self):
        if config.CUDA_USE_CUDA_PYTHON:
            return

        # set pointer to original cuIpcOpenMemHandle
        set_proto = ctypes.CFUNCTYPE(None, c_void_p)
        set_cuIpcOpenMemHandle = set_proto(_extras.set_cuIpcOpenMemHandle)
        set_cuIpcOpenMemHandle(self._find_api('cuIpcOpenMemHandle'))
        # bind caller to cuIpcOpenMemHandle that fixes the ABI
        call_proto = ctypes.CFUNCTYPE(c_int,
                                      ctypes.POINTER(drvapi.cu_device_ptr),
                                      ctypes.POINTER(drvapi.cu_ipc_mem_handle),
                                      ctypes.c_uint)
        call_cuIpcOpenMemHandle = call_proto(_extras.call_cuIpcOpenMemHandle)
        call_cuIpcOpenMemHandle.__name__ = 'call_cuIpcOpenMemHandle'
        safe_call = self._ctypes_wrap_fn('call_cuIpcOpenMemHandle',
                                         call_cuIpcOpenMemHandle)
        # override cuIpcOpenMemHandle
        self.cuIpcOpenMemHandle = safe_call

    @property
    def is_available(self):
        self.ensure_initialized()
        return self.initialization_error is None

    def __getattr__(self, fname):
        # First request of a driver API function

<<<<<<< HEAD
        # Ensure driver is initialized
        if not self.is_initialized:
            self.initialize()
=======
        self.ensure_initialized()
>>>>>>> e617b39a

        if self.initialization_error is not None:
            raise CudaSupportError("Error at driver init: \n%s:" %
                                   self.initialization_error)

        if config.CUDA_USE_CUDA_PYTHON:
            return self._cuda_python_wrap_fn(fname)
        else:
            return self._ctypes_wrap_fn(fname)

    def _ctypes_wrap_fn(self, fname, libfn=None):
        # Wrap a CUDA driver function by default
        if libfn is None:
            try:
                proto = API_PROTOTYPES[fname]
            except KeyError:
                raise AttributeError(fname)
            restype = proto[0]
            argtypes = proto[1:]

            # Find function in driver library
            libfn = self._find_api(fname)
            libfn.restype = restype
            libfn.argtypes = argtypes

        def verbose_cuda_api_call(*args):
            argstr = ", ".join([str(arg) for arg in args])
            _logger.debug('call driver api: %s(%s)', libfn.__name__, argstr)
            retcode = libfn(*args)
            self._check_ctypes_error(fname, retcode)

        def safe_cuda_api_call(*args):
            _logger.debug('call driver api: %s', libfn.__name__)
            retcode = libfn(*args)
            self._check_ctypes_error(fname, retcode)

        if config.CUDA_LOG_API_ARGS:
            wrapper = verbose_cuda_api_call
        else:
            wrapper = safe_cuda_api_call

        safe_call = functools.wraps(libfn)(wrapper)
        setattr(self, fname, safe_call)
        return safe_call

    def _cuda_python_wrap_fn(self, fname):
        libfn = getattr(cuda_driver, fname)

        def verbose_cuda_api_call(*args):
            argstr = ", ".join([str(arg) for arg in args])
            _logger.debug('call driver api: %s(%s)', libfn.__name__, argstr)
            return self._check_cuda_python_error(fname, libfn(*args))

        def safe_cuda_api_call(*args):
            _logger.debug('call driver api: %s', libfn.__name__)
            return self._check_cuda_python_error(fname, libfn(*args))

        if config.CUDA_LOG_API_ARGS:
            wrapper = verbose_cuda_api_call
        else:
            wrapper = safe_cuda_api_call

        safe_call = functools.wraps(libfn)(wrapper)
        setattr(self, fname, safe_call)
        return safe_call

    def _find_api(self, fname):
        if config.CUDA_PER_THREAD_DEFAULT_STREAM:
            variants = ('_v2_ptds', '_v2_ptsz', '_ptds', '_ptsz', '_v2', '')
        else:
            variants = ('_v2', '')

        for variant in variants:
            try:
                return getattr(self.lib, f'{fname}{variant}')
            except AttributeError:
                pass

        # Not found.
        # Delay missing function error to use
        def absent_function(*args, **kws):
            raise CudaDriverError(MISSING_FUNCTION_ERRMSG % fname)

        setattr(self, fname, absent_function)
        return absent_function

    def _check_ctypes_error(self, fname, retcode):
        if retcode != enums.CUDA_SUCCESS:
            errname = ERROR_MAP.get(retcode, "UNKNOWN_CUDA_ERROR")
            msg = "Call to %s results in %s" % (fname, errname)
            _logger.error(msg)
            if retcode == enums.CUDA_ERROR_NOT_INITIALIZED:
                # Detect forking
                if self.pid is not None and _getpid() != self.pid:
                    msg = 'pid %s forked from pid %s after CUDA driver init'
                    _logger.critical(msg, _getpid(), self.pid)
                    raise CudaDriverError("CUDA initialized before forking")
            raise CudaAPIError(retcode, msg)

    def _check_cuda_python_error(self, fname, returned):
        retcode = returned[0]
        retval = returned[1:]
        if len(retval) == 1:
            retval = retval[0]

        if retcode != cuda_driver.CUresult.CUDA_SUCCESS:
            msg = "Call to %s results in %s" % (fname, retcode.name)
            _logger.error(msg)
            if retcode == cuda_driver.CUresult.CUDA_ERROR_NOT_INITIALIZED:
                # Detect forking
                if self.pid is not None and _getpid() != self.pid:
                    msg = 'pid %s forked from pid %s after CUDA driver init'
                    _logger.critical(msg, _getpid(), self.pid)
                    raise CudaDriverError("CUDA initialized before forking")
            raise CudaAPIError(retcode, msg)

        return retval

    def get_device(self, devnum=0):
        dev = self.devices.get(devnum)
        if dev is None:
            dev = Device(devnum)
            self.devices[devnum] = dev
        return weakref.proxy(dev)

    def get_device_count(self):
        if config.CUDA_USE_CUDA_PYTHON:
            return self.cuDeviceGetCount()

        count = c_int()
        self.cuDeviceGetCount(byref(count))
        return count.value

    def list_devices(self):
        """Returns a list of active devices
        """
        return list(self.devices.values())

    def reset(self):
        """Reset all devices
        """
        for dev in self.devices.values():
            dev.reset()

    def pop_active_context(self):
        """Pop the active CUDA context and return the handle.
        If no CUDA context is active, return None.
        """
        with self.get_active_context() as ac:
            if ac.devnum is not None:
                if config.CUDA_USE_CUDA_PYTHON:
                    return driver.cuCtxPopCurrent()
                else:
                    popped = drvapi.cu_context()
                    driver.cuCtxPopCurrent(byref(popped))
                    return popped

    def get_active_context(self):
        """Returns an instance of ``_ActiveContext``.
        """
        return _ActiveContext()


class _ActiveContext(object):
    """An contextmanager object to cache active context to reduce dependency
    on querying the CUDA driver API.

    Once entering the context, it is assumed that the active CUDA context is
    not changed until the context is exited.
    """
    _tls_cache = threading.local()

    def __enter__(self):
        is_top = False
        # check TLS cache
        if hasattr(self._tls_cache, 'ctx_devnum'):
            hctx, devnum = self._tls_cache.ctx_devnum
        # Not cached. Query the driver API.
        else:
            if config.CUDA_USE_CUDA_PYTHON:
                hctx = driver.cuCtxGetCurrent()
                if int(hctx) == 0:
                    hctx = None
            else:
                hctx = drvapi.cu_context(0)
                driver.cuCtxGetCurrent(byref(hctx))
                hctx = hctx if hctx.value else None

            if hctx is None:
                devnum = None
            else:
                if config.CUDA_USE_CUDA_PYTHON:
                    devnum = int(driver.cuCtxGetDevice())
                else:
                    hdevice = drvapi.cu_device()
                    driver.cuCtxGetDevice(byref(hdevice))
                    devnum = hdevice.value

                self._tls_cache.ctx_devnum = (hctx, devnum)
                is_top = True

        self._is_top = is_top
        self.context_handle = hctx
        self.devnum = devnum
        return self

    def __exit__(self, exc_type, exc_val, exc_tb):
        if self._is_top:
            delattr(self._tls_cache, 'ctx_devnum')

    def __bool__(self):
        """Returns True is there's a valid and active CUDA context.
        """
        return self.context_handle is not None

    __nonzero__ = __bool__


driver = Driver()


def _build_reverse_device_attrs():
    prefix = "CU_DEVICE_ATTRIBUTE_"
    map = utils.UniqueDict()
    for name in dir(enums):
        if name.startswith(prefix):
            map[name[len(prefix):]] = getattr(enums, name)
    return map


DEVICE_ATTRIBUTES = _build_reverse_device_attrs()


class Device(object):
    """
    The device object owns the CUDA contexts.  This is owned by the driver
    object.  User should not construct devices directly.
    """
    @classmethod
    def from_identity(self, identity):
        """Create Device object from device identity created by
        ``Device.get_device_identity()``.
        """
        for devid in range(driver.get_device_count()):
            d = driver.get_device(devid)
            if d.get_device_identity() == identity:
                return d
        else:
            errmsg = (
                "No device of {} is found. "
                "Target device may not be visible in this process."
            ).format(identity)
            raise RuntimeError(errmsg)

    def __init__(self, devnum):
        if config.CUDA_USE_CUDA_PYTHON:
            result = driver.cuDeviceGet(devnum)
            self.id = result
            got_devnum = int(result)
        else:
            result = c_int()
            driver.cuDeviceGet(byref(result), devnum)
            got_devnum = result.value
            self.id = got_devnum

        msg = f"Driver returned device {got_devnum} instead of {devnum}"
        if devnum != got_devnum:
            raise RuntimeError(msg)

        self.attributes = {}

        # Read compute capability
        self.compute_capability = (self.COMPUTE_CAPABILITY_MAJOR,
                                   self.COMPUTE_CAPABILITY_MINOR)

        # Read name
        bufsz = 128

        if config.CUDA_USE_CUDA_PYTHON:
            buf = driver.cuDeviceGetName(bufsz, self.id)
            name = buf.decode('utf-8').rstrip('\0')
        else:
            buf = (c_char * bufsz)()
            driver.cuDeviceGetName(buf, bufsz, self.id)
            name = buf.value

        self.name = name

        # Read UUID
        if config.CUDA_USE_CUDA_PYTHON:
            uuid = driver.cuDeviceGetUuid(self.id)
            uuid_vals = tuple(uuid.bytes)
        else:
            uuid = cu_uuid()
            driver.cuDeviceGetUuid(byref(uuid), self.id)
            uuid_vals = tuple(bytes(uuid))

        b = '%02x'
        b2 = b * 2
        b4 = b * 4
        b6 = b * 6
        fmt = f'GPU-{b4}-{b2}-{b2}-{b2}-{b6}'
        self.uuid = fmt % uuid_vals

        self.primary_context = None

    def get_device_identity(self):
        return {
            'pci_domain_id': self.PCI_DOMAIN_ID,
            'pci_bus_id': self.PCI_BUS_ID,
            'pci_device_id': self.PCI_DEVICE_ID,
        }

    def __repr__(self):
        return "<CUDA device %d '%s'>" % (self.id, self.name)

    def __getattr__(self, attr):
        """Read attributes lazily
        """
        if config.CUDA_USE_CUDA_PYTHON:
            code = getattr(cuda_driver.CUdevice_attribute,
                           f'CU_DEVICE_ATTRIBUTE_{attr}')
            value = driver.cuDeviceGetAttribute(code, self.id)
        else:
            try:
                code = DEVICE_ATTRIBUTES[attr]
            except KeyError:
                raise AttributeError(attr)

            result = c_int()
            driver.cuDeviceGetAttribute(byref(result), code, self.id)
            value = result.value

        setattr(self, attr, value)
        return value

    def __hash__(self):
        return hash(self.id)

    def __eq__(self, other):
        if isinstance(other, Device):
            return self.id == other.id
        return False

    def __ne__(self, other):
        return not (self == other)

    def get_primary_context(self):
        """
        Returns the primary context for the device.
        Note: it is not pushed to the CPU thread.
        """
        if self.primary_context is not None:
            return self.primary_context

        met_requirement_for_device(self)
        # create primary context
        if config.CUDA_USE_CUDA_PYTHON:
            hctx = driver.cuDevicePrimaryCtxRetain(self.id)
        else:
            hctx = drvapi.cu_context()
            driver.cuDevicePrimaryCtxRetain(byref(hctx), self.id)

        ctx = Context(weakref.proxy(self), hctx)
        self.primary_context = ctx
        return ctx

    def release_primary_context(self):
        """
        Release reference to primary context if it has been retained.
        """
        if self.primary_context:
            driver.cuDevicePrimaryCtxRelease(self.id)
            self.primary_context = None

    def reset(self):
        try:
            if self.primary_context is not None:
                self.primary_context.reset()
            self.release_primary_context()
        finally:
            # reset at the driver level
            driver.cuDevicePrimaryCtxReset(self.id)


def met_requirement_for_device(device):
    if device.compute_capability < MIN_REQUIRED_CC:
        raise CudaSupportError("%s has compute capability < %s" %
                               (device, MIN_REQUIRED_CC))


class BaseCUDAMemoryManager(object, metaclass=ABCMeta):
    """Abstract base class for External Memory Management (EMM) Plugins."""

    def __init__(self, *args, **kwargs):
        if 'context' not in kwargs:
            raise RuntimeError("Memory manager requires a context")
        self.context = kwargs.pop('context')

    @abstractmethod
    def memalloc(self, size):
        """
        Allocate on-device memory in the current context.

        :param size: Size of allocation in bytes
        :type size: int
        :return: A memory pointer instance that owns the allocated memory
        :rtype: :class:`MemoryPointer`
        """

    @abstractmethod
    def memhostalloc(self, size, mapped, portable, wc):
        """
        Allocate pinned host memory.

        :param size: Size of the allocation in bytes
        :type size: int
        :param mapped: Whether the allocated memory should be mapped into the
                       CUDA address space.
        :type mapped: bool
        :param portable: Whether the memory will be considered pinned by all
                         contexts, and not just the calling context.
        :type portable: bool
        :param wc: Whether to allocate the memory as write-combined.
        :type wc: bool
        :return: A memory pointer instance that owns the allocated memory. The
                 return type depends on whether the region was mapped into
                 device memory.
        :rtype: :class:`MappedMemory` or :class:`PinnedMemory`
        """

    @abstractmethod
    def mempin(self, owner, pointer, size, mapped):
        """
        Pin a region of host memory that is already allocated.

        :param owner: The object that owns the memory.
        :param pointer: The pointer to the beginning of the region to pin.
        :type pointer: int
        :param size: The size of the region in bytes.
        :type size: int
        :param mapped: Whether the region should also be mapped into device
                       memory.
        :type mapped: bool
        :return: A memory pointer instance that refers to the allocated
                 memory.
        :rtype: :class:`MappedMemory` or :class:`PinnedMemory`
        """

    @abstractmethod
    def initialize(self):
        """
        Perform any initialization required for the EMM plugin instance to be
        ready to use.

        :return: None
        """

    @abstractmethod
    def get_ipc_handle(self, memory):
        """
        Return an IPC handle from a GPU allocation.

        :param memory: Memory for which the IPC handle should be created.
        :type memory: :class:`MemoryPointer`
        :return: IPC handle for the allocation
        :rtype: :class:`IpcHandle`
        """

    @abstractmethod
    def get_memory_info(self):
        """
        Returns ``(free, total)`` memory in bytes in the context. May raise
        :class:`NotImplementedError`, if returning such information is not
        practical (e.g. for a pool allocator).

        :return: Memory info
        :rtype: :class:`MemoryInfo`
        """

    @abstractmethod
    def reset(self):
        """
        Clears up all memory allocated in this context.

        :return: None
        """

    @abstractmethod
    def defer_cleanup(self):
        """
        Returns a context manager that ensures the implementation of deferred
        cleanup whilst it is active.

        :return: Context manager
        """

    @property
    @abstractmethod
    def interface_version(self):
        """
        Returns an integer specifying the version of the EMM Plugin interface
        supported by the plugin implementation. Should always return 1 for
        implementations of this version of the specification.
        """


class HostOnlyCUDAMemoryManager(BaseCUDAMemoryManager):
    """Base class for External Memory Management (EMM) Plugins that only
    implement on-device allocation. A subclass need not implement the
    ``memhostalloc`` and ``mempin`` methods.

    This class also implements ``reset`` and ``defer_cleanup`` (see
    :class:`numba.cuda.BaseCUDAMemoryManager`) for its own internal state
    management. If an EMM Plugin based on this class also implements these
    methods, then its implementations of these must also call the method from
    ``super()`` to give ``HostOnlyCUDAMemoryManager`` an opportunity to do the
    necessary work for the host allocations it is managing.

    This class does not implement ``interface_version``, as it will always be
    consistent with the version of Numba in which it is implemented. An EMM
    Plugin subclassing this class should implement ``interface_version``
    instead.
    """

    def __init__(self, *args, **kwargs):
        super().__init__(*args, **kwargs)
        self.allocations = utils.UniqueDict()
        self.deallocations = _PendingDeallocs()

    def _attempt_allocation(self, allocator):
        """
        Attempt allocation by calling *allocator*.  If an out-of-memory error
        is raised, the pending deallocations are flushed and the allocation
        is retried.  If it fails in the second attempt, the error is reraised.
        """
        try:
            return allocator()
        except CudaAPIError as e:
            # is out-of-memory?
            if config.CUDA_USE_CUDA_PYTHON:
                oom_code = cuda_driver.CUresult.CUDA_ERROR_OUT_OF_MEMORY
            else:
                oom_code = enums.CUDA_ERROR_OUT_OF_MEMORY

            if e.code == oom_code:
                # clear pending deallocations
                self.deallocations.clear()
                # try again
                return allocator()
            else:
                raise

    def memhostalloc(self, size, mapped=False, portable=False,
                     wc=False):
        """Implements the allocation of pinned host memory.

        It is recommended that this method is not overridden by EMM Plugin
        implementations - instead, use the :class:`BaseCUDAMemoryManager`.
        """
        flags = 0
        if mapped:
            flags |= enums.CU_MEMHOSTALLOC_DEVICEMAP
        if portable:
            flags |= enums.CU_MEMHOSTALLOC_PORTABLE
        if wc:
            flags |= enums.CU_MEMHOSTALLOC_WRITECOMBINED

        if config.CUDA_USE_CUDA_PYTHON:
            def allocator():
                return driver.cuMemHostAlloc(size, flags)

            if mapped:
                pointer = self._attempt_allocation(allocator)
            else:
                pointer = allocator()

            alloc_key = pointer
        else:
            pointer = c_void_p()

            def allocator():
                driver.cuMemHostAlloc(byref(pointer), size, flags)

            if mapped:
                self._attempt_allocation(allocator)
            else:
                allocator()

            alloc_key = pointer.value

        finalizer = _hostalloc_finalizer(self, pointer, alloc_key, size, mapped)
        ctx = weakref.proxy(self.context)

        if mapped:
            mem = MappedMemory(ctx, pointer, size, finalizer=finalizer)
            # XXX: Could we just reuse alloc_key from before?
            if config.CUDA_USE_CUDA_PYTHON:
                key = mem.handle
            else:
                key = mem.handle.value
            self.allocations[key] = mem
            return mem.own()
        else:
            return PinnedMemory(ctx, pointer, size, finalizer=finalizer)

    def mempin(self, owner, pointer, size, mapped=False):
        """Implements the pinning of host memory.

        It is recommended that this method is not overridden by EMM Plugin
        implementations - instead, use the :class:`BaseCUDAMemoryManager`.
        """
        if isinstance(pointer, int) and not config.CUDA_USE_CUDA_PYTHON:
            pointer = c_void_p(pointer)

        if config.CUDA_USE_CUDA_PYTHON:
            alloc_key = pointer
        else:
            alloc_key = pointer.value

        # possible flags are "portable" (between context)
        # and "device-map" (map host memory to device thus no need
        # for memory transfer).
        flags = 0

        if mapped:
            flags |= enums.CU_MEMHOSTREGISTER_DEVICEMAP

        def allocator():
            driver.cuMemHostRegister(pointer, size, flags)

        if mapped:
            self._attempt_allocation(allocator)
        else:
            allocator()

        finalizer = _pin_finalizer(self, pointer, alloc_key, mapped)
        ctx = weakref.proxy(self.context)

        if mapped:
            mem = MappedMemory(ctx, pointer, size, owner=owner,
                               finalizer=finalizer)
            self.allocations[alloc_key] = mem
            return mem.own()
        else:
            return PinnedMemory(ctx, pointer, size, owner=owner,
                                finalizer=finalizer)

    def memallocmanaged(self, size, attach_global):
        if config.CUDA_USE_CUDA_PYTHON:
            def allocator():
                ma_flags = cuda_driver.CUmemAttach_flags

                if attach_global:
                    flags = ma_flags.CU_MEM_ATTACH_GLOBAL.value
                else:
                    flags = ma_flags.CU_MEM_ATTACH_HOST.value

                return driver.cuMemAllocManaged(size, flags)

            ptr = self._attempt_allocation(allocator)

            alloc_key = ptr

        else:
            ptr = drvapi.cu_device_ptr()

            def allocator():
                flags = c_uint()
                if attach_global:
                    flags = enums.CU_MEM_ATTACH_GLOBAL
                else:
                    flags = enums.CU_MEM_ATTACH_HOST

                driver.cuMemAllocManaged(byref(ptr), size, flags)

            self._attempt_allocation(allocator)

            alloc_key = ptr.value

        finalizer = _alloc_finalizer(self, ptr, alloc_key, size)
        ctx = weakref.proxy(self.context)
        mem = ManagedMemory(ctx, ptr, size, finalizer=finalizer)
        self.allocations[alloc_key] = mem
        return mem.own()

    def reset(self):
        """Clears up all host memory (mapped and/or pinned) in the current
        context.

        EMM Plugins that override this method must call ``super().reset()`` to
        ensure that host allocations are also cleaned up."""
        self.allocations.clear()
        self.deallocations.clear()

    @contextlib.contextmanager
    def defer_cleanup(self):
        """Returns a context manager that disables cleanup of mapped or pinned
        host memory in the current context whilst it is active.

        EMM Plugins that override this method must obtain the context manager
        from this method before yielding to ensure that cleanup of host
        allocations is also deferred."""
        with self.deallocations.disable():
            yield


class GetIpcHandleMixin:
    """A class that provides a default implementation of ``get_ipc_handle()``.
    """

    def get_ipc_handle(self, memory):
        """Open an IPC memory handle by using ``cuMemGetAddressRange`` to
        determine the base pointer of the allocation. An IPC handle of type
        ``cu_ipc_mem_handle`` is constructed and initialized with
        ``cuIpcGetMemHandle``. A :class:`numba.cuda.IpcHandle` is returned,
        populated with the underlying ``ipc_mem_handle``.
        """
        base, end = device_extents(memory)
        if config.CUDA_USE_CUDA_PYTHON:
            ipchandle = driver.cuIpcGetMemHandle(base)
            offset = int(memory.handle) - int(base)
        else:
            ipchandle = drvapi.cu_ipc_mem_handle()
            driver.cuIpcGetMemHandle(byref(ipchandle), base)
            offset = memory.handle.value - base
        source_info = self.context.device.get_device_identity()

        return IpcHandle(memory, ipchandle, memory.size, source_info,
                         offset=offset)


class NumbaCUDAMemoryManager(GetIpcHandleMixin, HostOnlyCUDAMemoryManager):
    """Internal on-device memory management for Numba. This is implemented using
    the EMM Plugin interface, but is not part of the public API."""

    def initialize(self):
        # Set the memory capacity of *deallocations* as the memory manager
        # becomes active for the first time
        if self.deallocations.memory_capacity == _SizeNotSet:
            self.deallocations.memory_capacity = self.get_memory_info().total

    def memalloc(self, size):
        if config.CUDA_USE_CUDA_PYTHON:
            def allocator():
                return driver.cuMemAlloc(size)

            ptr = self._attempt_allocation(allocator)
            alloc_key = ptr
        else:
            ptr = drvapi.cu_device_ptr()

            def allocator():
                driver.cuMemAlloc(byref(ptr), size)

            self._attempt_allocation(allocator)
            alloc_key = ptr.value

        finalizer = _alloc_finalizer(self, ptr, alloc_key, size)
        ctx = weakref.proxy(self.context)
        mem = AutoFreePointer(ctx, ptr, size, finalizer=finalizer)
        self.allocations[alloc_key] = mem
        return mem.own()

    def get_memory_info(self):
        if config.CUDA_USE_CUDA_PYTHON:
            free, total = driver.cuMemGetInfo()
        else:
            free = c_size_t()
            total = c_size_t()
            driver.cuMemGetInfo(byref(free), byref(total))
            free = free.value
            total = total.value

        return MemoryInfo(free=free, total=total)

    @property
    def interface_version(self):
        return _SUPPORTED_EMM_INTERFACE_VERSION


_SUPPORTED_EMM_INTERFACE_VERSION = 1

_memory_manager = None


def _ensure_memory_manager():
    global _memory_manager

    if _memory_manager:
        return

    if config.CUDA_MEMORY_MANAGER == 'default':
        _memory_manager = NumbaCUDAMemoryManager
        return

    try:
        mgr_module = importlib.import_module(config.CUDA_MEMORY_MANAGER)
        set_memory_manager(mgr_module._numba_memory_manager)
    except Exception:
        raise RuntimeError("Failed to use memory manager from %s" %
                           config.CUDA_MEMORY_MANAGER)


def set_memory_manager(mm_plugin):
    """Configure Numba to use an External Memory Management (EMM) Plugin. If
    the EMM Plugin version does not match one supported by this version of
    Numba, a RuntimeError will be raised.

    :param mm_plugin: The class implementing the EMM Plugin.
    :type mm_plugin: BaseCUDAMemoryManager
    :return: None
    """
    global _memory_manager

    dummy = mm_plugin(context=None)
    iv = dummy.interface_version
    if iv != _SUPPORTED_EMM_INTERFACE_VERSION:
        err = "EMM Plugin interface has version %d - version %d required" \
              % (iv, _SUPPORTED_EMM_INTERFACE_VERSION)
        raise RuntimeError(err)

    _memory_manager = mm_plugin


class _SizeNotSet(int):
    """
    Dummy object for _PendingDeallocs when *size* is not set.
    """

    def __new__(cls, *args, **kwargs):
        return super().__new__(cls, 0)

    def __str__(self):
        return '?'


_SizeNotSet = _SizeNotSet()


class _PendingDeallocs(object):
    """
    Pending deallocations of a context (or device since we are using the primary
    context). The capacity defaults to being unset (_SizeNotSet) but can be
    modified later once the driver is initialized and the total memory capacity
    known.
    """
    def __init__(self, capacity=_SizeNotSet):
        self._cons = deque()
        self._disable_count = 0
        self._size = 0
        self.memory_capacity = capacity

    @property
    def _max_pending_bytes(self):
        return int(self.memory_capacity * config.CUDA_DEALLOCS_RATIO)

    def add_item(self, dtor, handle, size=_SizeNotSet):
        """
        Add a pending deallocation.

        The *dtor* arg is the destructor function that takes an argument,
        *handle*.  It is used as ``dtor(handle)``.  The *size* arg is the
        byte size of the resource added.  It is an optional argument.  Some
        resources (e.g. CUModule) has an unknown memory footprint on the device.
        """
        _logger.info('add pending dealloc: %s %s bytes', dtor.__name__, size)
        self._cons.append((dtor, handle, size))
        self._size += int(size)
        if (len(self._cons) > config.CUDA_DEALLOCS_COUNT or
                self._size > self._max_pending_bytes):
            self.clear()

    def clear(self):
        """
        Flush any pending deallocations unless it is disabled.
        Do nothing if disabled.
        """
        if not self.is_disabled:
            while self._cons:
                [dtor, handle, size] = self._cons.popleft()
                _logger.info('dealloc: %s %s bytes', dtor.__name__, size)
                dtor(handle)
            self._size = 0

    @contextlib.contextmanager
    def disable(self):
        """
        Context manager to temporarily disable flushing pending deallocation.
        This can be nested.
        """
        self._disable_count += 1
        try:
            yield
        finally:
            self._disable_count -= 1
            assert self._disable_count >= 0

    @property
    def is_disabled(self):
        return self._disable_count > 0

    def __len__(self):
        """
        Returns number of pending deallocations.
        """
        return len(self._cons)


MemoryInfo = namedtuple("MemoryInfo", "free,total")
"""Free and total memory for a device.

.. py:attribute:: free

   Free device memory in bytes.

.. py:attribute:: total

    Total device memory in bytes.
"""


class Context(object):
    """
    This object wraps a CUDA Context resource.

    Contexts should not be constructed directly by user code.
    """

    def __init__(self, device, handle):
        self.device = device
        self.handle = handle
        self.allocations = utils.UniqueDict()
        self.deallocations = _PendingDeallocs()
        _ensure_memory_manager()
        self.memory_manager = _memory_manager(context=self)
        self.modules = utils.UniqueDict()
        # For storing context specific data
        self.extras = {}

    def reset(self):
        """
        Clean up all owned resources in this context.
        """
        # Free owned resources
        _logger.info('reset context of device %s', self.device.id)
        self.memory_manager.reset()
        self.modules.clear()
        # Clear trash
        self.deallocations.clear()

    def get_memory_info(self):
        """Returns (free, total) memory in bytes in the context.
        """
        return self.memory_manager.get_memory_info()

    def get_active_blocks_per_multiprocessor(self, func, blocksize, memsize,
                                             flags=None):
        """Return occupancy of a function.
        :param func: kernel for which occupancy is calculated
        :param blocksize: block size the kernel is intended to be launched with
        :param memsize: per-block dynamic shared memory usage intended, in bytes
        """
        args = (func, blocksize, memsize, flags)
        if config.CUDA_USE_CUDA_PYTHON:
            return self._cuda_python_active_blocks_per_multiprocessor(*args)
        else:
            return self._ctypes_active_blocks_per_multiprocessor(*args)

    def _cuda_python_active_blocks_per_multiprocessor(self, func, blocksize,
                                                      memsize, flags):
        ps = [func.handle, blocksize, memsize]

        if not flags:
            return driver.cuOccupancyMaxActiveBlocksPerMultiprocessor(*ps)

        ps.append(flags)
        return driver.cuOccupancyMaxActiveBlocksPerMultiprocessorWithFlags(*ps)

    def _ctypes_active_blocks_per_multiprocessor(self, func, blocksize,
                                                 memsize, flags):
        retval = c_int()
        args = (byref(retval), func.handle, blocksize, memsize)

        if not flags:
            driver.cuOccupancyMaxActiveBlocksPerMultiprocessor(*args)
        else:
            driver.cuOccupancyMaxActiveBlocksPerMultiprocessorWithFlags(*args)

        return retval.value

    def get_max_potential_block_size(self, func, b2d_func, memsize,
                                     blocksizelimit, flags=None):
        """Suggest a launch configuration with reasonable occupancy.
        :param func: kernel for which occupancy is calculated
        :param b2d_func: function that calculates how much per-block dynamic
                         shared memory 'func' uses based on the block size.
                         Can also be the address of a C function.
                         Use `0` to pass `NULL` to the underlying CUDA API.
        :param memsize: per-block dynamic shared memory usage intended, in bytes
        :param blocksizelimit: maximum block size the kernel is designed to
                               handle
        """
        args = (func, b2d_func, memsize, blocksizelimit, flags)
        if config.CUDA_USE_CUDA_PYTHON:
            return self._cuda_python_max_potential_block_size(*args)
        else:
            return self._ctypes_max_potential_block_size(*args)

    def _ctypes_max_potential_block_size(self, func, b2d_func, memsize,
                                         blocksizelimit, flags):
        gridsize = c_int()
        blocksize = c_int()
        b2d_cb = cu_occupancy_b2d_size(b2d_func)
        args = [byref(gridsize), byref(blocksize), func.handle, b2d_cb,
                memsize, blocksizelimit]

        if not flags:
            driver.cuOccupancyMaxPotentialBlockSize(*args)
        else:
            args.append(flags)
            driver.cuOccupancyMaxPotentialBlockSizeWithFlags(*args)

        return (gridsize.value, blocksize.value)

    def _cuda_python_max_potential_block_size(self, func, b2d_func, memsize,
                                              blocksizelimit, flags):
        # XXX: This is rather horrible
        b2d_cb = cu_occupancy_b2d_size(b2d_func)
        ptr = ctypes.cast(addressof(b2d_cb), ctypes.POINTER(ctypes.c_ulonglong))
        deref = ptr.contents.value
        driver_b2d_cb = cuda_driver.CUoccupancyB2DSize(deref)
        args = [func.handle, driver_b2d_cb, memsize, blocksizelimit]

        if not flags:
            return driver.cuOccupancyMaxPotentialBlockSize(*args)
        else:
            args.append(flags)
            return driver.cuOccupancyMaxPotentialBlockSizeWithFlags(*args)

    def prepare_for_use(self):
        """Initialize the context for use.
        It's safe to be called multiple times.
        """
        self.memory_manager.initialize()

    def push(self):
        """
        Pushes this context on the current CPU Thread.
        """
        driver.cuCtxPushCurrent(self.handle)
        self.prepare_for_use()

    def pop(self):
        """
        Pops this context off the current CPU thread. Note that this context
        must be at the top of the context stack, otherwise an error will occur.
        """
        popped = driver.pop_active_context()
        if config.CUDA_USE_CUDA_PYTHON:
            assert int(popped) == int(self.handle)
        else:
            assert popped.value == self.handle.value

    def memalloc(self, bytesize):
        return self.memory_manager.memalloc(bytesize)

    def memallocmanaged(self, bytesize, attach_global=True):
        return self.memory_manager.memallocmanaged(bytesize, attach_global)

    def memhostalloc(self, bytesize, mapped=False, portable=False, wc=False):
        return self.memory_manager.memhostalloc(bytesize, mapped, portable, wc)

    def mempin(self, owner, pointer, size, mapped=False):
        if mapped and not self.device.CAN_MAP_HOST_MEMORY:
            raise CudaDriverError("%s cannot map host memory" % self.device)
        return self.memory_manager.mempin(owner, pointer, size, mapped)

    def get_ipc_handle(self, memory):
        """
        Returns a *IpcHandle* from a GPU allocation.
        """
        return self.memory_manager.get_ipc_handle(memory)

    def open_ipc_handle(self, handle, size):
        # open the IPC handle to get the device pointer
        flags = 1  # CU_IPC_MEM_LAZY_ENABLE_PEER_ACCESS
        if config.CUDA_USE_CUDA_PYTHON:
            dptr = driver.cuIpcOpenMemHandle(handle, flags)
        else:
            dptr = drvapi.cu_device_ptr()
            driver.cuIpcOpenMemHandle(byref(dptr), handle, flags)

        # wrap it
        return MemoryPointer(context=weakref.proxy(self), pointer=dptr,
                             size=size)

    def enable_peer_access(self, peer_context, flags=0):
        """Enable peer access between the current context and the peer context
        """
        assert flags == 0, '*flags* is reserved and MUST be zero'
        driver.cuCtxEnablePeerAccess(peer_context, flags)

    def can_access_peer(self, peer_device):
        """Returns a bool indicating whether the peer access between the
        current and peer device is possible.
        """
        if config.CUDA_USE_CUDA_PYTHON:
            peer_device = cuda_driver.CUdevice(peer_device)
            can_access_peer = driver.cuDeviceCanAccessPeer(self.device.id,
                                                           peer_device)
        else:
            can_access_peer = c_int()
            driver.cuDeviceCanAccessPeer(byref(can_access_peer),
                                         self.device.id, peer_device,)

        return bool(can_access_peer)

    def create_module_ptx(self, ptx):
        if isinstance(ptx, str):
            ptx = ptx.encode('utf8')
        if config.CUDA_USE_CUDA_PYTHON:
            image = ptx
        else:
            image = c_char_p(ptx)
        return self.create_module_image(image)

    def create_module_image(self, image):
        module = load_module_image(self, image)
        if config.CUDA_USE_CUDA_PYTHON:
            key = module.handle
        else:
            key = module.handle.value
        self.modules[key] = module
        return weakref.proxy(module)

    def unload_module(self, module):
        if config.CUDA_USE_CUDA_PYTHON:
            key = module.handle
        else:
            key = module.handle.value
        del self.modules[key]

    def get_default_stream(self):
        if config.CUDA_USE_CUDA_PYTHON:
            handle = cuda_driver.CUstream(0)
        else:
            handle = drvapi.cu_stream(drvapi.CU_STREAM_DEFAULT)
        return Stream(weakref.proxy(self), handle, None)

    def get_legacy_default_stream(self):
        if config.CUDA_USE_CUDA_PYTHON:
            handle = cuda_driver.CUstream(1)
        else:
            handle = drvapi.cu_stream(drvapi.CU_STREAM_LEGACY)
        return Stream(weakref.proxy(self), handle, None)

    def get_per_thread_default_stream(self):
        if config.CUDA_USE_CUDA_PYTHON:
            handle = cuda_driver.CUstream(2)
        else:
            handle = drvapi.cu_stream(drvapi.CU_STREAM_PER_THREAD)
        return Stream(weakref.proxy(self), handle, None)

    def create_stream(self):
        if config.CUDA_USE_CUDA_PYTHON:
            handle = driver.cuStreamCreate(0)
        else:
            handle = drvapi.cu_stream()
            driver.cuStreamCreate(byref(handle), 0)
        return Stream(weakref.proxy(self), handle,
                      _stream_finalizer(self.deallocations, handle))

    def create_external_stream(self, ptr):
        if not isinstance(ptr, int):
            raise TypeError("ptr for external stream must be an int")
        if config.CUDA_USE_CUDA_PYTHON:
            handle = cuda_driver.CUstream(ptr)
        else:
            handle = drvapi.cu_stream(ptr)
        return Stream(weakref.proxy(self), handle, None,
                      external=True)

    def create_event(self, timing=True):
        flags = 0
        if not timing:
            flags |= enums.CU_EVENT_DISABLE_TIMING
        if config.CUDA_USE_CUDA_PYTHON:
            handle = driver.cuEventCreate(flags)
        else:
            handle = drvapi.cu_event()
            driver.cuEventCreate(byref(handle), flags)
        return Event(weakref.proxy(self), handle,
                     finalizer=_event_finalizer(self.deallocations, handle))

    def synchronize(self):
        driver.cuCtxSynchronize()

    @contextlib.contextmanager
    def defer_cleanup(self):
        with self.memory_manager.defer_cleanup():
            with self.deallocations.disable():
                yield

    def __repr__(self):
        return "<CUDA context %s of device %d>" % (self.handle, self.device.id)

    def __eq__(self, other):
        if isinstance(other, Context):
            return self.handle == other.handle
        else:
            return NotImplemented

    def __ne__(self, other):
        return not self.__eq__(other)


def load_module_image(context, image):
    """
    image must be a pointer
    """
    if config.CUDA_USE_CUDA_PYTHON:
        return load_module_image_cuda_python(context, image)
    else:
        return load_module_image_ctypes(context, image)


def load_module_image_ctypes(context, image):
    logsz = config.CUDA_LOG_SIZE

    jitinfo = (c_char * logsz)()
    jiterrors = (c_char * logsz)()

    options = {
        enums.CU_JIT_INFO_LOG_BUFFER: addressof(jitinfo),
        enums.CU_JIT_INFO_LOG_BUFFER_SIZE_BYTES: c_void_p(logsz),
        enums.CU_JIT_ERROR_LOG_BUFFER: addressof(jiterrors),
        enums.CU_JIT_ERROR_LOG_BUFFER_SIZE_BYTES: c_void_p(logsz),
        enums.CU_JIT_LOG_VERBOSE: c_void_p(config.CUDA_VERBOSE_JIT_LOG),
    }

    option_keys = (drvapi.cu_jit_option * len(options))(*options.keys())
    option_vals = (c_void_p * len(options))(*options.values())

    handle = drvapi.cu_module()
    try:
        driver.cuModuleLoadDataEx(byref(handle), image, len(options),
                                  option_keys, option_vals)
    except CudaAPIError as e:
        msg = "cuModuleLoadDataEx error:\n%s" % jiterrors.value.decode("utf8")
        raise CudaAPIError(e.code, msg)

    info_log = jitinfo.value

    return CtypesModule(weakref.proxy(context), handle, info_log,
                        _module_finalizer(context, handle))


def load_module_image_cuda_python(context, image):
    """
    image must be a pointer
    """
    logsz = config.CUDA_LOG_SIZE

    jitinfo = bytearray(logsz)
    jiterrors = bytearray(logsz)

    jit_option = cuda_driver.CUjit_option
    options = {
        jit_option.CU_JIT_INFO_LOG_BUFFER: jitinfo,
        jit_option.CU_JIT_INFO_LOG_BUFFER_SIZE_BYTES: logsz,
        jit_option.CU_JIT_ERROR_LOG_BUFFER: jiterrors,
        jit_option.CU_JIT_ERROR_LOG_BUFFER_SIZE_BYTES: logsz,
        jit_option.CU_JIT_LOG_VERBOSE: config.CUDA_VERBOSE_JIT_LOG,
    }

    option_keys = [k for k in options.keys()]
    option_vals = [v for v in options.values()]

    try:
        handle = driver.cuModuleLoadDataEx(image, len(options), option_keys,
                                           option_vals)
    except CudaAPIError as e:
        if config.CUDA_USE_CUDA_PYTHON:
            err_string = jiterrors.decode('utf-8')
        else:
            err_string = jiterrors.value.decode('utf-8')
        msg = "cuModuleLoadDataEx error:\n%s" % err_string
        raise CudaAPIError(e.code, msg)

    info_log = jitinfo.decode('utf-8')

    return CudaPythonModule(weakref.proxy(context), handle, info_log,
                            _module_finalizer(context, handle))


def _alloc_finalizer(memory_manager, ptr, alloc_key, size):
    allocations = memory_manager.allocations
    deallocations = memory_manager.deallocations

    def core():
        if allocations:
            del allocations[alloc_key]
        deallocations.add_item(driver.cuMemFree, ptr, size)

    return core


def _hostalloc_finalizer(memory_manager, ptr, alloc_key, size, mapped):
    """
    Finalize page-locked host memory allocated by `context.memhostalloc`.

    This memory is managed by CUDA, and finalization entails deallocation. The
    issues noted in `_pin_finalizer` are not relevant in this case, and the
    finalization is placed in the `context.deallocations` queue along with
    finalization of device objects.

    """
    allocations = memory_manager.allocations
    deallocations = memory_manager.deallocations
    if not mapped:
        size = _SizeNotSet

    def core():
        if mapped and allocations:
            del allocations[alloc_key]
        deallocations.add_item(driver.cuMemFreeHost, ptr, size)

    return core


def _pin_finalizer(memory_manager, ptr, alloc_key, mapped):
    """
    Finalize temporary page-locking of host memory by `context.mempin`.

    This applies to memory not otherwise managed by CUDA. Page-locking can
    be requested multiple times on the same memory, and must therefore be
    lifted as soon as finalization is requested, otherwise subsequent calls to
    `mempin` may fail with `CUDA_ERROR_HOST_MEMORY_ALREADY_REGISTERED`, leading
    to unexpected behavior for the context managers `cuda.{pinned,mapped}`.
    This function therefore carries out finalization immediately, bypassing the
    `context.deallocations` queue.

    """
    allocations = memory_manager.allocations

    def core():
        if mapped and allocations:
            del allocations[alloc_key]
        driver.cuMemHostUnregister(ptr)

    return core


def _event_finalizer(deallocs, handle):
    def core():
        deallocs.add_item(driver.cuEventDestroy, handle)

    return core


def _stream_finalizer(deallocs, handle):
    def core():
        deallocs.add_item(driver.cuStreamDestroy, handle)

    return core


def _module_finalizer(context, handle):
    dealloc = context.deallocations
    modules = context.modules

    if config.CUDA_USE_CUDA_PYTHON:
        key = handle
    else:
        key = handle.value

    def core():
        shutting_down = utils.shutting_down  # early bind

        def module_unload(handle):
            # If we are not shutting down, we must be called due to
            # Context.reset() of Context.unload_module().  Both must have
            # cleared the module reference from the context.
            assert shutting_down() or key not in modules
            driver.cuModuleUnload(handle)

        dealloc.add_item(module_unload, handle)

    return core


class _CudaIpcImpl(object):
    """Implementation of GPU IPC using CUDA driver API.
    This requires the devices to be peer accessible.
    """
    def __init__(self, parent):
        self.base = parent.base
        self.handle = parent.handle
        self.size = parent.size
        self.offset = parent.offset
        # remember if the handle is already opened
        self._opened_mem = None

    def open(self, context):
        """
        Import the IPC memory and returns a raw CUDA memory pointer object
        """
        if self.base is not None:
            raise ValueError('opening IpcHandle from original process')

        if self._opened_mem is not None:
            raise ValueError('IpcHandle is already opened')

        mem = context.open_ipc_handle(self.handle, self.offset + self.size)
        # this object owns the opened allocation
        # note: it is required the memory be freed after the ipc handle is
        #       closed by the importing context.
        self._opened_mem = mem
        return mem.own().view(self.offset)

    def close(self):
        if self._opened_mem is None:
            raise ValueError('IpcHandle not opened')
        driver.cuIpcCloseMemHandle(self._opened_mem.handle)
        self._opened_mem = None


class _StagedIpcImpl(object):
    """Implementation of GPU IPC using custom staging logic to workaround
    CUDA IPC limitation on peer accessibility between devices.
    """
    def __init__(self, parent, source_info):
        self.parent = parent
        self.base = parent.base
        self.handle = parent.handle
        self.size = parent.size
        self.source_info = source_info

    def open(self, context):
        from numba import cuda

        srcdev = Device.from_identity(self.source_info)
        if config.CUDA_USE_CUDA_PYTHON:
            srcdev_id = int(srcdev.id)
        else:
            srcdev_id = srcdev.id

        impl = _CudaIpcImpl(parent=self.parent)
        # Open context on the source device.
        with cuda.gpus[srcdev_id]:
            source_ptr = impl.open(cuda.devices.get_context())

        # Allocate GPU buffer.
        newmem = context.memalloc(self.size)
        # Do D->D from the source peer-context
        # This performs automatic host staging
        device_to_device(newmem, source_ptr, self.size)

        # Cleanup source context
        with cuda.gpus[srcdev_id]:
            impl.close()

        return newmem

    def close(self):
        # Nothing has to be done here
        pass


class IpcHandle(object):
    """
    CUDA IPC handle. Serialization of the CUDA IPC handle object is implemented
    here.

    :param base: A reference to the original allocation to keep it alive
    :type base: MemoryPointer
    :param handle: The CUDA IPC handle, as a ctypes array of bytes.
    :param size: Size of the original allocation
    :type size: int
    :param source_info: The identity of the device on which the IPC handle was
                        opened.
    :type source_info: dict
    :param offset: The offset into the underlying allocation of the memory
                   referred to by this IPC handle.
    :type offset: int
    """
    def __init__(self, base, handle, size, source_info=None, offset=0):
        self.base = base
        self.handle = handle
        self.size = size
        self.source_info = source_info
        self._impl = None
        self.offset = offset

    def _sentry_source_info(self):
        if self.source_info is None:
            raise RuntimeError("IPC handle doesn't have source info")

    def can_access_peer(self, context):
        """Returns a bool indicating whether the active context can peer
        access the IPC handle
        """
        self._sentry_source_info()
        if self.source_info == context.device.get_device_identity():
            return True
        source_device = Device.from_identity(self.source_info)
        return context.can_access_peer(source_device.id)

    def open_staged(self, context):
        """Open the IPC by allowing staging on the host memory first.
        """
        self._sentry_source_info()

        if self._impl is not None:
            raise ValueError('IpcHandle is already opened')

        self._impl = _StagedIpcImpl(self, self.source_info)
        return self._impl.open(context)

    def open_direct(self, context):
        """
        Import the IPC memory and returns a raw CUDA memory pointer object
        """
        if self._impl is not None:
            raise ValueError('IpcHandle is already opened')

        self._impl = _CudaIpcImpl(self)
        return self._impl.open(context)

    def open(self, context):
        """Open the IPC handle and import the memory for usage in the given
        context.  Returns a raw CUDA memory pointer object.

        This is enhanced over CUDA IPC that it will work regardless of whether
        the source device is peer-accessible by the destination device.
        If the devices are peer-accessible, it uses .open_direct().
        If the devices are not peer-accessible, it uses .open_staged().
        """
        if self.source_info is None or self.can_access_peer(context):
            fn = self.open_direct
        else:
            fn = self.open_staged
        return fn(context)

    def open_array(self, context, shape, dtype, strides=None):
        """
        Similar to `.open()` but returns an device array.
        """
        from . import devicearray

        # by default, set strides to itemsize
        if strides is None:
            strides = dtype.itemsize
        dptr = self.open(context)
        # read the device pointer as an array
        return devicearray.DeviceNDArray(shape=shape, strides=strides,
                                         dtype=dtype, gpu_data=dptr)

    def close(self):
        if self._impl is None:
            raise ValueError('IpcHandle not opened')
        self._impl.close()
        self._impl = None

    def __reduce__(self):
        # Preprocess the IPC handle, which is defined as a byte array.
        if config.CUDA_USE_CUDA_PYTHON:
            preprocessed_handle = self.handle.reserved
        else:
            preprocessed_handle = tuple(self.handle)
        args = (
            self.__class__,
            preprocessed_handle,
            self.size,
            self.source_info,
            self.offset,
        )
        return (serialize._rebuild_reduction, args)

    @classmethod
    def _rebuild(cls, handle_ary, size, source_info, offset):
        if config.CUDA_USE_CUDA_PYTHON:
            handle = cuda_driver.CUipcMemHandle()
            handle.reserved = handle_ary
        else:
            handle = drvapi.cu_ipc_mem_handle(*handle_ary)
        return cls(base=None, handle=handle, size=size,
                   source_info=source_info, offset=offset)


class MemoryPointer(object):
    """A memory pointer that owns a buffer, with an optional finalizer. Memory
    pointers provide reference counting, and instances are initialized with a
    reference count of 1.

    The base ``MemoryPointer`` class does not use the
    reference count for managing the buffer lifetime. Instead, the buffer
    lifetime is tied to the memory pointer instance's lifetime:

    - When the instance is deleted, the finalizer will be called.
    - When the reference count drops to 0, no action is taken.

    Subclasses of ``MemoryPointer`` may modify these semantics, for example to
    tie the buffer lifetime to the reference count, so that the buffer is freed
    when there are no more references.

    :param context: The context in which the pointer was allocated.
    :type context: Context
    :param pointer: The address of the buffer.
    :type pointer: ctypes.c_void_p
    :param size: The size of the allocation in bytes.
    :type size: int
    :param owner: The owner is sometimes set by the internals of this class, or
                  used for Numba's internal memory management. It should not be
                  provided by an external user of the ``MemoryPointer`` class
                  (e.g. from within an EMM Plugin); the default of `None`
                  should always suffice.
    :type owner: NoneType
    :param finalizer: A function that is called when the buffer is to be freed.
    :type finalizer: function
    """
    __cuda_memory__ = True

    def __init__(self, context, pointer, size, owner=None, finalizer=None):
        self.context = context
        self.device_pointer = pointer
        self.size = size
        self._cuda_memsize_ = size
        self.is_managed = finalizer is not None
        self.refct = 1
        self.handle = self.device_pointer
        self._owner = owner

        if finalizer is not None:
            self._finalizer = weakref.finalize(self, finalizer)

    @property
    def owner(self):
        return self if self._owner is None else self._owner

    def own(self):
        return OwnedPointer(weakref.proxy(self))

    def free(self):
        """
        Forces the device memory to the trash.
        """
        if self.is_managed:
            if not self._finalizer.alive:
                raise RuntimeError("Freeing dead memory")
            self._finalizer()
            assert not self._finalizer.alive

    def memset(self, byte, count=None, stream=0):
        count = self.size if count is None else count
        if stream:
            driver.cuMemsetD8Async(self.device_pointer, byte, count,
                                   stream.handle)
        else:
            driver.cuMemsetD8(self.device_pointer, byte, count)

    def view(self, start, stop=None):
        if stop is None:
            size = self.size - start
        else:
            size = stop - start

        # Handle NULL/empty memory buffer
        if not self.device_pointer_value:
            if size != 0:
                raise RuntimeError("non-empty slice into empty slice")
            view = self      # new view is just a reference to self
        # Handle normal case
        else:
            base = self.device_pointer_value + start
            if size < 0:
                raise RuntimeError('size cannot be negative')
            if config.CUDA_USE_CUDA_PYTHON:
                pointer = cuda_driver.CUdeviceptr()
                ctypes_ptr = drvapi.cu_device_ptr.from_address(pointer.getPtr())
                ctypes_ptr.value = base
            else:
                pointer = drvapi.cu_device_ptr(base)
            view = MemoryPointer(self.context, pointer, size, owner=self.owner)

        if isinstance(self.owner, (MemoryPointer, OwnedPointer)):
            # Owned by a numba-managed memory segment, take an owned reference
            return OwnedPointer(weakref.proxy(self.owner), view)
        else:
            # Owned by external alloc, return view with same external owner
            return view

    @property
    def device_ctypes_pointer(self):
        return self.device_pointer

    @property
    def device_pointer_value(self):
        if config.CUDA_USE_CUDA_PYTHON:
            return int(self.device_pointer) or None
        else:
            return self.device_pointer.value


class AutoFreePointer(MemoryPointer):
    """Modifies the ownership semantic of the MemoryPointer so that the
    instance lifetime is directly tied to the number of references.

    When the reference count reaches zero, the finalizer is invoked.

    Constructor arguments are the same as for :class:`MemoryPointer`.
    """
    def __init__(self, *args, **kwargs):
        super(AutoFreePointer, self).__init__(*args, **kwargs)
        # Releease the self reference to the buffer, so that the finalizer
        # is invoked if all the derived pointers are gone.
        self.refct -= 1


class MappedMemory(AutoFreePointer):
    """A memory pointer that refers to a buffer on the host that is mapped into
    device memory.

    :param context: The context in which the pointer was mapped.
    :type context: Context
    :param pointer: The address of the buffer.
    :type pointer: ctypes.c_void_p
    :param size: The size of the buffer in bytes.
    :type size: int
    :param owner: The owner is sometimes set by the internals of this class, or
                  used for Numba's internal memory management. It should not be
                  provided by an external user of the ``MappedMemory`` class
                  (e.g. from within an EMM Plugin); the default of `None`
                  should always suffice.
    :type owner: NoneType
    :param finalizer: A function that is called when the buffer is to be freed.
    :type finalizer: function
    """

    __cuda_memory__ = True

    def __init__(self, context, pointer, size, owner=None, finalizer=None):
        self.owned = owner
        self.host_pointer = pointer

        if config.CUDA_USE_CUDA_PYTHON:
            devptr = driver.cuMemHostGetDevicePointer(pointer, 0)
            self._bufptr_ = self.host_pointer
        else:
            devptr = drvapi.cu_device_ptr()
            driver.cuMemHostGetDevicePointer(byref(devptr), pointer, 0)
            self._bufptr_ = self.host_pointer.value

        self.device_pointer = devptr
        super(MappedMemory, self).__init__(context, devptr, size,
                                           finalizer=finalizer)
        self.handle = self.host_pointer

        # For buffer interface
        self._buflen_ = self.size

    def own(self):
        return MappedOwnedPointer(weakref.proxy(self))


class PinnedMemory(mviewbuf.MemAlloc):
    """A pointer to a pinned buffer on the host.

    :param context: The context in which the pointer was mapped.
    :type context: Context
    :param owner: The object owning the memory. For EMM plugin implementation,
                  this ca
    :param pointer: The address of the buffer.
    :type pointer: ctypes.c_void_p
    :param size: The size of the buffer in bytes.
    :type size: int
    :param owner: An object owning the buffer that has been pinned. For EMM
                  plugin implementation, the default of ``None`` suffices for
                  memory allocated in ``memhostalloc`` - for ``mempin``, it
                  should be the owner passed in to the ``mempin`` method.
    :param finalizer: A function that is called when the buffer is to be freed.
    :type finalizer: function
    """

    def __init__(self, context, pointer, size, owner=None, finalizer=None):
        self.context = context
        self.owned = owner
        self.size = size
        self.host_pointer = pointer
        self.is_managed = finalizer is not None
        self.handle = self.host_pointer

        # For buffer interface
        self._buflen_ = self.size
        if config.CUDA_USE_CUDA_PYTHON:
            self._bufptr_ = self.host_pointer
        else:
            self._bufptr_ = self.host_pointer.value

        if finalizer is not None:
            weakref.finalize(self, finalizer)

    def own(self):
        return self


class ManagedMemory(AutoFreePointer):
    """A memory pointer that refers to a managed memory buffer (can be accessed
    on both host and device).

    :param context: The context in which the pointer was mapped.
    :type context: Context
    :param pointer: The address of the buffer.
    :type pointer: ctypes.c_void_p
    :param size: The size of the buffer in bytes.
    :type size: int
    :param owner: The owner is sometimes set by the internals of this class, or
                  used for Numba's internal memory management. It should not be
                  provided by an external user of the ``ManagedMemory`` class
                  (e.g. from within an EMM Plugin); the default of `None`
                  should always suffice.
    :type owner: NoneType
    :param finalizer: A function that is called when the buffer is to be freed.
    :type finalizer: function
    """

    __cuda_memory__ = True

    def __init__(self, context, pointer, size, owner=None, finalizer=None):
        self.owned = owner
        devptr = pointer
        super().__init__(context, devptr, size, finalizer=finalizer)

        # For buffer interface
        self._buflen_ = self.size
        if config.CUDA_USE_CUDA_PYTHON:
            self._bufptr_ = self.device_pointer
        else:
            self._bufptr_ = self.device_pointer.value

    def own(self):
        return ManagedOwnedPointer(weakref.proxy(self))


class OwnedPointer(object):
    def __init__(self, memptr, view=None):
        self._mem = memptr

        if view is None:
            self._view = self._mem
        else:
            assert not view.is_managed
            self._view = view

        mem = self._mem

        def deref():
            try:
                mem.refct -= 1
                assert mem.refct >= 0
                if mem.refct == 0:
                    mem.free()
            except ReferenceError:
                # ignore reference error here
                pass

        self._mem.refct += 1
        weakref.finalize(self, deref)

    def __getattr__(self, fname):
        """Proxy MemoryPointer methods
        """
        return getattr(self._view, fname)


class MappedOwnedPointer(OwnedPointer, mviewbuf.MemAlloc):
    pass


class ManagedOwnedPointer(OwnedPointer, mviewbuf.MemAlloc):
    pass


class Stream(object):
    def __init__(self, context, handle, finalizer, external=False):
        self.context = context
        self.handle = handle
        self.external = external
        if finalizer is not None:
            weakref.finalize(self, finalizer)

    def __int__(self):
        if config.CUDA_USE_CUDA_PYTHON:
            return int(self.handle)
        else:
            # The default stream's handle.value is 0, which gives `None`
            return self.handle.value or drvapi.CU_STREAM_DEFAULT

    def __repr__(self):
        if config.CUDA_USE_CUDA_PYTHON:
            default_streams = {
                0: "<Default CUDA stream on %s>",
                cuda_driver.CU_STREAM_LEGACY:
                    "<Legacy default CUDA stream on %s>",
                cuda_driver.CU_STREAM_PER_THREAD:
                    "<Per-thread default CUDA stream on %s>",
            }
            ptr = int(self.handle) or 0
        else:
            default_streams = {
                drvapi.CU_STREAM_DEFAULT: "<Default CUDA stream on %s>",
                drvapi.CU_STREAM_LEGACY: "<Legacy default CUDA stream on %s>",
                drvapi.CU_STREAM_PER_THREAD:
                    "<Per-thread default CUDA stream on %s>",
            }
            ptr = self.handle.value or drvapi.CU_STREAM_DEFAULT

        if ptr in default_streams:
            return default_streams[ptr] % self.context
        elif self.external:
            return "<External CUDA stream %d on %s>" % (ptr, self.context)
        else:
            return "<CUDA stream %d on %s>" % (ptr, self.context)

    def synchronize(self):
        '''
        Wait for all commands in this stream to execute. This will commit any
        pending memory transfers.
        '''
        driver.cuStreamSynchronize(self.handle)

    @contextlib.contextmanager
    def auto_synchronize(self):
        '''
        A context manager that waits for all commands in this stream to execute
        and commits any pending memory transfers upon exiting the context.
        '''
        yield self
        self.synchronize()

    def add_callback(self, callback, arg):
        """
        Add a callback to a compute stream.
        The user provided function is called from a driver thread once all
        preceding stream operations are complete.

        Callback functions are called from a CUDA driver thread, not from
        the thread that invoked `add_callback`. No CUDA API functions may
        be called from within the callback function.

        The duration of a callback function should be kept short, as the
        callback will block later work in the stream and may block other
        callbacks from being executed.

        Note: The driver function underlying this method is marked for
        eventual deprecation and may be replaced in a future CUDA release.

        :param callback: Callback function with arguments (stream, status, arg).
        :param arg: User data to be passed to the callback function.
        """
        data = (self, callback, arg)
        _py_incref(data)
        if config.CUDA_USE_CUDA_PYTHON:
            # XXX: This is rather horrible
            ptr = ctypes.cast(addressof(self._stream_callback),
                              ctypes.POINTER(ctypes.c_ulonglong))
            deref = ptr.contents.value
            stream_callback = cuda_driver.CUstreamCallback(deref)
            # XXX: This is even more horrible!
            data = id(data)
        else:
            stream_callback = self._stream_callback
        driver.cuStreamAddCallback(self.handle, stream_callback, data, 0)

    @staticmethod
    @cu_stream_callback_pyobj
    def _stream_callback(handle, status, data):
        try:
            stream, callback, arg = data
            callback(stream, status, arg)
        except Exception as e:
            warnings.warn(f"Exception in stream callback: {e}")
        finally:
            _py_decref(data)

    def async_done(self) -> asyncio.futures.Future:
        """
        Return an awaitable that resolves once all preceding stream operations
        are complete.
        """
        loop = asyncio.get_running_loop() if utils.PYVERSION >= (3, 7) \
            else asyncio.get_event_loop()
        future = loop.create_future()

        def resolver(future, status):
            if future.done():
                return
            elif status == 0:
                future.set_result(None)
            else:
                future.set_exception(Exception(f"Stream error {status}"))

        def callback(stream, status, future):
            loop.call_soon_threadsafe(resolver, future, status)

        self.add_callback(callback, future)
        return future


class Event(object):
    def __init__(self, context, handle, finalizer=None):
        self.context = context
        self.handle = handle
        if finalizer is not None:
            weakref.finalize(self, finalizer)

    def query(self):
        """
        Returns True if all work before the most recent record has completed;
        otherwise, returns False.
        """
        try:
            driver.cuEventQuery(self.handle)
        except CudaAPIError as e:
            if e.code == enums.CUDA_ERROR_NOT_READY:
                return False
            else:
                raise
        else:
            return True

    def record(self, stream=0):
        """
        Set the record point of the event to the current point in the given
        stream.

        The event will be considered to have occurred when all work that was
        queued in the stream at the time of the call to ``record()`` has been
        completed.
        """
        if config.CUDA_USE_CUDA_PYTHON:
            hstream = stream.handle if stream else cuda_driver.CUstream(0)
        else:
            hstream = stream.handle if stream else 0
        driver.cuEventRecord(self.handle, hstream)

    def synchronize(self):
        """
        Synchronize the host thread for the completion of the event.
        """
        driver.cuEventSynchronize(self.handle)

    def wait(self, stream=0):
        """
        All future works submitted to stream will wait util the event completes.
        """
        if config.CUDA_USE_CUDA_PYTHON:
            hstream = stream.handle if stream else cuda_driver.CUstream(0)
        else:
            hstream = stream.handle if stream else 0
        flags = 0
        driver.cuStreamWaitEvent(hstream, self.handle, flags)

    def elapsed_time(self, evtend):
        return event_elapsed_time(self, evtend)


def event_elapsed_time(evtstart, evtend):
    '''
    Compute the elapsed time between two events in milliseconds.
    '''
    if config.CUDA_USE_CUDA_PYTHON:
        return driver.cuEventElapsedTime(evtstart.handle, evtend.handle)
    else:
        msec = c_float()
        driver.cuEventElapsedTime(byref(msec), evtstart.handle, evtend.handle)
        return msec.value


class Module(metaclass=ABCMeta):
    """Abstract base class for modules"""

    def __init__(self, context, handle, info_log, finalizer=None):
        self.context = context
        self.handle = handle
        self.info_log = info_log
        if finalizer is not None:
            self._finalizer = weakref.finalize(self, finalizer)

    def unload(self):
        """Unload this module from the context"""
        self.context.unload_module(self)

    @abstractmethod
    def get_function(self, name):
        """Returns a Function object encapsulating the named function"""

    @abstractmethod
    def get_global_symbol(self, name):
        """Return a MemoryPointer referring to the named symbol"""


class CtypesModule(Module):

    def get_function(self, name):
        handle = drvapi.cu_function()
        driver.cuModuleGetFunction(byref(handle), self.handle,
                                   name.encode('utf8'))
        return CtypesFunction(weakref.proxy(self), handle, name)

    def get_global_symbol(self, name):
        ptr = drvapi.cu_device_ptr()
        size = drvapi.c_size_t()
        driver.cuModuleGetGlobal(byref(ptr), byref(size), self.handle,
                                 name.encode('utf8'))
        return MemoryPointer(self.context, ptr, size), size.value


class CudaPythonModule(Module):

    def get_function(self, name):
        handle = driver.cuModuleGetFunction(self.handle, name.encode('utf8'))
        return CudaPythonFunction(weakref.proxy(self), handle, name)

    def get_global_symbol(self, name):
        ptr, size = driver.cuModuleGetGlobal(self.handle, name.encode('utf8'))
        return MemoryPointer(self.context, ptr, size), size


FuncAttr = namedtuple("FuncAttr", ["regs", "shared", "local", "const",
                                   "maxthreads"])


class Function(metaclass=ABCMeta):
    griddim = 1, 1, 1
    blockdim = 1, 1, 1
    stream = 0
    sharedmem = 0

    def __init__(self, module, handle, name):
        self.module = module
        self.handle = handle
        self.name = name
        self.attrs = self.read_func_attr_all()

    def __repr__(self):
        return "<CUDA function %s>" % self.name

    @property
    def device(self):
        return self.module.context.device

    @abstractmethod
    def cache_config(self, prefer_equal=False, prefer_cache=False,
                     prefer_shared=False):
        """Set the cache configuration for this function."""

    @abstractmethod
    def read_func_attr(self, attrid):
        """Return the value of the attribute with given ID."""

    @abstractmethod
    def read_func_attr_all(self):
        """Return a FuncAttr object with the values of various function
        attributes."""


class CtypesFunction(Function):

    def cache_config(self, prefer_equal=False, prefer_cache=False,
                     prefer_shared=False):
        prefer_equal = prefer_equal or (prefer_cache and prefer_shared)
        if prefer_equal:
            flag = enums.CU_FUNC_CACHE_PREFER_EQUAL
        elif prefer_cache:
            flag = enums.CU_FUNC_CACHE_PREFER_L1
        elif prefer_shared:
            flag = enums.CU_FUNC_CACHE_PREFER_SHARED
        else:
            flag = enums.CU_FUNC_CACHE_PREFER_NONE
        driver.cuFuncSetCacheConfig(self.handle, flag)

    def read_func_attr(self, attrid):
        retval = c_int()
        driver.cuFuncGetAttribute(byref(retval), attrid, self.handle)
        return retval.value

    def read_func_attr_all(self):
        nregs = self.read_func_attr(enums.CU_FUNC_ATTRIBUTE_NUM_REGS)
        cmem = self.read_func_attr(enums.CU_FUNC_ATTRIBUTE_CONST_SIZE_BYTES)
        lmem = self.read_func_attr(enums.CU_FUNC_ATTRIBUTE_LOCAL_SIZE_BYTES)
        smem = self.read_func_attr(enums.CU_FUNC_ATTRIBUTE_SHARED_SIZE_BYTES)
        maxtpb = self.read_func_attr(
            enums.CU_FUNC_ATTRIBUTE_MAX_THREADS_PER_BLOCK)
        return FuncAttr(regs=nregs, const=cmem, local=lmem, shared=smem,
                        maxthreads=maxtpb)


class CudaPythonFunction(Function):

    def cache_config(self, prefer_equal=False, prefer_cache=False,
                     prefer_shared=False):
        prefer_equal = prefer_equal or (prefer_cache and prefer_shared)
        attr = cuda_driver.CUfunction_attribute
        if prefer_equal:
            flag = attr.CU_FUNC_CACHE_PREFER_EQUAL
        elif prefer_cache:
            flag = attr.CU_FUNC_CACHE_PREFER_L1
        elif prefer_shared:
            flag = attr.CU_FUNC_CACHE_PREFER_SHARED
        else:
            flag = attr.CU_FUNC_CACHE_PREFER_NONE
        driver.cuFuncSetCacheConfig(self.handle, flag)

    def read_func_attr(self, attrid):
        return driver.cuFuncGetAttribute(attrid, self.handle)

    def read_func_attr_all(self):
        attr = cuda_driver.CUfunction_attribute
        nregs = self.read_func_attr(attr.CU_FUNC_ATTRIBUTE_NUM_REGS)
        cmem = self.read_func_attr(attr.CU_FUNC_ATTRIBUTE_CONST_SIZE_BYTES)
        lmem = self.read_func_attr(attr.CU_FUNC_ATTRIBUTE_LOCAL_SIZE_BYTES)
        smem = self.read_func_attr(attr.CU_FUNC_ATTRIBUTE_SHARED_SIZE_BYTES)
        maxtpb = self.read_func_attr(
            attr.CU_FUNC_ATTRIBUTE_MAX_THREADS_PER_BLOCK)
        return FuncAttr(regs=nregs, const=cmem, local=lmem, shared=smem,
                        maxthreads=maxtpb)


def launch_kernel(cufunc_handle,
                  gx, gy, gz,
                  bx, by, bz,
                  sharedmem,
                  hstream,
                  args,
                  cooperative=False):

    param_ptrs = [addressof(arg) for arg in args]
    params = (c_void_p * len(param_ptrs))(*param_ptrs)

    if config.CUDA_USE_CUDA_PYTHON:
        params_for_launch = addressof(params)
        extra = 0
    else:
        params_for_launch = params
        extra = None

    if cooperative:
        driver.cuLaunchCooperativeKernel(cufunc_handle,
                                         gx, gy, gz,
                                         bx, by, bz,
                                         sharedmem,
                                         hstream,
                                         params_for_launch)
    else:
        driver.cuLaunchKernel(cufunc_handle,
                              gx, gy, gz,
                              bx, by, bz,
                              sharedmem,
                              hstream,
                              params_for_launch,
                              extra)


if config.CUDA_USE_CUDA_PYTHON:
    jitty = cuda_driver.CUjitInputType
    FILE_EXTENSION_MAP = {
        'o': jitty.CU_JIT_INPUT_OBJECT,
        'ptx': jitty.CU_JIT_INPUT_PTX,
        'a': jitty.CU_JIT_INPUT_LIBRARY,
        'lib': jitty.CU_JIT_INPUT_LIBRARY,
        'cubin': jitty.CU_JIT_INPUT_CUBIN,
        'fatbin': jitty.CU_JIT_INPUT_FATBINARY,
    }
else:
    FILE_EXTENSION_MAP = {
        'o': enums.CU_JIT_INPUT_OBJECT,
        'ptx': enums.CU_JIT_INPUT_PTX,
        'a': enums.CU_JIT_INPUT_LIBRARY,
        'lib': enums.CU_JIT_INPUT_LIBRARY,
        'cubin': enums.CU_JIT_INPUT_CUBIN,
        'fatbin': enums.CU_JIT_INPUT_FATBINAR,
    }


class Linker(metaclass=ABCMeta):
    """Abstract base class for linkers"""

    @classmethod
    def new(cls, max_registers=0, lineinfo=False, cc=None):
        if config.CUDA_USE_CUDA_PYTHON:
            return CudaPythonLinker(max_registers, lineinfo, cc)
        else:
            return CtypesLinker(max_registers, lineinfo, cc)

    @abstractmethod
    def __init__(self, max_registers, lineinfo, cc):
        pass

    @property
    @abstractmethod
    def info_log(self):
        """Return the info log from the linker invocation"""

    @property
    @abstractmethod
    def error_log(self):
        """Return the error log from the linker invocation"""

    @abstractmethod
    def add_ptx(self, ptx, name):
        """Add PTX source in a string to the link"""

    @abstractmethod
    def add_file(self, path, kind):
        """Add code from a file to the link"""

    def add_file_guess_ext(self, path):
        ext = path.rsplit('.', 1)[1]
        kind = FILE_EXTENSION_MAP[ext]
        self.add_file(path, kind)

    @abstractmethod
    def complete(self):
        """Complete the link. Returns (cubin, size)

        cubin is a pointer to a internal buffer of cubin owned by the linker;
        thus, it should be loaded before the linker is destroyed.
        """


class CtypesLinker(Linker):
    """
    Links for current device if no CC given
    """
    def __init__(self, max_registers=0, lineinfo=False, cc=None):
        logsz = config.CUDA_LOG_SIZE
        linkerinfo = (c_char * logsz)()
        linkererrors = (c_char * logsz)()

        options = {
            enums.CU_JIT_INFO_LOG_BUFFER: addressof(linkerinfo),
            enums.CU_JIT_INFO_LOG_BUFFER_SIZE_BYTES: c_void_p(logsz),
            enums.CU_JIT_ERROR_LOG_BUFFER: addressof(linkererrors),
            enums.CU_JIT_ERROR_LOG_BUFFER_SIZE_BYTES: c_void_p(logsz),
            enums.CU_JIT_LOG_VERBOSE: c_void_p(1),
        }
        if max_registers:
            options[enums.CU_JIT_MAX_REGISTERS] = c_void_p(max_registers)
        if lineinfo:
            options[enums.CU_JIT_GENERATE_LINE_INFO] = c_void_p(1)

        if cc is None:
            # No option value is needed, but we need something as a placeholder
            options[enums.CU_JIT_TARGET_FROM_CUCONTEXT] = 1
        else:
            cc_val = cc[0] * 10 + cc[1]
            options[enums.CU_JIT_TARGET] = c_void_p(cc_val)

        raw_keys = list(options.keys())
        raw_values = list(options.values())
        del options

        option_keys = (drvapi.cu_jit_option * len(raw_keys))(*raw_keys)
        option_vals = (c_void_p * len(raw_values))(*raw_values)

        self.handle = handle = drvapi.cu_link_state()
        driver.cuLinkCreate(len(raw_keys), option_keys, option_vals,
                            byref(self.handle))

        weakref.finalize(self, driver.cuLinkDestroy, handle)

        self.linker_info_buf = linkerinfo
        self.linker_errors_buf = linkererrors

        self._keep_alive = [linkerinfo, linkererrors, option_keys, option_vals]

    @property
    def info_log(self):
        return self.linker_info_buf.value.decode('utf8')

    @property
    def error_log(self):
        return self.linker_errors_buf.value.decode('utf8')

    def add_ptx(self, ptx, name='<cudapy-ptx>'):
        ptxbuf = c_char_p(ptx)
        namebuf = c_char_p(name.encode('utf8'))
        self._keep_alive += [ptxbuf, namebuf]
        try:
            driver.cuLinkAddData(self.handle, enums.CU_JIT_INPUT_PTX,
                                 ptxbuf, len(ptx), namebuf, 0, None, None)
        except CudaAPIError as e:
            raise LinkerError("%s\n%s" % (e, self.error_log))

    def add_file(self, path, kind):
        pathbuf = c_char_p(path.encode("utf8"))
        self._keep_alive.append(pathbuf)

        try:
            driver.cuLinkAddFile(self.handle, kind, pathbuf, 0, None, None)
        except CudaAPIError as e:
            if e.code == enums.CUDA_ERROR_FILE_NOT_FOUND:
                msg = f'{path} not found'
            else:
                msg = "%s\n%s" % (e, self.error_log)
            raise LinkerError(msg)

    def complete(self):
        cubin = c_void_p(0)
        size = c_size_t(0)

        try:
            driver.cuLinkComplete(self.handle, byref(cubin), byref(size))
        except CudaAPIError as e:
            raise LinkerError("%s\n%s" % (e, self.error_log))

        size = size.value
        assert size > 0, 'linker returned a zero sized cubin'
        del self._keep_alive[:]
        return cubin, size


class CudaPythonLinker(Linker):
    """
    Links for current device if no CC given
    """
    def __init__(self, max_registers=0, lineinfo=False, cc=None):
        logsz = config.CUDA_LOG_SIZE
        linkerinfo = bytearray(logsz)
        linkererrors = bytearray(logsz)

        jit_option = cuda_driver.CUjit_option

        options = {
            jit_option.CU_JIT_INFO_LOG_BUFFER: linkerinfo,
            jit_option.CU_JIT_INFO_LOG_BUFFER_SIZE_BYTES: logsz,
            jit_option.CU_JIT_ERROR_LOG_BUFFER: linkererrors,
            jit_option.CU_JIT_ERROR_LOG_BUFFER_SIZE_BYTES: logsz,
            jit_option.CU_JIT_LOG_VERBOSE: 1,
        }
        if max_registers:
            options[jit_option.CU_JIT_MAX_REGISTERS] = max_registers
        if lineinfo:
            options[jit_option.CU_JIT_GENERATE_LINE_INFO] = 1

        if cc is None:
            # No option value is needed, but we need something as a placeholder
            options[jit_option.CU_JIT_TARGET_FROM_CUCONTEXT] = 1
        else:
            cc_val = cc[0] * 10 + cc[1]
            cc_enum = getattr(cuda_driver.CUjit_target,
                              f'CU_TARGET_COMPUTE_{cc_val}')
            options[jit_option.CU_JIT_TARGET] = cc_enum

        raw_keys = list(options.keys())
        raw_values = list(options.values())

        self.handle = driver.cuLinkCreate(len(raw_keys), raw_keys, raw_values)

        weakref.finalize(self, driver.cuLinkDestroy, self.handle)

        self.linker_info_buf = linkerinfo
        self.linker_errors_buf = linkererrors

        self._keep_alive = [linkerinfo, linkererrors, raw_keys, raw_values]

    @property
    def info_log(self):
        return self.linker_info_buf.decode('utf8')

    @property
    def error_log(self):
        return self.linker_errors_buf.decode('utf8')

    def add_ptx(self, ptx, name='<cudapy-ptx>'):
        namebuf = name.encode('utf8')
        self._keep_alive += [ptx, namebuf]
        try:
            input_ptx = cuda_driver.CUjitInputType.CU_JIT_INPUT_PTX
            driver.cuLinkAddData(self.handle, input_ptx, ptx, len(ptx),
                                 namebuf, 0, [], [])
        except CudaAPIError as e:
            raise LinkerError("%s\n%s" % (e, self.error_log))

    def add_file(self, path, kind):
        pathbuf = path.encode("utf8")
        self._keep_alive.append(pathbuf)

        try:
            driver.cuLinkAddFile(self.handle, kind, pathbuf, 0, [], [])
        except CudaAPIError as e:
            if e.code == cuda_driver.CUresult.CUDA_ERROR_FILE_NOT_FOUND:
                msg = f'{path} not found'
            else:
                msg = "%s\n%s" % (e, self.error_log)
            raise LinkerError(msg)

    def complete(self):
        try:
            cubin, size = driver.cuLinkComplete(self.handle)
        except CudaAPIError as e:
            raise LinkerError("%s\n%s" % (e, self.error_log))

        assert size > 0, 'linker returned a zero sized cubin'
        del self._keep_alive[:]
        return cubin, size


# -----------------------------------------------------------------------------


def _device_pointer_attr(devmem, attr, odata):
    """Query attribute on the device pointer
    """
    error = driver.cuPointerGetAttribute(byref(odata), attr,
                                         device_ctypes_pointer(devmem))
    driver.check_error(error, "Failed to query pointer attribute")


def device_pointer_type(devmem):
    """Query the device pointer type: host, device, array, unified?
    """
    ptrtype = c_int(0)
    _device_pointer_attr(devmem, enums.CU_POINTER_ATTRIBUTE_MEMORY_TYPE,
                         ptrtype)
    map = {
        enums.CU_MEMORYTYPE_HOST: 'host',
        enums.CU_MEMORYTYPE_DEVICE: 'device',
        enums.CU_MEMORYTYPE_ARRAY: 'array',
        enums.CU_MEMORYTYPE_UNIFIED: 'unified',
    }
    return map[ptrtype.value]


def get_devptr_for_active_ctx(ptr):
    """Query the device pointer usable in the current context from an arbitrary
    pointer.
    """
    if ptr != 0:
        if config.CUDA_USE_CUDA_PYTHON:
            ptr_attrs = cuda_driver.CUpointer_attribute
            attr = ptr_attrs.CU_POINTER_ATTRIBUTE_DEVICE_POINTER
            ptrobj = cuda_driver.CUdeviceptr(ptr)
            return driver.cuPointerGetAttribute(attr, ptrobj)
        else:
            devptr = drvapi.cu_device_ptr()
            attr = enums.CU_POINTER_ATTRIBUTE_DEVICE_POINTER
            driver.cuPointerGetAttribute(byref(devptr), attr, ptr)
            return devptr
    else:
        if config.CUDA_USE_CUDA_PYTHON:
            return cuda_driver.CUdeviceptr()
        else:
            return drvapi.cu_device_ptr()


def device_extents(devmem):
    """Find the extents (half open begin and end pointer) of the underlying
    device memory allocation.

    NOTE: it always returns the extents of the allocation but the extents
    of the device memory view that can be a subsection of the entire allocation.
    """
    s = drvapi.cu_device_ptr()
    n = c_size_t()
    devptr = device_ctypes_pointer(devmem)
    if config.CUDA_USE_CUDA_PYTHON:
        s, n = driver.cuMemGetAddressRange(devptr)
        return s, cuda_driver.CUdeviceptr(int(s) + n)
    else:
        driver.cuMemGetAddressRange(byref(s), byref(n), devptr)
        s, n = s.value, n.value
        return s, s + n


def device_memory_size(devmem):
    """Check the memory size of the device memory.
    The result is cached in the device memory object.
    It may query the driver for the memory size of the device memory allocation.
    """
    sz = getattr(devmem, '_cuda_memsize_', None)
    if sz is None:
        s, e = device_extents(devmem)
        if config.CUDA_USE_CUDA_PYTHON:
            sz = int(e) - int(s)
        else:
            sz = e - s
        devmem._cuda_memsize_ = sz
    assert sz >= 0, "{} length array".format(sz)
    return sz


def _is_datetime_dtype(obj):
    """Returns True if the obj.dtype is datetime64 or timedelta64
    """
    dtype = getattr(obj, 'dtype', None)
    return dtype is not None and dtype.char in 'Mm'


def _workaround_for_datetime(obj):
    """Workaround for numpy#4983: buffer protocol doesn't support
    datetime64 or timedelta64.
    """
    if _is_datetime_dtype(obj):
        obj = obj.view(np.int64)
    return obj


def host_pointer(obj, readonly=False):
    """Get host pointer from an obj.

    If `readonly` is False, the buffer must be writable.

    NOTE: The underlying data pointer from the host data buffer is used and
    it should not be changed until the operation which can be asynchronous
    completes.
    """
    if isinstance(obj, int):
        return obj

    forcewritable = False
    if not readonly:
        forcewritable = isinstance(obj, np.void) or _is_datetime_dtype(obj)

    obj = _workaround_for_datetime(obj)
    return mviewbuf.memoryview_get_buffer(obj, forcewritable, readonly)


def host_memory_extents(obj):
    "Returns (start, end) the start and end pointer of the array (half open)."
    obj = _workaround_for_datetime(obj)
    return mviewbuf.memoryview_get_extents(obj)


def memory_size_from_info(shape, strides, itemsize):
    """Get the byte size of a contiguous memory buffer given the shape, strides
    and itemsize.
    """
    assert len(shape) == len(strides), "# dim mismatch"
    ndim = len(shape)
    s, e = mviewbuf.memoryview_get_extents_info(shape, strides, ndim, itemsize)
    return e - s


def host_memory_size(obj):
    "Get the size of the memory"
    s, e = host_memory_extents(obj)
    assert e >= s, "memory extend of negative size"
    return e - s


def device_pointer(obj):
    "Get the device pointer as an integer"
    if config.CUDA_USE_CUDA_PYTHON:
        return obj.device_ctypes_pointer

    return device_ctypes_pointer(obj).value


def device_ctypes_pointer(obj):
    "Get the ctypes object for the device pointer"
    if obj is None:
        return c_void_p(0)
    require_device_memory(obj)
    return obj.device_ctypes_pointer


def is_device_memory(obj):
    """All CUDA memory object is recognized as an instance with the attribute
    "__cuda_memory__" defined and its value evaluated to True.

    All CUDA memory object should also define an attribute named
    "device_pointer" which value is an int object carrying the pointer
    value of the device memory address.  This is not tested in this method.
    """
    return getattr(obj, '__cuda_memory__', False)


def require_device_memory(obj):
    """A sentry for methods that accept CUDA memory object.
    """
    if not is_device_memory(obj):
        raise Exception("Not a CUDA memory object.")


def device_memory_depends(devmem, *objs):
    """Add dependencies to the device memory.

    Mainly used for creating structures that points to other device memory,
    so that the referees are not GC and released.
    """
    depset = getattr(devmem, "_depends_", [])
    depset.extend(objs)


def host_to_device(dst, src, size, stream=0):
    """
    NOTE: The underlying data pointer from the host data buffer is used and
    it should not be changed until the operation which can be asynchronous
    completes.
    """
    varargs = []

    if stream:
        assert isinstance(stream, Stream)
        fn = driver.cuMemcpyHtoDAsync
        varargs.append(stream.handle)
    else:
        fn = driver.cuMemcpyHtoD

    fn(device_pointer(dst), host_pointer(src, readonly=True), size, *varargs)


def device_to_host(dst, src, size, stream=0):
    """
    NOTE: The underlying data pointer from the host data buffer is used and
    it should not be changed until the operation which can be asynchronous
    completes.
    """
    varargs = []

    if stream:
        assert isinstance(stream, Stream)
        fn = driver.cuMemcpyDtoHAsync
        varargs.append(stream.handle)
    else:
        fn = driver.cuMemcpyDtoH

    fn(host_pointer(dst), device_pointer(src), size, *varargs)


def device_to_device(dst, src, size, stream=0):
    """
    NOTE: The underlying data pointer from the host data buffer is used and
    it should not be changed until the operation which can be asynchronous
    completes.
    """
    varargs = []

    if stream:
        assert isinstance(stream, Stream)
        fn = driver.cuMemcpyDtoDAsync
        varargs.append(stream.handle)
    else:
        fn = driver.cuMemcpyDtoD

    fn(device_pointer(dst), device_pointer(src), size, *varargs)


def device_memset(dst, val, size, stream=0):
    """Memset on the device.
    If stream is not zero, asynchronous mode is used.

    dst: device memory
    val: byte value to be written
    size: number of byte to be written
    stream: a CUDA stream
    """
    varargs = []

    if stream:
        assert isinstance(stream, Stream)
        fn = driver.cuMemsetD8Async
        varargs.append(stream.handle)
    else:
        fn = driver.cuMemsetD8

    fn(device_pointer(dst), val, size, *varargs)


def profile_start():
    '''
    Enable profile collection in the current context.
    '''
    driver.cuProfilerStart()


def profile_stop():
    '''
    Disable profile collection in the current context.
    '''
    driver.cuProfilerStop()


@contextlib.contextmanager
def profiling():
    """
    Context manager that enables profiling on entry and disables profiling on
    exit.
    """
    profile_start()
    yield
    profile_stop()<|MERGE_RESOLUTION|>--- conflicted
+++ resolved
@@ -273,14 +273,7 @@
 
     def __getattr__(self, fname):
         # First request of a driver API function
-
-<<<<<<< HEAD
-        # Ensure driver is initialized
-        if not self.is_initialized:
-            self.initialize()
-=======
         self.ensure_initialized()
->>>>>>> e617b39a
 
         if self.initialization_error is not None:
             raise CudaSupportError("Error at driver init: \n%s:" %
