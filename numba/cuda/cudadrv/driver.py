--- conflicted
+++ resolved
@@ -202,11 +202,7 @@
 ERROR_MAP = _build_reverse_error_map()
 
 MISSING_FUNCTION_ERRMSG = """driver missing function: %s.
-<<<<<<< HEAD
-Requires CUDA 9.0 or above.
-=======
 Requires CUDA 9.2 or above.
->>>>>>> 65cbe1ca
 """
 
 
