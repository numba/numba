--- conflicted
+++ resolved
@@ -274,30 +274,6 @@
 
 _supported_cc = None
 
-<<<<<<< HEAD
-try:
-    from numba.cuda.cudadrv.runtime import runtime
-    cudart_version_major, cudart_version_minor = runtime.get_version()
-except:
-    # The CUDA Runtime may not be present
-    cudart_version_major = 0
-
-# List of supported compute capability in sorted order
-if cudart_version_major == 0:
-    SUPPORTED_CC = ()
-elif cudart_version_major < 9:
-    SUPPORTED_CC = ()
-    msg = f"CUDA Toolkit {cudart_version_major}.{cudart_version_minor} is " + \
-            "unsupported by Numba - 9.0 is the minimum required version."
-    warnings.warn(msg)
-elif cudart_version_major == 9:
-    SUPPORTED_CC = (3, 0), (3, 5), (5, 0), (5, 2), (5, 3), (6, 0), (6, 1), (6, 2), (7, 0)
-elif cudart_version_major == 10:
-    SUPPORTED_CC = (3, 0), (3, 5), (5, 0), (5, 2), (5, 3), (6, 0), (6, 1), (6, 2), (7, 0), (7, 2), (7, 5)
-else:
-    # CUDA 11.0 and later
-    SUPPORTED_CC = (3, 5), (5, 0), (5, 2), (5, 3), (6, 0), (6, 1), (6, 2), (7, 0), (7, 2), (7, 5), (8, 0)
-=======
 
 def get_supported_ccs():
     global _supported_cc
@@ -314,14 +290,16 @@
 
     # List of supported compute capability in sorted order
     if cudart_version_major == 0:
-        _supported_cc = (),
+        _supported_cc = ()
     elif cudart_version_major < 9:
-        # CUDA 8.x
-        _supported_cc = (2, 0), (2, 1), (3, 0), (3, 5), (5, 0), (5, 2), (5, 3), (6, 0), (6, 1), (6, 2)
-    elif cudart_version_major < 10:
+        _supported_cc = ()
+        msg = f"CUDA Toolkit {cudart_version_major}.{cudart_version_minor} is " + \
+                "unsupported by Numba - 9.0 is the minimum required version."
+        warnings.warn(msg)
+    elif cudart_version_major == 9:
         # CUDA 9.x
         _supported_cc = (3, 0), (3, 5), (5, 0), (5, 2), (5, 3), (6, 0), (6, 1), (6, 2), (7, 0)
-    elif cudart_version_major < 11:
+    elif cudart_version_major == 10:
         # CUDA 10.x
         _supported_cc = (3, 0), (3, 5), (5, 0), (5, 2), (5, 3), (6, 0), (6, 1), (6, 2), (7, 0), (7, 2), (7, 5)
     else:
@@ -329,7 +307,6 @@
         _supported_cc = (3, 5), (5, 0), (5, 2), (5, 3), (6, 0), (6, 1), (6, 2), (7, 0), (7, 2), (7, 5), (8, 0)
 
     return _supported_cc
->>>>>>> 0d2ac24f
 
 
 def find_closest_arch(mycc):
@@ -340,16 +317,11 @@
     :param mycc: Compute capability as a tuple ``(MAJOR, MINOR)``
     :return: Closest supported CC as a tuple ``(MAJOR, MINOR)``
     """
-<<<<<<< HEAD
-    if not SUPPORTED_CC:
+    supported_cc = get_supported_ccs()
+    if not supported_cc:
         raise NvvmSupportError("No supported CUDA Toolkit found")
 
-    for i, cc in enumerate(SUPPORTED_CC):
-=======
-    supported_cc = get_supported_ccs()
-
     for i, cc in enumerate(supported_cc):
->>>>>>> 0d2ac24f
         if cc == mycc:
             # Matches
             return cc
