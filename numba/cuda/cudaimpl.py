from functools import reduce
import operator
import math

from llvmlite.llvmpy.core import Type, InlineAsm
import llvmlite.llvmpy.core as lc
import llvmlite.binding as ll

from numba.core.imputils import Registry
from numba.core.typing.npydecl import parse_dtype
from numba.core import types, cgutils
from .cudadrv import nvvm
from numba import cuda
from numba.cuda import nvvmutils, stubs
from numba.cuda.types import dim3


registry = Registry()
lower = registry.lower
lower_attr = registry.lower_getattr


def initialize_dim3(builder, prefix):
    x = nvvmutils.call_sreg(builder, "%s.x" % prefix)
    y = nvvmutils.call_sreg(builder, "%s.y" % prefix)
    z = nvvmutils.call_sreg(builder, "%s.z" % prefix)
    return cgutils.pack_struct(builder, (x, y, z))


@lower_attr(types.Module(cuda), 'threadIdx')
def cuda_threadIdx(context, builder, sig, args):
    return initialize_dim3(builder, 'tid')


@lower_attr(types.Module(cuda), 'blockDim')
def cuda_blockDim(context, builder, sig, args):
    return initialize_dim3(builder, 'ntid')


@lower_attr(types.Module(cuda), 'blockIdx')
def cuda_blockIdx(context, builder, sig, args):
    return initialize_dim3(builder, 'ctaid')


@lower_attr(types.Module(cuda), 'gridDim')
def cuda_gridDim(context, builder, sig, args):
    return initialize_dim3(builder, 'nctaid')


@lower_attr(types.Module(cuda), 'laneid')
def cuda_laneid(context, builder, sig, args):
    return nvvmutils.call_sreg(builder, 'laneid')


@lower_attr(types.Module(cuda), 'warpsize')
def cuda_warpsize(context, builder, sig, args):
    return nvvmutils.call_sreg(builder, 'warpsize')


@lower_attr(dim3, 'x')
def dim3_x(context, builder, sig, args):
    return builder.extract_value(args, 0)


@lower_attr(dim3, 'y')
def dim3_y(context, builder, sig, args):
    return builder.extract_value(args, 1)


@lower_attr(dim3, 'z')
def dim3_z(context, builder, sig, args):
    return builder.extract_value(args, 2)


@lower(cuda.grid, types.int32)
def cuda_grid(context, builder, sig, args):
    restype = sig.return_type
    if restype == types.int32:
        return nvvmutils.get_global_id(builder, dim=1)
    elif isinstance(restype, types.UniTuple):
        ids = nvvmutils.get_global_id(builder, dim=restype.count)
        return cgutils.pack_array(builder, ids)
    else:
        raise ValueError('Unexpected return type %s from cuda.grid' % restype)


def _nthreads_for_dim(builder, dim):
    ntid = nvvmutils.call_sreg(builder, f"ntid.{dim}")
    nctaid = nvvmutils.call_sreg(builder, f"nctaid.{dim}")
    return builder.mul(ntid, nctaid)


@lower(cuda.gridsize, types.int32)
def cuda_gridsize(context, builder, sig, args):
    restype = sig.return_type
    nx = _nthreads_for_dim(builder, 'x')

    if restype == types.int32:
        return nx
    elif isinstance(restype, types.UniTuple):
        ny = _nthreads_for_dim(builder, 'y')

        if restype.count == 2:
            return cgutils.pack_array(builder, (nx, ny))
        elif restype.count == 3:
            nz = _nthreads_for_dim(builder, 'z')
            return cgutils.pack_array(builder, (nx, ny, nz))

    # Fallthrough to here indicates unexpected return type or tuple length
    raise ValueError('Unexpected return type %s of cuda.gridsize' % restype)


# -----------------------------------------------------------------------------

@lower(cuda.const.array_like, types.Array)
def cuda_const_array_like(context, builder, sig, args):
    # This is a no-op because CUDATargetContext.make_constant_array already
    # created the constant array.
    return args[0]


_unique_smem_id = 0


def _get_unique_smem_id(name):
    """Due to bug with NVVM invalid internalizing of shared memory in the
    PTX output.  We can't mark shared memory to be internal. We have to
    ensure unique name is generated for shared memory symbol.
    """
    global _unique_smem_id
    _unique_smem_id += 1
    return "{0}_{1}".format(name, _unique_smem_id)


@lower(cuda.shared.array, types.IntegerLiteral, types.Any)
def cuda_shared_array_integer(context, builder, sig, args):
    length = sig.args[0].literal_value
    dtype = parse_dtype(sig.args[1])
    return _generic_array(context, builder, shape=(length,), dtype=dtype,
                          symbol_name=_get_unique_smem_id('_cudapy_smem'),
                          addrspace=nvvm.ADDRSPACE_SHARED,
                          can_dynsized=True)


@lower(cuda.shared.array, types.Tuple, types.Any)
@lower(cuda.shared.array, types.UniTuple, types.Any)
def cuda_shared_array_tuple(context, builder, sig, args):
    shape = [ s.literal_value for s in sig.args[0] ]
    dtype = parse_dtype(sig.args[1])
    return _generic_array(context, builder, shape=shape, dtype=dtype,
                          symbol_name=_get_unique_smem_id('_cudapy_smem'),
                          addrspace=nvvm.ADDRSPACE_SHARED,
                          can_dynsized=True)


@lower(cuda.local.array, types.IntegerLiteral, types.Any)
def cuda_local_array_integer(context, builder, sig, args):
    length = sig.args[0].literal_value
    dtype = parse_dtype(sig.args[1])
    return _generic_array(context, builder, shape=(length,), dtype=dtype,
                          symbol_name='_cudapy_lmem',
                          addrspace=nvvm.ADDRSPACE_LOCAL,
                          can_dynsized=False)


@lower(cuda.local.array, types.Tuple, types.Any)
@lower(cuda.local.array, types.UniTuple, types.Any)
def ptx_lmem_alloc_array(context, builder, sig, args):
    shape = [ s.literal_value for s in sig.args[0] ]
    dtype = parse_dtype(sig.args[1])
    return _generic_array(context, builder, shape=shape, dtype=dtype,
                          symbol_name='_cudapy_lmem',
                          addrspace=nvvm.ADDRSPACE_LOCAL,
                          can_dynsized=False)


@lower(stubs.syncthreads)
def ptx_syncthreads(context, builder, sig, args):
    assert not args
    fname = 'llvm.nvvm.barrier0'
    lmod = builder.module
    fnty = Type.function(Type.void(), ())
    sync = lmod.get_or_insert_function(fnty, name=fname)
    builder.call(sync, ())
    return context.get_dummy_value()


@lower(stubs.syncthreads_count, types.i4)
def ptx_syncthreads_count(context, builder, sig, args):
    fname = 'llvm.nvvm.barrier0.popc'
    lmod = builder.module
    fnty = Type.function(Type.int(32), (Type.int(32),))
    sync = lmod.get_or_insert_function(fnty, name=fname)
    return builder.call(sync, args)


@lower(stubs.syncthreads_and, types.i4)
def ptx_syncthreads_and(context, builder, sig, args):
    fname = 'llvm.nvvm.barrier0.and'
    lmod = builder.module
    fnty = Type.function(Type.int(32), (Type.int(32),))
    sync = lmod.get_or_insert_function(fnty, name=fname)
    return builder.call(sync, args)


@lower(stubs.syncthreads_or, types.i4)
def ptx_syncthreads_or(context, builder, sig, args):
    fname = 'llvm.nvvm.barrier0.or'
    lmod = builder.module
    fnty = Type.function(Type.int(32), (Type.int(32),))
    sync = lmod.get_or_insert_function(fnty, name=fname)
    return builder.call(sync, args)


@lower(stubs.threadfence_block)
def ptx_threadfence_block(context, builder, sig, args):
    assert not args
    fname = 'llvm.nvvm.membar.cta'
    lmod = builder.module
    fnty = Type.function(Type.void(), ())
    sync = lmod.get_or_insert_function(fnty, name=fname)
    builder.call(sync, ())
    return context.get_dummy_value()


@lower(stubs.threadfence_system)
def ptx_threadfence_system(context, builder, sig, args):
    assert not args
    fname = 'llvm.nvvm.membar.sys'
    lmod = builder.module
    fnty = Type.function(Type.void(), ())
    sync = lmod.get_or_insert_function(fnty, name=fname)
    builder.call(sync, ())
    return context.get_dummy_value()


@lower(stubs.threadfence)
def ptx_threadfence_device(context, builder, sig, args):
    assert not args
    fname = 'llvm.nvvm.membar.gl'
    lmod = builder.module
    fnty = Type.function(Type.void(), ())
    sync = lmod.get_or_insert_function(fnty, name=fname)
    builder.call(sync, ())
    return context.get_dummy_value()


@lower(stubs.syncwarp, types.i4)
def ptx_warp_sync(context, builder, sig, args):
    fname = 'llvm.nvvm.bar.warp.sync'
    lmod = builder.module
    fnty = Type.function(Type.void(), (Type.int(32),))
    sync = lmod.get_or_insert_function(fnty, name=fname)
    builder.call(sync, args)
    return context.get_dummy_value()


@lower(stubs.shfl_sync_intrinsic, types.i4, types.i4, types.i4, types.i4,
       types.i4)
@lower(stubs.shfl_sync_intrinsic, types.i4, types.i4, types.i8, types.i4,
       types.i4)
@lower(stubs.shfl_sync_intrinsic, types.i4, types.i4, types.f4, types.i4,
       types.i4)
@lower(stubs.shfl_sync_intrinsic, types.i4, types.i4, types.f8, types.i4,
       types.i4)
def ptx_shfl_sync_i32(context, builder, sig, args):
    """
    The NVVM intrinsic for shfl only supports i32, but the cuda intrinsic
    function supports both 32 and 64 bit ints and floats, so for feature parity,
    i64, f32, and f64 are implemented. Floats by way of bitcasting the float to
    an int, then shuffling, then bitcasting back. And 64-bit values by packing
    them into 2 32bit values, shuffling thoose, and then packing back together.
    """
    mask, mode, value, index, clamp = args
    value_type = sig.args[2]
    if value_type in types.real_domain:
        value = builder.bitcast(value, Type.int(value_type.bitwidth))
    fname = 'llvm.nvvm.shfl.sync.i32'
    lmod = builder.module
    fnty = Type.function(
        Type.struct((Type.int(32), Type.int(1))),
        (Type.int(32), Type.int(32), Type.int(32), Type.int(32), Type.int(32))
    )
    func = lmod.get_or_insert_function(fnty, name=fname)
    if value_type.bitwidth == 32:
        ret = builder.call(func, (mask, mode, value, index, clamp))
        if value_type == types.float32:
            rv = builder.extract_value(ret, 0)
            pred = builder.extract_value(ret, 1)
            fv = builder.bitcast(rv, Type.float())
            ret = cgutils.make_anonymous_struct(builder, (fv, pred))
    else:
        value1 = builder.trunc(value, Type.int(32))
        value_lshr = builder.lshr(value, context.get_constant(types.i8, 32))
        value2 = builder.trunc(value_lshr, Type.int(32))
        ret1 = builder.call(func, (mask, mode, value1, index, clamp))
        ret2 = builder.call(func, (mask, mode, value2, index, clamp))
        rv1 = builder.extract_value(ret1, 0)
        rv2 = builder.extract_value(ret2, 0)
        pred = builder.extract_value(ret1, 1)
        rv1_64 = builder.zext(rv1, Type.int(64))
        rv2_64 = builder.zext(rv2, Type.int(64))
        rv_shl = builder.shl(rv2_64, context.get_constant(types.i8, 32))
        rv = builder.or_(rv_shl, rv1_64)
        if value_type == types.float64:
            rv = builder.bitcast(rv, Type.double())
        ret = cgutils.make_anonymous_struct(builder, (rv, pred))
    return ret


@lower(stubs.vote_sync_intrinsic, types.i4, types.i4, types.boolean)
def ptx_vote_sync(context, builder, sig, args):
    fname = 'llvm.nvvm.vote.sync'
    lmod = builder.module
    fnty = Type.function(Type.struct((Type.int(32), Type.int(1))),
                         (Type.int(32), Type.int(32), Type.int(1)))
    func = lmod.get_or_insert_function(fnty, name=fname)
    return builder.call(func, args)


@lower(stubs.match_any_sync, types.i4, types.i4)
@lower(stubs.match_any_sync, types.i4, types.i8)
@lower(stubs.match_any_sync, types.i4, types.f4)
@lower(stubs.match_any_sync, types.i4, types.f8)
def ptx_match_any_sync(context, builder, sig, args):
    mask, value = args
    width = sig.args[1].bitwidth
    if sig.args[1] in types.real_domain:
        value = builder.bitcast(value, Type.int(width))
    fname = 'llvm.nvvm.match.any.sync.i{}'.format(width)
    lmod = builder.module
    fnty = Type.function(Type.int(32), (Type.int(32), Type.int(width)))
    func = lmod.get_or_insert_function(fnty, name=fname)
    return builder.call(func, (mask, value))


@lower(stubs.match_all_sync, types.i4, types.i4)
@lower(stubs.match_all_sync, types.i4, types.i8)
@lower(stubs.match_all_sync, types.i4, types.f4)
@lower(stubs.match_all_sync, types.i4, types.f8)
def ptx_match_all_sync(context, builder, sig, args):
    mask, value = args
    width = sig.args[1].bitwidth
    if sig.args[1] in types.real_domain:
        value = builder.bitcast(value, Type.int(width))
    fname = 'llvm.nvvm.match.all.sync.i{}'.format(width)
    lmod = builder.module
    fnty = Type.function(Type.struct((Type.int(32), Type.int(1))),
                         (Type.int(32), Type.int(width)))
    func = lmod.get_or_insert_function(fnty, name=fname)
    return builder.call(func, (mask, value))


@lower(stubs.popc, types.Any)
def ptx_popc(context, builder, sig, args):
    return builder.ctpop(args[0])


@lower(stubs.fma, types.Any, types.Any, types.Any)
def ptx_fma(context, builder, sig, args):
    return builder.fma(*args)


@lower(stubs.brev, types.u4)
def ptx_brev_u4(context, builder, sig, args):
    # FIXME the llvm.bitreverse.i32 intrinsic isn't supported by nvcc
    # return builder.bitreverse(args[0])

    fn = builder.module.get_or_insert_function(
        lc.Type.function(lc.Type.int(32), (lc.Type.int(32),)),
        '__nv_brev')
    return builder.call(fn, args)


@lower(stubs.brev, types.u8)
def ptx_brev_u8(context, builder, sig, args):
    # FIXME the llvm.bitreverse.i64 intrinsic isn't supported by nvcc
    # return builder.bitreverse(args[0])

    fn = builder.module.get_or_insert_function(
        lc.Type.function(lc.Type.int(64), (lc.Type.int(64),)),
        '__nv_brevll')
    return builder.call(fn, args)


@lower(stubs.clz, types.Any)
def ptx_clz(context, builder, sig, args):
    return builder.ctlz(
        args[0],
        context.get_constant(types.boolean, 0))


@lower(stubs.ffs, types.Any)
def ptx_ffs(context, builder, sig, args):
    return builder.cttz(
        args[0],
        context.get_constant(types.boolean, 0))


@lower(stubs.selp, types.Any, types.Any, types.Any)
def ptx_selp(context, builder, sig, args):
    test, a, b = args
    return builder.select(test, a, b)


@lower(max, types.f4, types.f4)
def ptx_max_f4(context, builder, sig, args):
    fn = builder.module.get_or_insert_function(
        lc.Type.function(
            lc.Type.float(),
            (lc.Type.float(), lc.Type.float())),
        '__nv_fmaxf')
    return builder.call(fn, args)


@lower(max, types.f8, types.f4)
@lower(max, types.f4, types.f8)
@lower(max, types.f8, types.f8)
def ptx_max_f8(context, builder, sig, args):
    fn = builder.module.get_or_insert_function(
        lc.Type.function(
            lc.Type.double(),
            (lc.Type.double(), lc.Type.double())),
        '__nv_fmax')

    return builder.call(fn, [
        context.cast(builder, args[0], sig.args[0], types.double),
        context.cast(builder, args[1], sig.args[1], types.double),
    ])


@lower(min, types.f4, types.f4)
def ptx_min_f4(context, builder, sig, args):
    fn = builder.module.get_or_insert_function(
        lc.Type.function(
            lc.Type.float(),
            (lc.Type.float(), lc.Type.float())),
        '__nv_fminf')
    return builder.call(fn, args)


@lower(min, types.f8, types.f4)
@lower(min, types.f4, types.f8)
@lower(min, types.f8, types.f8)
def ptx_min_f8(context, builder, sig, args):
    fn = builder.module.get_or_insert_function(
        lc.Type.function(
            lc.Type.double(),
            (lc.Type.double(), lc.Type.double())),
        '__nv_fmin')

    return builder.call(fn, [
        context.cast(builder, args[0], sig.args[0], types.double),
        context.cast(builder, args[1], sig.args[1], types.double),
    ])


@lower(round, types.f4)
@lower(round, types.f8)
def ptx_round(context, builder, sig, args):
    fn = builder.module.get_or_insert_function(
        lc.Type.function(
            lc.Type.int(64),
            (lc.Type.double(),)),
        '__nv_llrint')
    return builder.call(fn, [
        context.cast(builder, args[0], sig.args[0], types.double),
    ])


<<<<<<< HEAD
=======
@lower(math.isinf, types.Integer)
@lower(math.isnan, types.Integer)
def math_isinf_isnan_int(context, builder, sig, args):
    return lc.Constant.int(lc.Type.int(1), 0)


@lower(math.isfinite, types.Integer)
def math_isfinite_int(context, builder, sig, args):
    return lc.Constant.int(lc.Type.int(1), 1)


>>>>>>> 626b40ed
def gen_deg_rad(const):
    def impl(context, builder, sig, args):
        argty, = sig.args
        factor = context.get_constant(argty, const)
        return builder.fmul(factor, args[0])
    return impl


_deg2rad = math.pi / 180.
_rad2deg = 180. / math.pi
lower(math.radians, types.f4)(gen_deg_rad(_deg2rad))
lower(math.radians, types.f8)(gen_deg_rad(_deg2rad))
lower(math.degrees, types.f4)(gen_deg_rad(_rad2deg))
lower(math.degrees, types.f8)(gen_deg_rad(_rad2deg))


def _normalize_indices(context, builder, indty, inds):
    """
    Convert integer indices into tuple of intp
    """
    if indty in types.integer_domain:
        indty = types.UniTuple(dtype=indty, count=1)
        indices = [inds]
    else:
        indices = cgutils.unpack_tuple(builder, inds, count=len(indty))
    indices = [context.cast(builder, i, t, types.intp)
               for t, i in zip(indty, indices)]
    return indty, indices


def _atomic_dispatcher(dispatch_fn):
    def imp(context, builder, sig, args):
        # The common argument handling code
        aryty, indty, valty = sig.args
        ary, inds, val = args
        dtype = aryty.dtype

        indty, indices = _normalize_indices(context, builder, indty, inds)

        if dtype != valty:
            raise TypeError("expect %s but got %s" % (dtype, valty))

        if aryty.ndim != len(indty):
            raise TypeError("indexing %d-D array with %d-D index" %
                            (aryty.ndim, len(indty)))

        lary = context.make_array(aryty)(context, builder, ary)
        ptr = cgutils.get_item_pointer(context, builder, aryty, lary, indices)
        # dispatcher to implementation base on dtype
        return dispatch_fn(context, builder, dtype, ptr, val)
    return imp


@lower(stubs.atomic.add, types.Array, types.intp, types.Any)
@lower(stubs.atomic.add, types.Array, types.UniTuple, types.Any)
@lower(stubs.atomic.add, types.Array, types.Tuple, types.Any)
@_atomic_dispatcher
def ptx_atomic_add_tuple(context, builder, dtype, ptr, val):
    if dtype == types.float32:
        lmod = builder.module
        return builder.call(nvvmutils.declare_atomic_add_float32(lmod),
                            (ptr, val))
    elif dtype == types.float64:
        lmod = builder.module
        return builder.call(nvvmutils.declare_atomic_add_float64(lmod),
                            (ptr, val))
    else:
        return builder.atomic_rmw('add', ptr, val, 'monotonic')


@lower(stubs.atomic.sub, types.Array, types.intp, types.Any)
@lower(stubs.atomic.sub, types.Array, types.UniTuple, types.Any)
@lower(stubs.atomic.sub, types.Array, types.Tuple, types.Any)
@_atomic_dispatcher
def ptx_atomic_sub(context, builder, dtype, ptr, val):
    if dtype == types.float32:
        lmod = builder.module
        return builder.call(nvvmutils.declare_atomic_sub_float32(lmod),
                            (ptr, val))
    elif dtype == types.float64:
        lmod = builder.module
        return builder.call(nvvmutils.declare_atomic_sub_float64(lmod),
                            (ptr, val))
    else:
        return builder.atomic_rmw('sub', ptr, val, 'monotonic')


@lower(stubs.atomic.max, types.Array, types.intp, types.Any)
@lower(stubs.atomic.max, types.Array, types.Tuple, types.Any)
@lower(stubs.atomic.max, types.Array, types.UniTuple, types.Any)
@_atomic_dispatcher
def ptx_atomic_max(context, builder, dtype, ptr, val):
    lmod = builder.module
    if dtype == types.float64:
        return builder.call(nvvmutils.declare_atomic_max_float64(lmod),
                            (ptr, val))
    elif dtype == types.float32:
        return builder.call(nvvmutils.declare_atomic_max_float32(lmod),
                            (ptr, val))
    elif dtype in (types.int32, types.int64):
        return builder.atomic_rmw('max', ptr, val, ordering='monotonic')
    elif dtype in (types.uint32, types.uint64):
        return builder.atomic_rmw('umax', ptr, val, ordering='monotonic')
    else:
        raise TypeError('Unimplemented atomic max with %s array' % dtype)


@lower(stubs.atomic.min, types.Array, types.intp, types.Any)
@lower(stubs.atomic.min, types.Array, types.Tuple, types.Any)
@lower(stubs.atomic.min, types.Array, types.UniTuple, types.Any)
@_atomic_dispatcher
def ptx_atomic_min(context, builder, dtype, ptr, val):
    lmod = builder.module
    if dtype == types.float64:
        return builder.call(nvvmutils.declare_atomic_min_float64(lmod),
                            (ptr, val))
    elif dtype == types.float32:
        return builder.call(nvvmutils.declare_atomic_min_float32(lmod),
                            (ptr, val))
    elif dtype in (types.int32, types.int64):
        return builder.atomic_rmw('min', ptr, val, ordering='monotonic')
    elif dtype in (types.uint32, types.uint64):
        return builder.atomic_rmw('umin', ptr, val, ordering='monotonic')
    else:
        raise TypeError('Unimplemented atomic min with %s array' % dtype)


@lower(stubs.atomic.nanmax, types.Array, types.intp, types.Any)
@lower(stubs.atomic.nanmax, types.Array, types.Tuple, types.Any)
@lower(stubs.atomic.nanmax, types.Array, types.UniTuple, types.Any)
@_atomic_dispatcher
def ptx_atomic_nanmax(context, builder, dtype, ptr, val):
    lmod = builder.module
    if dtype == types.float64:
        return builder.call(nvvmutils.declare_atomic_nanmax_float64(lmod),
                            (ptr, val))
    elif dtype == types.float32:
        return builder.call(nvvmutils.declare_atomic_nanmax_float32(lmod),
                            (ptr, val))
    elif dtype in (types.int32, types.int64):
        return builder.atomic_rmw('max', ptr, val, ordering='monotonic')
    elif dtype in (types.uint32, types.uint64):
        return builder.atomic_rmw('umax', ptr, val, ordering='monotonic')
    else:
        raise TypeError('Unimplemented atomic max with %s array' % dtype)


@lower(stubs.atomic.nanmin, types.Array, types.intp, types.Any)
@lower(stubs.atomic.nanmin, types.Array, types.Tuple, types.Any)
@lower(stubs.atomic.nanmin, types.Array, types.UniTuple, types.Any)
@_atomic_dispatcher
def ptx_atomic_nanmin(context, builder, dtype, ptr, val):
    lmod = builder.module
    if dtype == types.float64:
        return builder.call(nvvmutils.declare_atomic_nanmin_float64(lmod),
                            (ptr, val))
    elif dtype == types.float32:
        return builder.call(nvvmutils.declare_atomic_nanmin_float32(lmod),
                            (ptr, val))
    elif dtype in (types.int32, types.int64):
        return builder.atomic_rmw('min', ptr, val, ordering='monotonic')
    elif dtype in (types.uint32, types.uint64):
        return builder.atomic_rmw('umin', ptr, val, ordering='monotonic')
    else:
        raise TypeError('Unimplemented atomic min with %s array' % dtype)


@lower(stubs.atomic.compare_and_swap, types.Array, types.Any, types.Any)
def ptx_atomic_cas_tuple(context, builder, sig, args):
    aryty, oldty, valty = sig.args
    ary, old, val = args
    dtype = aryty.dtype

    lary = context.make_array(aryty)(context, builder, ary)
    zero = context.get_constant(types.intp, 0)
    ptr = cgutils.get_item_pointer(context, builder, aryty, lary, (zero,))
    if aryty.dtype == types.int32:
        lmod = builder.module
        return builder.call(nvvmutils.declare_atomic_cas_int32(lmod),
                            (ptr, old, val))
    else:
        raise TypeError('Unimplemented atomic compare_and_swap '
                        'with %s array' % dtype)


# -----------------------------------------------------------------------------


def _get_target_data(context):
    return ll.create_target_data(nvvm.data_layout[context.address_size])


def _generic_array(context, builder, shape, dtype, symbol_name, addrspace,
                   can_dynsized=False):
    elemcount = reduce(operator.mul, shape, 1)

    # Check for valid shape for this type of allocation.
    # Only 1d arrays can be dynamic.
    dynamic_smem = elemcount <= 0 and can_dynsized and len(shape) == 1
    if elemcount <= 0 and not dynamic_smem:
        raise ValueError("array length <= 0")

    # Check that we support the requested dtype
    other_supported_type = isinstance(dtype, (types.Record, types.Boolean))
    if dtype not in types.number_domain and not other_supported_type:
        raise TypeError("unsupported type: %s" % dtype)

    lldtype = context.get_data_type(dtype)
    laryty = Type.array(lldtype, elemcount)

    if addrspace == nvvm.ADDRSPACE_LOCAL:
        # Special case local address space allocation to use alloca
        # NVVM is smart enough to only use local memory if no register is
        # available
        dataptr = cgutils.alloca_once(builder, laryty, name=symbol_name)
    else:
        lmod = builder.module

        # Create global variable in the requested address space
        gvmem = lmod.add_global_variable(laryty, symbol_name, addrspace)
        # Specify alignment to avoid misalignment bug
        align = context.get_abi_sizeof(lldtype)
        # Alignment is required to be a power of 2 for shared memory. If it is
        # not a power of 2 (e.g. for a Record array) then round up accordingly.
        gvmem.align = 1 << (align - 1 ).bit_length()

        if dynamic_smem:
            gvmem.linkage = lc.LINKAGE_EXTERNAL
        else:
            ## Comment out the following line to workaround a NVVM bug
            ## which generates a invalid symbol name when the linkage
            ## is internal and in some situation.
            ## See _get_unique_smem_id()
            # gvmem.linkage = lc.LINKAGE_INTERNAL

            gvmem.initializer = lc.Constant.undef(laryty)

        # Convert to generic address-space
        conv = nvvmutils.insert_addrspace_conv(lmod, Type.int(8), addrspace)
        addrspaceptr = gvmem.bitcast(Type.pointer(Type.int(8), addrspace))
        dataptr = builder.call(conv, [addrspaceptr])

    targetdata = _get_target_data(context)
    lldtype = context.get_data_type(dtype)
    itemsize = lldtype.get_abi_size(targetdata)

    # Compute strides
    laststride = itemsize
    rstrides = []
    for i, lastsize in enumerate(reversed(shape)):
        rstrides.append(laststride)
        laststride *= lastsize
    strides = [s for s in reversed(rstrides)]
    kstrides = [context.get_constant(types.intp, s) for s in strides]

    # Compute shape
    if dynamic_smem:
        # Compute the shape based on the dynamic shared memory configuration.
        # Unfortunately NVVM does not provide an intrinsic for the
        # %dynamic_smem_size register, so we must read it using inline
        # assembly.
        get_dynshared_size = InlineAsm.get(Type.function(Type.int(), []),
                                           "mov.u32 $0, %dynamic_smem_size;",
                                           '=r', side_effect=True)
        dynsmem_size = builder.zext(builder.call(get_dynshared_size, []),
                                    Type.int(width=64))
        # Only 1-D dynamic shared memory is supported so the following is a
        # sufficient construction of the shape
        kitemsize = context.get_constant(types.intp, itemsize)
        kshape = [builder.udiv(dynsmem_size, kitemsize)]
    else:
        kshape = [context.get_constant(types.intp, s) for s in shape]

    # Create array object
    ndim = len(shape)
    aryty = types.Array(dtype=dtype, ndim=ndim, layout='C')
    ary = context.make_array(aryty)(context, builder)

    context.populate_array(ary,
                           data=builder.bitcast(dataptr, ary.data.type),
                           shape=kshape,
                           strides=kstrides,
                           itemsize=context.get_constant(types.intp, itemsize),
                           meminfo=None)
    return ary._getvalue()<|MERGE_RESOLUTION|>--- conflicted
+++ resolved
@@ -468,20 +468,6 @@
     ])
 
 
-<<<<<<< HEAD
-=======
-@lower(math.isinf, types.Integer)
-@lower(math.isnan, types.Integer)
-def math_isinf_isnan_int(context, builder, sig, args):
-    return lc.Constant.int(lc.Type.int(1), 0)
-
-
-@lower(math.isfinite, types.Integer)
-def math_isfinite_int(context, builder, sig, args):
-    return lc.Constant.int(lc.Type.int(1), 1)
-
-
->>>>>>> 626b40ed
 def gen_deg_rad(const):
     def impl(context, builder, sig, args):
         argty, = sig.args
