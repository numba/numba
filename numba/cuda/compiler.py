import ctypes
import inspect
import os
import subprocess
import sys
import tempfile

import numpy as np

from numba.core.typing.templates import AbstractTemplate, ConcreteTemplate
from numba.core import (types, typing, utils, funcdesc, serialize, config,
                        compiler, sigutils)
from numba.core.compiler_lock import global_compiler_lock
import numba
from .cudadrv.devices import get_context
from .cudadrv import nvvm, driver
from .errors import missing_launch_config_msg, normalize_kernel_dimensions
from .api import get_current_device
from .args import wrap_arg


@global_compiler_lock
def compile_cuda(pyfunc, return_type, args, debug=False, inline=False):
    # First compilation will trigger the initialization of the CUDA backend.
    from .descriptor import CUDATargetDesc

    typingctx = CUDATargetDesc.typingctx
    targetctx = CUDATargetDesc.targetctx
    # TODO handle debug flag
    flags = compiler.Flags()
    # Do not compile (generate native code), just lower (to LLVM)
    flags.set('no_compile')
    flags.set('no_cpython_wrapper')
    flags.set('no_cfunc_wrapper')
    if debug:
        flags.set('debuginfo')
    if inline:
        flags.set('forceinline')
    # Run compilation pipeline
    cres = compiler.compile_extra(typingctx=typingctx,
                                  targetctx=targetctx,
                                  func=pyfunc,
                                  args=args,
                                  return_type=return_type,
                                  flags=flags,
                                  locals={})

    library = cres.library
    library.finalize()

    return cres


@global_compiler_lock
def compile_kernel(pyfunc, args, link, debug=False, inline=False,
                   fastmath=False, extensions=[], max_registers=None, opt=True):
    cres = compile_cuda(pyfunc, types.void, args, debug=debug, inline=inline)
    fname = cres.fndesc.llvm_func_name
    lib, kernel = cres.target_context.prepare_cuda_kernel(cres.library, fname,
                                                          cres.signature.args,
                                                          debug=debug)

    cukern = _Kernel(llvm_module=lib._final_module,
                     name=kernel.name,
                     pretty_name=cres.fndesc.qualname,
                     argtypes=cres.signature.args,
                     type_annotation=cres.type_annotation,
                     link=link,
                     debug=debug,
                     opt=opt,
                     call_helper=cres.call_helper,
                     fastmath=fastmath,
                     extensions=extensions,
                     max_registers=max_registers)
    return cukern


@global_compiler_lock
def compile_ptx(pyfunc, args, debug=False, device=False, fastmath=False,
                cc=None, opt=True):
    """Compile a Python function to PTX for a given set of argument types.

    :param pyfunc: The Python function to compile.
    :param args: A tuple of argument types to compile for.
    :param debug: Whether to include debug info in the generated PTX.
    :type debug: bool
    :param device: Whether to compile a device function. Defaults to ``False``,
                   to compile global kernel functions.
    :type device: bool
    :param fastmath: Whether to enable fast math flags (ftz=1, prec_sqrt=0,
                     prec_div=, and fma=1)
    :type fastmath: bool
    :param cc: Compute capability to compile for, as a tuple ``(MAJOR, MINOR)``.
               Defaults to ``(5, 2)``.
    :type cc: tuple
    :param opt: Enable optimizations. Defaults to ``True``.
    :type opt: bool
    :return: (ptx, resty): The PTX code and inferred return type
    :rtype: tuple
    """
    cres = compile_cuda(pyfunc, None, args, debug=debug)
    resty = cres.signature.return_type
    if device:
        llvm_module = cres.library._final_module
        nvvm.fix_data_layout(llvm_module)
    else:
        fname = cres.fndesc.llvm_func_name
        tgt = cres.target_context
        lib, kernel = tgt.prepare_cuda_kernel(cres.library, fname,
                                              cres.signature.args, debug=debug)
        llvm_module = lib._final_module

    options = {
        'debug': debug,
        'fastmath': fastmath,
    }

    cc = cc or config.CUDA_DEFAULT_PTX_CC
    opt = 3 if opt else 0
    arch = nvvm.get_arch_option(*cc)
    llvmir = str(llvm_module)
    ptx = nvvm.llvm_to_ptx(llvmir, opt=opt, arch=arch, **options)
    return ptx.decode('utf-8'), resty


def compile_ptx_for_current_device(pyfunc, args, debug=False, device=False,
                                   fastmath=False, opt=True):
    """Compile a Python function to PTX for a given set of argument types for
    the current device's compute capabilility. This calls :func:`compile_ptx`
    with an appropriate ``cc`` value for the current device."""
    cc = get_current_device().compute_capability
    return compile_ptx(pyfunc, args, debug=-debug, device=device,
                       fastmath=fastmath, cc=cc, opt=True)


def disassemble_cubin(cubin):
    # nvdisasm only accepts input from a file, so we need to write out to a
    # temp file and clean up afterwards.
    fd = None
    fname = None
    try:
        fd, fname = tempfile.mkstemp()
        with open(fname, 'wb') as f:
            f.write(cubin)

        try:
            cp = subprocess.run(['nvdisasm', fname], check=True,
                                stdout=subprocess.PIPE,
                                stderr=subprocess.PIPE)
        except FileNotFoundError as e:
            if e.filename == 'nvdisasm':
                msg = ("nvdisasm is required for SASS inspection, and has not "
                       "been found.\n\nYou may need to install the CUDA "
                       "toolkit and ensure that it is available on your "
                       "PATH.\n")
                raise RuntimeError(msg)
        return cp.stdout.decode('utf-8')
    finally:
        if fd is not None:
            os.close(fd)
        if fname is not None:
            os.unlink(fname)


class DeviceFunctionTemplate(serialize.ReduceMixin):
    """Unmaterialized device function
    """
    def __init__(self, pyfunc, debug, inline, opt):
        self.py_func = pyfunc
        self.debug = debug
        self.inline = inline
        self.opt = opt
        self._compileinfos = {}
        name = getattr(pyfunc, '__name__', 'unknown')
        self.__name__ = f"{name} <CUDA device function>".format(name)

    def _reduce_states(self):
        return dict(py_func=self.py_func, debug=self.debug, inline=self.inline)

    @classmethod
    def _rebuild(cls, py_func, debug, inline):
        return compile_device_template(py_func, debug=debug, inline=inline)

    def compile(self, args):
        """Compile the function for the given argument types.

        Each signature is compiled once by caching the compiled function inside
        this object.

        Returns the `CompileResult`.
        """
        if args not in self._compileinfos:
            cres = compile_cuda(self.py_func, None, args, debug=self.debug,
                                inline=self.inline)
            first_definition = not self._compileinfos
            self._compileinfos[args] = cres
            libs = [cres.library]

            if first_definition:
                # First definition
                cres.target_context.insert_user_function(self, cres.fndesc,
                                                         libs)
            else:
                cres.target_context.add_user_function(self, cres.fndesc, libs)

        else:
            cres = self._compileinfos[args]

        return cres

    def inspect_llvm(self, args):
        """Returns the LLVM-IR text compiled for *args*.

        Parameters
        ----------
        args: tuple[Type]
            Argument types.

        Returns
        -------
        llvmir : str
        """
        # Force a compilation to occur if none has yet - this can be needed if
        # the user attempts to inspect LLVM IR or PTX before the function has
        # been called for the given arguments from a jitted kernel.
        self.compile(args)
        cres = self._compileinfos[args]
        mod = cres.library._final_module
        return str(mod)

    def inspect_ptx(self, args, nvvm_options={}):
        """Returns the PTX compiled for *args* for the currently active GPU

        Parameters
        ----------
        args: tuple[Type]
            Argument types.
        nvvm_options : dict; optional
            See `CompilationUnit.compile` in `numba/cuda/cudadrv/nvvm.py`.

        Returns
        -------
        ptx : bytes
        """
        llvmir = self.inspect_llvm(args)
        # Make PTX
        cuctx = get_context()
        device = cuctx.device
        cc = device.compute_capability
        arch = nvvm.get_arch_option(*cc)
        opt = 3 if self.opt else 0
        ptx = nvvm.llvm_to_ptx(llvmir, opt=opt, arch=arch, **nvvm_options)
        return ptx


def compile_device_template(pyfunc, debug=False, inline=False, opt=True):
    """Create a DeviceFunctionTemplate object and register the object to
    the CUDA typing context.
    """
    from .descriptor import CUDATargetDesc

    dft = DeviceFunctionTemplate(pyfunc, debug=debug, inline=inline, opt=opt)

    class device_function_template(AbstractTemplate):
        key = dft

        def generic(self, args, kws):
            assert not kws
            return dft.compile(args).signature

        def get_template_info(cls):
            basepath = os.path.dirname(os.path.dirname(numba.__file__))
            code, firstlineno = inspect.getsourcelines(pyfunc)
            path = inspect.getsourcefile(pyfunc)
            sig = str(utils.pysignature(pyfunc))
            info = {
                'kind': "overload",
                'name': getattr(cls.key, '__name__', "unknown"),
                'sig': sig,
<<<<<<< HEAD
                'filename': os.path.relpath(path, start=basepath),
=======
                'filename': utils.safe_relpath(path, start=basepath),
>>>>>>> 9d570961
                'lines': (firstlineno, firstlineno + len(code) - 1),
                'docstring': pyfunc.__doc__
            }
            return info

    typingctx = CUDATargetDesc.typingctx
    typingctx.insert_user_function(dft, device_function_template)
    return dft


def compile_device(pyfunc, return_type, args, inline=True, debug=False):
    return DeviceFunction(pyfunc, return_type, args, inline=True, debug=False)


def declare_device_function(name, restype, argtypes):
    from .descriptor import CUDATargetDesc

    typingctx = CUDATargetDesc.typingctx
    targetctx = CUDATargetDesc.targetctx
    sig = typing.signature(restype, *argtypes)
    extfn = ExternFunction(name, sig)

    class device_function_template(ConcreteTemplate):
        key = extfn
        cases = [sig]

    fndesc = funcdesc.ExternalFunctionDescriptor(
        name=name, restype=restype, argtypes=argtypes)
    typingctx.insert_user_function(extfn, device_function_template)
    targetctx.insert_user_function(extfn, fndesc)
    return extfn


class DeviceFunction(serialize.ReduceMixin):

    def __init__(self, pyfunc, return_type, args, inline, debug):
        self.py_func = pyfunc
        self.return_type = return_type
        self.args = args
        self.inline = True
        self.debug = False
        cres = compile_cuda(self.py_func, self.return_type, self.args,
                            debug=self.debug, inline=self.inline)
        self.cres = cres

        class device_function_template(ConcreteTemplate):
            key = self
            cases = [cres.signature]

        cres.typing_context.insert_user_function(
            self, device_function_template)
        cres.target_context.insert_user_function(self, cres.fndesc,
                                                 [cres.library])

    def _reduce_states(self):
        return dict(py_func=self.py_func, return_type=self.return_type,
                    args=self.args, inline=self.inline, debug=self.debug)

    @classmethod
    def _rebuild(cls, py_func, return_type, args, inline, debug):
        return cls(py_func, return_type, args, inline, debug)

    def __repr__(self):
        fmt = "<DeviceFunction py_func={0} signature={1}>"
        return fmt.format(self.py_func, self.cres.signature)


class ExternFunction(object):
    def __init__(self, name, sig):
        self.name = name
        self.sig = sig


class ForAll(object):
    def __init__(self, kernel, ntasks, tpb, stream, sharedmem):
        if ntasks < 0:
            raise ValueError("Can't create ForAll with negative task count: %s"
                             % ntasks)
        self.kernel = kernel
        self.ntasks = ntasks
        self.thread_per_block = tpb
        self.stream = stream
        self.sharedmem = sharedmem

    def __call__(self, *args):
        if self.ntasks == 0:
            return

        if self.kernel.specialized:
            kernel = self.kernel
        else:
            kernel = self.kernel.specialize(*args)
        blockdim = self._compute_thread_per_block(kernel)
        griddim = (self.ntasks + blockdim - 1) // blockdim

        return kernel[griddim, blockdim, self.stream, self.sharedmem](*args)

    def _compute_thread_per_block(self, kernel):
        tpb = self.thread_per_block
        # Prefer user-specified config
        if tpb != 0:
            return tpb
        # Else, ask the driver to give a good config
        else:
            ctx = get_context()
            kwargs = dict(
                func=kernel._func.get(),
                b2d_func=0,     # dynamic-shared memory is constant to blksz
                memsize=self.sharedmem,
                blocksizelimit=1024,
            )
            _, tpb = ctx.get_max_potential_block_size(**kwargs)
            return tpb


class CachedPTX(object):
    """A PTX cache that uses compute capability as a cache key
    """
    def __init__(self, name, llvmir, options):
        self.name = name
        self.llvmir = llvmir
        self.cache = {}
        self._extra_options = options.copy()

    def get(self):
        """
        Get PTX for the current active context.
        """
        cuctx = get_context()
        device = cuctx.device
        cc = device.compute_capability
        ptx = self.cache.get(cc)
        if ptx is None:
            arch = nvvm.get_arch_option(*cc)
            ptx = nvvm.llvm_to_ptx(self.llvmir, arch=arch,
                                   **self._extra_options)
            self.cache[cc] = ptx
            if config.DUMP_ASSEMBLY:
                print(("ASSEMBLY %s" % self.name).center(80, '-'))
                print(ptx.decode('utf-8'))
                print('=' * 80)
        return ptx


class CachedCUFunction(serialize.ReduceMixin):
    """
    Get or compile CUDA function for the current active context

    Uses device ID as key for cache.
    """

    def __init__(self, entry_name, ptx, linking, max_registers):
        self.entry_name = entry_name
        self.ptx = ptx
        self.linking = linking
        self.cache = {}
        self.ccinfos = {}
        self.cubins = {}
        self.max_registers = max_registers

    def get(self):
        cuctx = get_context()
        device = cuctx.device
        cufunc = self.cache.get(device.id)
        if cufunc is None:
            ptx = self.ptx.get()

            # Link
            linker = driver.Linker(max_registers=self.max_registers)
            linker.add_ptx(ptx)
            for path in self.linking:
                linker.add_file_guess_ext(path)
            cubin, size = linker.complete()
            compile_info = linker.info_log
            module = cuctx.create_module_image(cubin)

            # Load
            cufunc = module.get_function(self.entry_name)

            # Populate caches
            self.cache[device.id] = cufunc
            self.ccinfos[device.id] = compile_info
            # We take a copy of the cubin because it's owned by the linker
            cubin_ptr = ctypes.cast(cubin, ctypes.POINTER(ctypes.c_char))
            cubin_data = np.ctypeslib.as_array(cubin_ptr, shape=(size,)).copy()
            self.cubins[device.id] = cubin_data
        return cufunc

    def get_sass(self):
        self.get()  # trigger compilation
        device = get_context().device
        return disassemble_cubin(self.cubins[device.id])

    def get_info(self):
        self.get()   # trigger compilation
        cuctx = get_context()
        device = cuctx.device
        ci = self.ccinfos[device.id]
        return ci

    def _reduce_states(self):
        """
        Reduce the instance for serialization.
        Pre-compiled PTX code string is serialized inside the `ptx` (CachedPTX).
        Loaded CUfunctions are discarded. They are recreated when unserialized.
        """
        if self.linking:
            msg = ('cannot pickle CUDA kernel function with additional '
                   'libraries to link against')
            raise RuntimeError(msg)
        return dict(entry_name=self.entry_name, ptx=self.ptx,
                    linking=self.linking, max_registers=self.max_registers)

    @classmethod
    def _rebuild(cls, entry_name, ptx, linking, max_registers):
        """
        Rebuild an instance.
        """
        return cls(entry_name, ptx, linking, max_registers)


class _Kernel(serialize.ReduceMixin):
    '''
    CUDA Kernel specialized for a given set of argument types. When called, this
    object launches the kernel on the device.
    '''
    def __init__(self, llvm_module, name, pretty_name, argtypes, call_helper,
                 link=(), debug=False, fastmath=False, type_annotation=None,
                 extensions=[], max_registers=None, opt=True):
        super().__init__()
        # initialize CUfunction
        options = {
            'debug': debug,
            'fastmath': fastmath,
            'opt': 3 if opt else 0
        }

        ptx = CachedPTX(pretty_name, str(llvm_module), options=options)
        cufunc = CachedCUFunction(name, ptx, link, max_registers)
        # populate members
        self.entry_name = name
        self.argument_types = tuple(argtypes)
        self.linking = tuple(link)
        self._type_annotation = type_annotation
        self._func = cufunc
        self.debug = debug
        self.call_helper = call_helper
        self.extensions = list(extensions)

    @classmethod
    def _rebuild(cls, name, argtypes, cufunc, link, debug, call_helper,
                 extensions):
        """
        Rebuild an instance.
        """
        instance = cls.__new__(cls)
        # invoke parent constructor
        super(cls, instance).__init__()
        # populate members
        instance.entry_name = name
        instance.argument_types = tuple(argtypes)
        instance.linking = tuple(link)
        instance._type_annotation = None
        instance._func = cufunc
        instance.debug = debug
        instance.call_helper = call_helper
        instance.extensions = extensions
        return instance

    def _reduce_states(self):
        """
        Reduce the instance for serialization.
        Compiled definitions are serialized in PTX form.
        Type annotation are discarded.
        Thread, block and shared memory configuration are serialized.
        Stream information is discarded.
        """
        return dict(name=self.entry_name, argtypes=self.argument_types,
                    cufunc=self._func, link=self.linking, debug=self.debug,
                    call_helper=self.call_helper, extensions=self.extensions)

    def __call__(self, *args, **kwargs):
        assert not kwargs
        griddim, blockdim = normalize_kernel_dimensions(self.griddim,
                                                        self.blockdim)
        self._kernel_call(args=args,
                          griddim=griddim,
                          blockdim=blockdim,
                          stream=self.stream,
                          sharedmem=self.sharedmem)

    def bind(self):
        """
        Force binding to current CUDA context
        """
        self._func.get()

    @property
    def ptx(self):
        '''
        PTX code for this kernel.
        '''
        return self._func.ptx.get().decode('utf8')

    @property
    def device(self):
        """
        Get current active context
        """
        return get_current_device()

    def inspect_llvm(self):
        '''
        Returns the LLVM IR for this kernel.
        '''
        return str(self._func.ptx.llvmir)

    def inspect_asm(self):
        '''
        Returns the PTX code for this kernel.
        '''
        return self._func.ptx.get().decode('ascii')

    def inspect_sass(self):
        '''
        Returns the SASS code for this kernel.

        Requires nvdisasm to be available on the PATH.
        '''
        return self._func.get_sass()

    def inspect_types(self, file=None):
        '''
        Produce a dump of the Python source of this function annotated with the
        corresponding Numba IR and type information. The dump is written to
        *file*, or *sys.stdout* if *file* is *None*.
        '''
        if self._type_annotation is None:
            raise ValueError("Type annotation is not available")

        if file is None:
            file = sys.stdout

        print("%s %s" % (self.entry_name, self.argument_types), file=file)
        print('-' * 80, file=file)
        print(self._type_annotation, file=file)
        print('=' * 80, file=file)

    def launch(self, args, griddim, blockdim, stream=0, sharedmem=0):
        # Prepare kernel
        cufunc = self._func.get()

        if self.debug:
            excname = cufunc.name + "__errcode__"
            excmem, excsz = cufunc.module.get_global_symbol(excname)
            assert excsz == ctypes.sizeof(ctypes.c_int)
            excval = ctypes.c_int()
            excmem.memset(0, stream=stream)

        # Prepare arguments
        retr = []                       # hold functors for writeback

        kernelargs = []
        for t, v in zip(self.argument_types, args):
            self._prepare_args(t, v, stream, retr, kernelargs)

        # Configure kernel
        cu_func = cufunc.configure(griddim, blockdim,
                                   stream=stream,
                                   sharedmem=sharedmem)
        # Invoke kernel
        cu_func(*kernelargs)

        if self.debug:
            driver.device_to_host(ctypes.addressof(excval), excmem, excsz)
            if excval.value != 0:
                # An error occurred
                def load_symbol(name):
                    mem, sz = cufunc.module.get_global_symbol("%s__%s__" %
                                                              (cufunc.name,
                                                               name))
                    val = ctypes.c_int()
                    driver.device_to_host(ctypes.addressof(val), mem, sz)
                    return val.value

                tid = [load_symbol("tid" + i) for i in 'zyx']
                ctaid = [load_symbol("ctaid" + i) for i in 'zyx']
                code = excval.value
                exccls, exc_args, loc = self.call_helper.get_exception(code)
                # Prefix the exception message with the source location
                if loc is None:
                    locinfo = ''
                else:
                    sym, filepath, lineno = loc
                    filepath = os.path.abspath(filepath)
                    locinfo = 'In function %r, file %s, line %s, ' % (sym,
                                                                      filepath,
                                                                      lineno,)
                # Prefix the exception message with the thread position
                prefix = "%stid=%s ctaid=%s" % (locinfo, tid, ctaid)
                if exc_args:
                    exc_args = ("%s: %s" % (prefix, exc_args[0]),) + \
                        exc_args[1:]
                else:
                    exc_args = prefix,
                raise exccls(*exc_args)

        # retrieve auto converted arrays
        for wb in retr:
            wb()

    def _prepare_args(self, ty, val, stream, retr, kernelargs):
        """
        Convert arguments to ctypes and append to kernelargs
        """

        # map the arguments using any extension you've registered
        for extension in reversed(self.extensions):
            ty, val = extension.prepare_args(
                ty,
                val,
                stream=stream,
                retr=retr)

        if isinstance(ty, types.Array):
            devary = wrap_arg(val).to_device(retr, stream)

            c_intp = ctypes.c_ssize_t

            meminfo = ctypes.c_void_p(0)
            parent = ctypes.c_void_p(0)
            nitems = c_intp(devary.size)
            itemsize = c_intp(devary.dtype.itemsize)
            data = ctypes.c_void_p(driver.device_pointer(devary))
            kernelargs.append(meminfo)
            kernelargs.append(parent)
            kernelargs.append(nitems)
            kernelargs.append(itemsize)
            kernelargs.append(data)
            for ax in range(devary.ndim):
                kernelargs.append(c_intp(devary.shape[ax]))
            for ax in range(devary.ndim):
                kernelargs.append(c_intp(devary.strides[ax]))

        elif isinstance(ty, types.Integer):
            cval = getattr(ctypes, "c_%s" % ty)(val)
            kernelargs.append(cval)

        elif ty == types.float64:
            cval = ctypes.c_double(val)
            kernelargs.append(cval)

        elif ty == types.float32:
            cval = ctypes.c_float(val)
            kernelargs.append(cval)

        elif ty == types.boolean:
            cval = ctypes.c_uint8(int(val))
            kernelargs.append(cval)

        elif ty == types.complex64:
            kernelargs.append(ctypes.c_float(val.real))
            kernelargs.append(ctypes.c_float(val.imag))

        elif ty == types.complex128:
            kernelargs.append(ctypes.c_double(val.real))
            kernelargs.append(ctypes.c_double(val.imag))

        elif isinstance(ty, (types.NPDatetime, types.NPTimedelta)):
            kernelargs.append(ctypes.c_int64(val.view(np.int64)))

        elif isinstance(ty, types.Record):
            devrec = wrap_arg(val).to_device(retr, stream)
            kernelargs.append(devrec)

        else:
            raise NotImplementedError(ty, val)


class _KernelConfiguration:
    def __init__(self, dispatcher, griddim, blockdim, stream, sharedmem):
        self.dispatcher = dispatcher
        self.griddim = griddim
        self.blockdim = blockdim
        self.stream = stream
        self.sharedmem = sharedmem

    def __call__(self, *args):
        return self.dispatcher.call(args, self.griddim, self.blockdim,
                                    self.stream, self.sharedmem)


class Dispatcher(serialize.ReduceMixin):
    '''
    CUDA Dispatcher object. When configured and called, the dispatcher will
    specialize itself for the given arguments (if no suitable specialized
    version already exists) & compute capability, and launch on the device
    associated with the current context.

    Dispatcher objects are not to be constructed by the user, but instead are
    created using the :func:`numba.cuda.jit` decorator.
    '''
    def __init__(self, func, sigs, bind, targetoptions):
        super().__init__()
        self.py_func = func
        self.sigs = []
        self._bind = bind
        self.link = targetoptions.pop('link', (),)
        self._can_compile = True

        # keyed by a `(compute capability, args)` tuple
        self.definitions = {}
        self.specializations = {}

        self.targetoptions = targetoptions

        # defensive copy
        self.targetoptions['extensions'] = \
            list(self.targetoptions.get('extensions', []))

        from .descriptor import CUDATargetDesc

        self.typingctx = CUDATargetDesc.typingctx

        if sigs:
            if len(sigs) > 1:
                raise TypeError("Only one signature supported at present")
            self.compile(sigs[0])
            self._can_compile = False

    def configure(self, griddim, blockdim, stream=0, sharedmem=0):
        griddim, blockdim = normalize_kernel_dimensions(griddim, blockdim)
        return _KernelConfiguration(self, griddim, blockdim, stream, sharedmem)

    def __getitem__(self, args):
        if len(args) not in [2, 3, 4]:
            raise ValueError('must specify at least the griddim and blockdim')
        return self.configure(*args)

    def forall(self, ntasks, tpb=0, stream=0, sharedmem=0):
        """Returns a configured kernel for 1D kernel of given number of tasks
        ``ntasks``.

        This assumes that:
        - the kernel 1-to-1 maps global thread id ``cuda.grid(1)`` to tasks.
        - the kernel must check if the thread id is valid."""

        return ForAll(self, ntasks, tpb=tpb, stream=stream, sharedmem=sharedmem)

    @property
    def extensions(self):
        '''
        A list of objects that must have a `prepare_args` function. When a
        specialized kernel is called, each argument will be passed through
        to the `prepare_args` (from the last object in this list to the
        first). The arguments to `prepare_args` are:

        - `ty` the numba type of the argument
        - `val` the argument value itself
        - `stream` the CUDA stream used for the current call to the kernel
        - `retr` a list of zero-arg functions that you may want to append
          post-call cleanup work to.

        The `prepare_args` function must return a tuple `(ty, val)`, which
        will be passed in turn to the next right-most `extension`. After all
        the extensions have been called, the resulting `(ty, val)` will be
        passed into Numba's default argument marshalling logic.
        '''
        return self.targetoptions['extensions']

    def __call__(self, *args, **kwargs):
        # An attempt to launch an unconfigured kernel
        raise ValueError(missing_launch_config_msg)

    def call(self, args, griddim, blockdim, stream, sharedmem):
        '''
        Compile if necessary and invoke this kernel with *args*.
        '''
        argtypes = tuple(
            [self.typingctx.resolve_argument_type(a) for a in args])
        kernel = self.compile(argtypes)
        kernel.launch(args, griddim, blockdim, stream, sharedmem)

    def specialize(self, *args):
        '''
        Create a new instance of this dispatcher specialized for the given
        *args*.
        '''
        cc = get_current_device().compute_capability
        argtypes = tuple(
            [self.typingctx.resolve_argument_type(a) for a in args])
        if self.specialized:
            raise RuntimeError('Dispatcher already specialized')

        specialization = self.specializations.get((cc, argtypes))
        if specialization:
            return specialization

        targetoptions = self.targetoptions
        targetoptions['link'] = self.link
        specialization = Dispatcher(self.py_func, [types.void(*argtypes)],
                                    self._bind, targetoptions)
        self.specializations[cc, argtypes] = specialization
        return specialization

    def disable_compile(self, val=True):
        self._can_compile = not val

    @property
    def specialized(self):
        """
        True if the Dispatcher has been specialized.
        """
        return len(self.sigs) == 1 and not self._can_compile

    @property
    def definition(self):
        # There is a single definition only when the dispatcher has been
        # specialized.
        if not self.specialized:
            raise ValueError("Dispatcher needs to be specialized to get the "
                             "single definition")
        return next(iter(self.definitions.values()))

    @property
    def _func(self, signature=None, compute_capability=None):
        cc = compute_capability or get_current_device().compute_capability
        if signature is not None:
            return self.definitions[(cc, signature)]._func
        elif self.specialized:
            return self.definition._func
        else:
            return {sig: defn._func for sig, defn in self.definitions.items()}

    def compile(self, sig):
        '''
        Compile and bind to the current context a version of this kernel
        specialized for the given signature.
        '''
        argtypes, return_type = sigutils.normalize_signature(sig)
        assert return_type is None or return_type == types.none
        cc = get_current_device().compute_capability
        if self.specialized:
            return self.definition
        else:
            kernel = self.definitions.get((cc, argtypes))
        if kernel is None:
            if not self._can_compile:
                raise RuntimeError("Compilation disabled")
            kernel = compile_kernel(self.py_func, argtypes,
                                    link=self.link,
                                    **self.targetoptions)
            self.definitions[(cc, argtypes)] = kernel
            if self._bind:
                kernel.bind()
            self.sigs.append(sig)
        return kernel

    def inspect_llvm(self, signature=None, compute_capability=None):
        '''
        Return the LLVM IR for all signatures encountered thus far, or the LLVM
        IR for a specific signature and compute_capability if given. If the
        dispatcher is specialized, the IR for the single specialization is
        returned.
        '''
        cc = compute_capability or get_current_device().compute_capability
        if signature is not None:
            return self.definitions[(cc, signature)].inspect_llvm()
        elif self.specialized:
            return self.definition.inspect_llvm()
        else:
            return dict((sig, defn.inspect_llvm())
                        for sig, defn in self.definitions.items())

    def inspect_asm(self, signature=None, compute_capability=None):
        '''
        Return the generated PTX assembly code for all signatures encountered
        thus far, or the PTX assembly code for a specific signature and
        compute_capability if given. If the dispatcher is specialized, the
        assembly code for the single specialization is returned.
        '''
        cc = compute_capability or get_current_device().compute_capability
        if signature is not None:
            return self.definitions[(cc, signature)].inspect_asm()
        elif self.specialized:
            return self.definition.inspect_asm()
        else:
            return dict((sig, defn.inspect_asm())
                        for sig, defn in self.definitions.items())

    def inspect_sass(self, signature=None, compute_capability=None):
        '''
        Return the generated SASS code for all signatures encountered thus
        far, or the SASS code for a specific signature and compute_capability
        if given.

        Requires nvdisasm to be available on the PATH.
        '''
        cc = compute_capability or get_current_device().compute_capability
        if signature is not None:
            return self.definitions[(cc, signature)].inspect_sass()
        elif self.specialized:
            return self.definition.inspect_sass()
        else:
            return dict((sig, defn.inspect_sass())
                        for sig, defn in self.definitions.items())

    def inspect_types(self, file=None):
        '''
        Produce a dump of the Python source of this function annotated with the
        corresponding Numba IR and type information. The dump is written to
        *file*, or *sys.stdout* if *file* is *None*.
        '''
        if file is None:
            file = sys.stdout

        if self.specialized:
            self.definition.inspect_types(file=file)
        else:
            for _, defn in utils.iteritems(self.definitions):
                defn.inspect_types(file=file)

    @property
    def ptx(self):
        if self.specialized:
            return self.definition.ptx
        else:
            return dict((sig, defn.ptx)
                        for sig, defn in self.definitions.items())

    def bind(self):
        for defn in self.definitions.values():
            defn.bind()

    @classmethod
    def _rebuild(cls, py_func, sigs, bind, targetoptions):
        """
        Rebuild an instance.
        """
        instance = cls(py_func, sigs, bind, targetoptions)
        return instance

    def _reduce_states(self):
        """
        Reduce the instance for serialization.
        Compiled definitions are discarded.
        """
        return dict(py_func=self.py_func, sigs=self.sigs, bind=self._bind,
                    targetoptions=self.targetoptions)<|MERGE_RESOLUTION|>--- conflicted
+++ resolved
@@ -277,11 +277,7 @@
                 'kind': "overload",
                 'name': getattr(cls.key, '__name__', "unknown"),
                 'sig': sig,
-<<<<<<< HEAD
-                'filename': os.path.relpath(path, start=basepath),
-=======
                 'filename': utils.safe_relpath(path, start=basepath),
->>>>>>> 9d570961
                 'lines': (firstlineno, firstlineno + len(code) - 1),
                 'docstring': pyfunc.__doc__
             }
