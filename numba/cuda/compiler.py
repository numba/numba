--- conflicted
+++ resolved
@@ -498,21 +498,14 @@
     CUDA Kernel specialized for a given set of argument types. When called, this
     object launches the kernel on the device.
     '''
-<<<<<<< HEAD
 
     @global_compiler_lock
-    def __init__(self, py_func, argtypes, link, debug=False, inline=False,
+    def __init__(self, py_func, argtypes, link=None, debug=False, inline=False,
                  fastmath=False, extensions=None, max_registers=None, opt=True):
-=======
-    def __init__(self, llvm_module, name, pretty_name, argtypes, call_helper,
-                 link=None, debug=False, fastmath=False, type_annotation=None,
-                 extensions=[], max_registers=None, opt=True):
->>>>>>> 1bbe3e54
         super().__init__()
 
         self.py_func = py_func
         self.argtypes = argtypes
-        self.link = tuple(link)
         self.debug = debug
         self.extensions = extensions or []
 
@@ -526,31 +519,26 @@
                                                               args,
                                                               debug=self.debug)
 
-        # initialize CUfunction
         options = {
             'debug': self.debug,
             'fastmath': fastmath,
             'opt': 3 if opt else 0
         }
 
-<<<<<<< HEAD
         llvm_module = str(lib._final_module)
         pretty_name = cres.fndesc.qualname
         ptx = CachedPTX(pretty_name, llvm_module, options=options)
-        cufunc = CachedCUFunction(kernel.name, ptx, self.link, max_registers)
-=======
+
         if not link:
             link = []
-
-        ptx = CachedPTX(pretty_name, str(llvm_module), options=options)
 
         # A kernel needs cooperative launch if grid_sync is being used.
         self.cooperative = 'cudaCGGetIntrinsicHandle' in ptx.llvmir
         # We need to link against cudadevrt if grid sync is being used.
         if self.cooperative:
             link.append(get_cudalib('cudadevrt', static=True))
-        cufunc = CachedCUFunction(name, ptx, link, max_registers)
->>>>>>> 1bbe3e54
+
+        cufunc = CachedCUFunction(kernel.name, ptx, link, max_registers)
 
         # populate members
         self.entry_name = kernel.name
@@ -558,6 +546,7 @@
         self._type_annotation = cres.type_annotation
         self._func = cufunc
         self.call_helper = cres.call_helper
+        self.link = link
 
     @property
     def argument_types(self):
@@ -592,15 +581,10 @@
         Thread, block and shared memory configuration are serialized.
         Stream information is discarded.
         """
-<<<<<<< HEAD
-        return dict(name=self.entry_name, argtypes=self.argtypes,
-                    cufunc=self._func, link=self.link, debug=self.debug,
-=======
         return dict(cooperative=self.cooperative, name=self.entry_name,
-                    argtypes=self.argument_types, cufunc=self._func,
-                    link=self.linking, debug=self.debug,
->>>>>>> 1bbe3e54
-                    call_helper=self.call_helper, extensions=self.extensions)
+                    argtypes=self.argtypes, cufunc=self._func, link=self.link,
+                    debug=self.debug, call_helper=self.call_helper,
+                    extensions=self.extensions)
 
     def bind(self):
         """
