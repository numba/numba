import collections
import ctypes
import functools
import inspect
import os
import sys

import numpy as np

from numba import _dispatcher
from numba.core.typing.templates import AbstractTemplate, ConcreteTemplate
from numba.core import (types, typing, utils, funcdesc, serialize, config,
                        compiler, sigutils)
from numba.core.typeconv.rules import default_type_manager
from numba.core.compiler import (CompilerBase, DefaultPassBuilder,
                                 compile_result, Flags, Option)
from numba.core.compiler_lock import global_compiler_lock
from numba.core.compiler_machinery import (LoweringPass, PassManager,
                                           register_pass)
from numba.core.dispatcher import OmittedArg
from numba.core.errors import NumbaDeprecationWarning
from numba.core.typed_passes import IRLegalization, NativeLowering
from numba.core.typing.typeof import Purpose, typeof
from warnings import warn
import numba
from .cudadrv.devices import get_context
from .cudadrv.libs import get_cudalib
from .cudadrv import driver
from .errors import missing_launch_config_msg, normalize_kernel_dimensions
from .api import get_current_device
from .args import wrap_arg
from numba.core.errors import NumbaPerformanceWarning
from .descriptor import cuda_target


def _nvvm_options_type(x):
    if x is None:
        return None

    else:
        assert isinstance(x, dict)
        return x


class CUDAFlags(Flags):
    nvvm_options = Option(
        type=_nvvm_options_type,
        default=None,
        doc="NVVM options",
    )


@register_pass(mutates_CFG=True, analysis_only=False)
class CUDABackend(LoweringPass):

    _name = "cuda_backend"

    def __init__(self):
        LoweringPass.__init__(self)

    def run_pass(self, state):
        """
        Back-end: Packages lowering output in a compile result
        """
        lowered = state['cr']
        signature = typing.signature(state.return_type, *state.args)

        state.cr = compile_result(
            typing_context=state.typingctx,
            target_context=state.targetctx,
            typing_error=state.status.fail_reason,
            type_annotation=state.type_annotation,
            library=state.library,
            call_helper=lowered.call_helper,
            signature=signature,
            fndesc=lowered.fndesc,
        )
        return True


@register_pass(mutates_CFG=False, analysis_only=False)
class CreateLibrary(LoweringPass):
    """
    Create a CUDACodeLibrary for the NativeLowering pass to populate. The
    NativeLowering pass will create a code library if none exists, but we need
    to set it up with nvvm_options from the flags if they are present.
    """

    _name = "create_library"

    def __init__(self):
        LoweringPass.__init__(self)

    def run_pass(self, state):
        codegen = state.targetctx.codegen()
        name = state.func_id.func_qualname
        nvvm_options = state.flags.nvvm_options
        state.library = codegen.create_library(name, nvvm_options=nvvm_options)
        # Enable object caching upfront so that the library can be serialized.
        state.library.enable_object_caching()

        return True


class CUDACompiler(CompilerBase):
    def define_pipelines(self):
        dpb = DefaultPassBuilder
        pm = PassManager('cuda')

        untyped_passes = dpb.define_untyped_pipeline(self.state)
        pm.passes.extend(untyped_passes.passes)

        typed_passes = dpb.define_typed_pipeline(self.state)
        pm.passes.extend(typed_passes.passes)

        lowering_passes = self.define_cuda_lowering_pipeline(self.state)
        pm.passes.extend(lowering_passes.passes)

        pm.finalize()
        return [pm]

    def define_cuda_lowering_pipeline(self, state):
        pm = PassManager('cuda_lowering')
        # legalise
        pm.add_pass(IRLegalization,
                    "ensure IR is legal prior to lowering")

        # lower
        pm.add_pass(CreateLibrary, "create library")
        pm.add_pass(NativeLowering, "native lowering")
        pm.add_pass(CUDABackend, "cuda backend")

        pm.finalize()
        return pm


@global_compiler_lock
def compile_cuda(pyfunc, return_type, args, debug=False, lineinfo=False,
                 inline=False, fastmath=False, nvvm_options=None):
    from .descriptor import cuda_target
    typingctx = cuda_target.typing_context
    targetctx = cuda_target.target_context

    flags = CUDAFlags()
    # Do not compile (generate native code), just lower (to LLVM)
    flags.no_compile = True
    flags.no_cpython_wrapper = True
    flags.no_cfunc_wrapper = True
    if debug or lineinfo:
        # Note both debug and lineinfo turn on debug information in the
        # compiled code, but we keep them separate arguments in case we
        # later want to overload some other behavior on the debug flag.
        # In particular, -opt=3 is not supported with -g.
        flags.debuginfo = True
    if inline:
        flags.forceinline = True
    if fastmath:
        flags.fastmath = True
    if nvvm_options:
        flags.nvvm_options = nvvm_options

    # Run compilation pipeline
    cres = compiler.compile_extra(typingctx=typingctx,
                                  targetctx=targetctx,
                                  func=pyfunc,
                                  args=args,
                                  return_type=return_type,
                                  flags=flags,
                                  locals={},
                                  pipeline_class=CUDACompiler)

    library = cres.library
    library.finalize()

    return cres


def compile_kernel(pyfunc, args, link, debug=False, lineinfo=False,
                   inline=False, fastmath=False, extensions=[],
                   max_registers=None, opt=True):
    return _Kernel(pyfunc, args, link, debug=debug, lineinfo=lineinfo,
                   inline=inline, fastmath=fastmath, extensions=extensions,
                   max_registers=max_registers, opt=opt)


@global_compiler_lock
def compile_ptx(pyfunc, args, debug=False, lineinfo=False, device=False,
                fastmath=False, cc=None, opt=True):
    """Compile a Python function to PTX for a given set of argument types.

    :param pyfunc: The Python function to compile.
    :param args: A tuple of argument types to compile for.
    :param debug: Whether to include debug info in the generated PTX.
    :type debug: bool
    :param lineinfo: Whether to include a line mapping from the generated PTX
                     to the source code. Usually this is used with optimized
                     code (since debug mode would automatically include this),
                     so we want debug info in the LLVM but only the line
                     mapping in the final PTX.
    :type lineinfo: bool
    :param device: Whether to compile a device function. Defaults to ``False``,
                   to compile global kernel functions.
    :type device: bool
    :param fastmath: Whether to enable fast math flags (ftz=1, prec_sqrt=0,
                     prec_div=, and fma=1)
    :type fastmath: bool
    :param cc: Compute capability to compile for, as a tuple ``(MAJOR, MINOR)``.
               Defaults to ``(5, 2)``.
    :type cc: tuple
    :param opt: Enable optimizations. Defaults to ``True``.
    :type opt: bool
    :return: (ptx, resty): The PTX code and inferred return type
    :rtype: tuple
    """
    nvvm_options = {
        'debug': debug,
        'lineinfo': lineinfo,
        'fastmath': fastmath,
        'opt': 3 if opt else 0
    }

    cres = compile_cuda(pyfunc, None, args, debug=debug, lineinfo=lineinfo,
                        nvvm_options=nvvm_options)
    resty = cres.signature.return_type
    if device:
        lib = cres.library
    else:
        fname = cres.fndesc.llvm_func_name
        tgt = cres.target_context
        filename = cres.type_annotation.filename
        linenum = int(cres.type_annotation.linenum)
        lib, kernel = tgt.prepare_cuda_kernel(cres.library, fname,
                                              cres.signature.args, debug,
                                              nvvm_options, filename, linenum)

    cc = cc or config.CUDA_DEFAULT_PTX_CC
    ptx = lib.get_asm_str(cc=cc)
    return ptx, resty


def compile_ptx_for_current_device(pyfunc, args, debug=False, lineinfo=False,
                                   device=False, fastmath=False, opt=True):
    """Compile a Python function to PTX for a given set of argument types for
    the current device's compute capabilility. This calls :func:`compile_ptx`
    with an appropriate ``cc`` value for the current device."""
    cc = get_current_device().compute_capability
    return compile_ptx(pyfunc, args, debug=debug, lineinfo=lineinfo,
                       device=device, fastmath=fastmath, cc=cc, opt=True)


<<<<<<< HEAD
=======
class DeviceDispatcher(serialize.ReduceMixin):
    """Unmaterialized device function
    """
    def __init__(self, pyfunc, debug, inline, opt):
        self.py_func = pyfunc
        self.debug = debug
        self.inline = inline
        self.opt = opt
        self.overloads = {}
        name = getattr(pyfunc, '__name__', 'unknown')
        self.__name__ = f"{name} <CUDA device function>".format(name)

    def _reduce_states(self):
        return dict(py_func=self.py_func, debug=self.debug, inline=self.inline)

    @classmethod
    def _rebuild(cls, py_func, debug, inline):
        return compile_device_dispatcher(py_func, debug=debug, inline=inline)

    def get_call_template(self, args, kws):
        # Copied and simplified from _DispatcherBase.get_call_template.
        """
        Get a typing.ConcreteTemplate for this dispatcher and the given
        *args* and *kws* types.  This allows to resolve the return type.

        A (template, pysig, args, kws) tuple is returned.
        """
        # Ensure an overload is available
        self.compile(tuple(args))

        # Create function type for typing
        func_name = self.py_func.__name__
        name = "CallTemplate({0})".format(func_name)

        # The `key` isn't really used except for diagnosis here,
        # so avoid keeping a reference to `cfunc`.
        call_template = typing.make_concrete_template(
            name, key=func_name, signatures=self.nopython_signatures)
        pysig = utils.pysignature(self.py_func)

        return call_template, pysig, args, kws

    @property
    def nopython_signatures(self):
        # All overloads are for nopython mode, because there is only
        # nopython mode in CUDA
        return [info.signature for info in self.overloads.values()]

    def get_overload(self, sig):
        # NOTE: This dispatcher seems to be used as the key for the dict of
        # implementations elsewhere in Numba, so we return this dispatcher
        # instead of a compiled entry point as in
        # _DispatcherBase.get_overload().
        return self

    def compile(self, args):
        """Compile the function for the given argument types.

        Each signature is compiled once by caching the compiled function inside
        this object.

        Returns the `CompileResult`.
        """
        if args not in self.overloads:
            nvvm_options = {
                'debug': self.debug,
                'opt': 3 if self.opt else 0
            }

            cres = compile_cuda(self.py_func, None, args, debug=self.debug,
                                inline=self.inline, nvvm_options=nvvm_options)
            first_definition = not self.overloads
            self.overloads[args] = cres
            libs = [cres.library]

            if first_definition:
                # First definition
                cres.target_context.insert_user_function(self, cres.fndesc,
                                                         libs)
            else:
                cres.target_context.add_user_function(self, cres.fndesc, libs)

        else:
            cres = self.overloads[args]

        return cres

    def inspect_llvm(self, args):
        """Returns the LLVM-IR text compiled for *args*.

        Parameters
        ----------
        args: tuple[Type]
            Argument types.

        Returns
        -------
        llvmir : str
        """
        modules = self.compile(args).library.modules
        return "\n\n".join([str(mod) for mod in modules])

    def inspect_ptx(self, args, nvvm_options={}):
        """Returns the PTX compiled for *args* for the currently active GPU

        Parameters
        ----------
        args: tuple[Type]
            Argument types.

        Returns
        -------
        ptx : bytes
        """
        msg = ('inspect_ptx for device functions is deprecated. Use '
               'compile_ptx instead.')
        warn(msg, category=NumbaDeprecationWarning)

        if nvvm_options:
            msg = ('nvvm_options are ignored. Use compile_ptx if you want to '
                   'set NVVM options.')
            warn(msg, category=NumbaDeprecationWarning)
        return self.compile(args).library.get_asm_str().encode()


def compile_device_dispatcher(pyfunc, debug=False, inline=False, opt=True):
    """Create a DeviceDispatcher and register it to the CUDA typing context.
    """
    from .descriptor import cuda_target

    dispatcher = DeviceDispatcher(pyfunc, debug=debug, inline=inline, opt=opt)

    class device_function_template(AbstractTemplate):
        key = dispatcher

        def generic(self, args, kws):
            assert not kws
            return dispatcher.compile(args).signature

        def get_template_info(cls):
            basepath = os.path.dirname(os.path.dirname(numba.__file__))
            code, firstlineno = inspect.getsourcelines(pyfunc)
            path = inspect.getsourcefile(pyfunc)
            sig = str(utils.pysignature(pyfunc))
            info = {
                'kind': "overload",
                'name': getattr(cls.key, '__name__', "unknown"),
                'sig': sig,
                'filename': utils.safe_relpath(path, start=basepath),
                'lines': (firstlineno, firstlineno + len(code) - 1),
                'docstring': pyfunc.__doc__
            }
            return info

    typingctx = cuda_target.typing_context
    typingctx.insert_user_function(dispatcher, device_function_template)
    return dispatcher


>>>>>>> 38ab89dd
def compile_device(pyfunc, return_type, args, inline=True, debug=False,
                   lineinfo=False):
    msg = ("Eager compilation of device functions is deprecated. Use "
           "compile_ptx to get PTX code for a device function if needed.")
    warn(NumbaDeprecationWarning(msg))
    return DeviceFunction(pyfunc, return_type, args, inline=True, debug=False,
                          lineinfo=False)


def declare_device_function(name, restype, argtypes):
    from .descriptor import cuda_target
    typingctx = cuda_target.typing_context
    targetctx = cuda_target.target_context
    sig = typing.signature(restype, *argtypes)
    extfn = ExternFunction(name, sig)

    class device_function_template(ConcreteTemplate):
        key = extfn
        cases = [sig]

    fndesc = funcdesc.ExternalFunctionDescriptor(
        name=name, restype=restype, argtypes=argtypes)
    typingctx.insert_user_function(extfn, device_function_template)
    targetctx.insert_user_function(extfn, fndesc)
    return extfn


class DeviceFunction(serialize.ReduceMixin):

    def __init__(self, pyfunc, return_type, args, inline, debug, lineinfo):
        self.py_func = pyfunc
        self.return_type = return_type
        self.args = args
        self.inline = True
        self.debug = False
        self.lineinfo = False
        cres = compile_cuda(self.py_func, self.return_type, self.args,
                            debug=self.debug, inline=self.inline,
                            lineinfo=self.lineinfo)
        self.cres = cres

        class device_function_template(ConcreteTemplate):
            key = self
            cases = [cres.signature]

        cres.typing_context.insert_user_function(
            self, device_function_template)
        cres.target_context.insert_user_function(self, cres.fndesc,
                                                 [cres.library])

    def _reduce_states(self):
        return dict(py_func=self.py_func, return_type=self.return_type,
                    args=self.args, inline=self.inline, debug=self.debug,
                    lineinfo=self.lineinfo)

    @classmethod
    def _rebuild(cls, py_func, return_type, args, inline, debug, lineinfo):
        return cls(py_func, return_type, args, inline, debug, lineinfo)

    def __repr__(self):
        fmt = "<DeviceFunction py_func={0} signature={1}>"
        return fmt.format(self.py_func, self.cres.signature)


class ExternFunction(object):
    def __init__(self, name, sig):
        self.name = name
        self.sig = sig


class ForAll(object):
    def __init__(self, kernel, ntasks, tpb, stream, sharedmem):
        if ntasks < 0:
            raise ValueError("Can't create ForAll with negative task count: %s"
                             % ntasks)
        self.kernel = kernel
        self.ntasks = ntasks
        self.thread_per_block = tpb
        self.stream = stream
        self.sharedmem = sharedmem

    def __call__(self, *args):
        if self.ntasks == 0:
            return

        if self.kernel.specialized:
            kernel = self.kernel
        else:
            kernel = self.kernel.specialize(*args)
        blockdim = self._compute_thread_per_block(kernel)
        griddim = (self.ntasks + blockdim - 1) // blockdim

        return kernel[griddim, blockdim, self.stream, self.sharedmem](*args)

    def _compute_thread_per_block(self, kernel):
        tpb = self.thread_per_block
        # Prefer user-specified config
        if tpb != 0:
            return tpb
        # Else, ask the driver to give a good config
        else:
            ctx = get_context()
            # Kernel is specialized, so there's only one definition - get it so
            # we can get the cufunc from the code library
            defn = next(iter(kernel.overloads.values()))
            kwargs = dict(
                func=defn._codelibrary.get_cufunc(),
                b2d_func=0,     # dynamic-shared memory is constant to blksz
                memsize=self.sharedmem,
                blocksizelimit=1024,
            )
            _, tpb = ctx.get_max_potential_block_size(**kwargs)
            return tpb


class _Kernel(serialize.ReduceMixin):
    '''
    CUDA Kernel specialized for a given set of argument types. When called, this
    object launches the kernel on the device.
    '''

    @global_compiler_lock
    def __init__(self, py_func, argtypes, link=None, debug=False,
                 lineinfo=False, inline=False, fastmath=False, extensions=None,
                 max_registers=None, opt=True):
        super().__init__()

        self.py_func = py_func
        self.argtypes = argtypes
        self.debug = debug
        self.lineinfo = lineinfo
        self.extensions = extensions or []

        nvvm_options = {
            'debug': self.debug,
            'lineinfo': self.lineinfo,
            'fastmath': fastmath,
            'opt': 3 if opt else 0
        }

        cres = compile_cuda(self.py_func, types.void, self.argtypes,
                            debug=self.debug,
                            lineinfo=self.lineinfo,
                            inline=inline,
                            fastmath=fastmath,
                            nvvm_options=nvvm_options)
        fname = cres.fndesc.llvm_func_name
        args = cres.signature.args

        tgt_ctx = cres.target_context
        code = self.py_func.__code__
        filename = code.co_filename
        linenum = code.co_firstlineno
        lib, kernel = tgt_ctx.prepare_cuda_kernel(cres.library, fname, args,
                                                  debug, nvvm_options,
                                                  filename, linenum,
                                                  max_registers)

        if not link:
            link = []

        # A kernel needs cooperative launch if grid_sync is being used.
        self.cooperative = 'cudaCGGetIntrinsicHandle' in lib.get_asm_str()
        # We need to link against cudadevrt if grid sync is being used.
        if self.cooperative:
            link.append(get_cudalib('cudadevrt', static=True))

        for filepath in link:
            lib.add_linking_file(filepath)

        # populate members
        self.entry_name = kernel.name
        self.signature = cres.signature
        self._type_annotation = cres.type_annotation
        self._codelibrary = lib
        self.call_helper = cres.call_helper

    @property
    def argument_types(self):
        return tuple(self.signature.args)

    @classmethod
    def _rebuild(cls, cooperative, name, argtypes, codelibrary, link, debug,
                 lineinfo, call_helper, extensions):
        """
        Rebuild an instance.
        """
        instance = cls.__new__(cls)
        # invoke parent constructor
        super(cls, instance).__init__()
        # populate members
        instance.cooperative = cooperative
        instance.entry_name = name
        instance.argument_types = tuple(argtypes)
        instance._type_annotation = None
        instance._codelibrary = codelibrary
        instance.debug = debug
        instance.lineinfo = lineinfo
        instance.call_helper = call_helper
        instance.extensions = extensions
        return instance

    def _reduce_states(self):
        """
        Reduce the instance for serialization.
        Compiled definitions are serialized in PTX form.
        Type annotation are discarded.
        Thread, block and shared memory configuration are serialized.
        Stream information is discarded.
        """
        return dict(cooperative=self.cooperative, name=self.entry_name,
                    argtypes=self.argtypes, codelibrary=self.codelibrary,
                    debug=self.debug, lineinfo=self.lineinfo,
                    call_helper=self.call_helper, extensions=self.extensions)

    def bind(self):
        """
        Force binding to current CUDA context
        """
        self._codelibrary.get_cufunc()

    @property
    def ptx(self):
        '''
        PTX code for this kernel.
        '''
        return self._codelibrary.get_asm_str()

    @property
    def device(self):
        """
        Get current active context
        """
        return get_current_device()

    @property
    def regs_per_thread(self):
        '''
        The number of registers used by each thread for this kernel.
        '''
        return self._codelibrary.get_cufunc().attrs.regs

    def inspect_llvm(self):
        '''
        Returns the LLVM IR for this kernel.
        '''
        return self._codelibrary.get_llvm_str()

    def inspect_asm(self, cc):
        '''
        Returns the PTX code for this kernel.
        '''
        return self._codelibrary.get_asm_str(cc=cc)

    def inspect_sass(self):
        '''
        Returns the SASS code for this kernel.

        Requires nvdisasm to be available on the PATH.
        '''
        return self._codelibrary.get_sass()

    def inspect_types(self, file=None):
        '''
        Produce a dump of the Python source of this function annotated with the
        corresponding Numba IR and type information. The dump is written to
        *file*, or *sys.stdout* if *file* is *None*.
        '''
        if self._type_annotation is None:
            raise ValueError("Type annotation is not available")

        if file is None:
            file = sys.stdout

        print("%s %s" % (self.entry_name, self.argument_types), file=file)
        print('-' * 80, file=file)
        print(self._type_annotation, file=file)
        print('=' * 80, file=file)

    def max_cooperative_grid_blocks(self, blockdim, dynsmemsize=0):
        '''
        Calculates the maximum number of blocks that can be launched for this
        kernel in a cooperative grid in the current context, for the given block
        and dynamic shared memory sizes.

        :param blockdim: Block dimensions, either as a scalar for a 1D block, or
                         a tuple for 2D or 3D blocks.
        :param dynsmemsize: Dynamic shared memory size in bytes.
        :return: The maximum number of blocks in the grid.
        '''
        ctx = get_context()
        cufunc = self._codelibrary.get_cufunc()

        if isinstance(blockdim, tuple):
            blockdim = functools.reduce(lambda x, y: x * y, blockdim)
        active_per_sm = ctx.get_active_blocks_per_multiprocessor(cufunc,
                                                                 blockdim,
                                                                 dynsmemsize)
        sm_count = ctx.device.MULTIPROCESSOR_COUNT
        return active_per_sm * sm_count

    def launch(self, args, griddim, blockdim, stream=0, sharedmem=0):
        # Prepare kernel
        cufunc = self._codelibrary.get_cufunc()

        if self.debug:
            excname = cufunc.name + "__errcode__"
            excmem, excsz = cufunc.module.get_global_symbol(excname)
            assert excsz == ctypes.sizeof(ctypes.c_int)
            excval = ctypes.c_int()
            excmem.memset(0, stream=stream)

        # Prepare arguments
        retr = []                       # hold functors for writeback

        kernelargs = []
        for t, v in zip(self.argument_types, args):
            self._prepare_args(t, v, stream, retr, kernelargs)

        stream_handle = stream and stream.handle or None

        # Invoke kernel
        driver.launch_kernel(cufunc.handle,
                             *griddim,
                             *blockdim,
                             sharedmem,
                             stream_handle,
                             kernelargs,
                             cooperative=self.cooperative)

        if self.debug:
            driver.device_to_host(ctypes.addressof(excval), excmem, excsz)
            if excval.value != 0:
                # An error occurred
                def load_symbol(name):
                    mem, sz = cufunc.module.get_global_symbol("%s__%s__" %
                                                              (cufunc.name,
                                                               name))
                    val = ctypes.c_int()
                    driver.device_to_host(ctypes.addressof(val), mem, sz)
                    return val.value

                tid = [load_symbol("tid" + i) for i in 'zyx']
                ctaid = [load_symbol("ctaid" + i) for i in 'zyx']
                code = excval.value
                exccls, exc_args, loc = self.call_helper.get_exception(code)
                # Prefix the exception message with the source location
                if loc is None:
                    locinfo = ''
                else:
                    sym, filepath, lineno = loc
                    filepath = os.path.abspath(filepath)
                    locinfo = 'In function %r, file %s, line %s, ' % (sym,
                                                                      filepath,
                                                                      lineno,)
                # Prefix the exception message with the thread position
                prefix = "%stid=%s ctaid=%s" % (locinfo, tid, ctaid)
                if exc_args:
                    exc_args = ("%s: %s" % (prefix, exc_args[0]),) + \
                        exc_args[1:]
                else:
                    exc_args = prefix,
                raise exccls(*exc_args)

        # retrieve auto converted arrays
        for wb in retr:
            wb()

    def _prepare_args(self, ty, val, stream, retr, kernelargs):
        """
        Convert arguments to ctypes and append to kernelargs
        """

        # map the arguments using any extension you've registered
        for extension in reversed(self.extensions):
            ty, val = extension.prepare_args(
                ty,
                val,
                stream=stream,
                retr=retr)

        if isinstance(ty, types.Array):
            devary = wrap_arg(val).to_device(retr, stream)

            c_intp = ctypes.c_ssize_t

            meminfo = ctypes.c_void_p(0)
            parent = ctypes.c_void_p(0)
            nitems = c_intp(devary.size)
            itemsize = c_intp(devary.dtype.itemsize)
            data = ctypes.c_void_p(driver.device_pointer(devary))
            kernelargs.append(meminfo)
            kernelargs.append(parent)
            kernelargs.append(nitems)
            kernelargs.append(itemsize)
            kernelargs.append(data)
            for ax in range(devary.ndim):
                kernelargs.append(c_intp(devary.shape[ax]))
            for ax in range(devary.ndim):
                kernelargs.append(c_intp(devary.strides[ax]))

        elif isinstance(ty, types.Integer):
            cval = getattr(ctypes, "c_%s" % ty)(val)
            kernelargs.append(cval)

        elif ty == types.float64:
            cval = ctypes.c_double(val)
            kernelargs.append(cval)

        elif ty == types.float32:
            cval = ctypes.c_float(val)
            kernelargs.append(cval)

        elif ty == types.boolean:
            cval = ctypes.c_uint8(int(val))
            kernelargs.append(cval)

        elif ty == types.complex64:
            kernelargs.append(ctypes.c_float(val.real))
            kernelargs.append(ctypes.c_float(val.imag))

        elif ty == types.complex128:
            kernelargs.append(ctypes.c_double(val.real))
            kernelargs.append(ctypes.c_double(val.imag))

        elif isinstance(ty, (types.NPDatetime, types.NPTimedelta)):
            kernelargs.append(ctypes.c_int64(val.view(np.int64)))

        elif isinstance(ty, types.Record):
            devrec = wrap_arg(val).to_device(retr, stream)
            kernelargs.append(devrec)

        elif isinstance(ty, types.BaseTuple):
            assert len(ty) == len(val)
            for t, v in zip(ty, val):
                self._prepare_args(t, v, stream, retr, kernelargs)

        else:
            raise NotImplementedError(ty, val)


class _KernelConfiguration:
    def __init__(self, dispatcher, griddim, blockdim, stream, sharedmem):
        self.dispatcher = dispatcher
        self.griddim = griddim
        self.blockdim = blockdim
        self.stream = stream
        self.sharedmem = sharedmem

        if config.CUDA_LOW_OCCUPANCY_WARNINGS:
            ctx = get_context()
            smcount = ctx.device.MULTIPROCESSOR_COUNT
            grid_size = griddim[0] * griddim[1] * griddim[2]
            if grid_size < 2 * smcount:
                msg = ("Grid size ({grid}) < 2 * SM count ({sm}) "
                       "will likely result in GPU under utilization due "
                       "to low occupancy.")
                msg = msg.format(grid=grid_size, sm=2 * smcount)
                warn(NumbaPerformanceWarning(msg))

    def __call__(self, *args):
        return self.dispatcher.call(args, self.griddim, self.blockdim,
                                    self.stream, self.sharedmem)


class Dispatcher(_dispatcher.Dispatcher, serialize.ReduceMixin):
    '''
    CUDA Dispatcher object. When configured and called, the dispatcher will
    specialize itself for the given arguments (if no suitable specialized
    version already exists) & compute capability, and launch on the device
    associated with the current context.

    Dispatcher objects are not to be constructed by the user, but instead are
    created using the :func:`numba.cuda.jit` decorator.
    '''

    # Whether to fold named arguments and default values. Default values are
    # presently unsupported on CUDA, so we can leave this as False in all
    # cases.
    _fold_args = False

    targetdescr = cuda_target

    def __init__(self, py_func, sigs, targetoptions):
        self.py_func = py_func
        self.sigs = []
        self.link = targetoptions.pop('link', (),)
        self._can_compile = True

        # Specializations for given sets of argument types
        self.specializations = {}

        # A mapping of signatures to compile results
        self.overloads = collections.OrderedDict()

        self.targetoptions = targetoptions

        # defensive copy
        self.targetoptions['extensions'] = \
            list(self.targetoptions.get('extensions', []))

        self.typingctx = self.targetdescr.typing_context

        self._tm = default_type_manager

        pysig = utils.pysignature(py_func)
        arg_count = len(pysig.parameters)
        argnames = tuple(pysig.parameters)
        default_values = self.py_func.__defaults__ or ()
        defargs = tuple(OmittedArg(val) for val in default_values)
        can_fallback = False # CUDA cannot fallback to object mode

        try:
            lastarg = list(pysig.parameters.values())[-1]
        except IndexError:
            has_stararg = False
        else:
            has_stararg = lastarg.kind == lastarg.VAR_POSITIONAL

        exact_match_required = False

        _dispatcher.Dispatcher.__init__(self, self._tm.get_pointer(),
                                        arg_count, self._fold_args, argnames,
                                        defargs, can_fallback, has_stararg,
                                        exact_match_required)

        if sigs:
            if len(sigs) > 1:
                raise TypeError("Only one signature supported at present")
            self.compile(sigs[0])
            self._can_compile = False

        dispatcher = self

        class function_template(AbstractTemplate):
            key = dispatcher

            def generic(self, args, kws):
                assert not kws
                return dispatcher.compile_device(args).signature

            def get_template_info(cls):
                basepath = os.path.dirname(os.path.dirname(numba.__file__))
                code, firstlineno = inspect.getsourcelines(py_func)
                path = inspect.getsourcefile(py_func)
                sig = str(utils.pysignature(py_func))
                info = {
                    'kind': "overload",
                    'name': getattr(cls.key, '__name__', "unknown"),
                    'sig': sig,
                    'filename': utils.safe_relpath(path, start=basepath),
                    'lines': (firstlineno, firstlineno + len(code) - 1),
                    'docstring': py_func.__doc__
                }
                return info

        typingctx = cuda_target.typing_context
        typingctx.insert_user_function(dispatcher, function_template)

        name = getattr(py_func, '__name__', 'unknown')
        self.__name__ = f"{name} <CUDA device function>".format(name)

    def get_call_template(self, args, kws):
        # Copied and simplified from _DispatcherBase.get_call_template.
        """
        Get a typing.ConcreteTemplate for this dispatcher and the given
        *args* and *kws* types.  This allows to resolve the return type.

        A (template, pysig, args, kws) tuple is returned.
        """
        # Ensure an overload is available
        self.compile_device(tuple(args))

        # Create function type for typing
        func_name = self.py_func.__name__
        name = "CallTemplate({0})".format(func_name)

        # The `key` isn't really used except for diagnosis here,
        # so avoid keeping a reference to `cfunc`.
        call_template = typing.make_concrete_template(
            name, key=func_name, signatures=self.nopython_signatures)
        pysig = utils.pysignature(self.py_func)

        return call_template, pysig, args, kws

    def get_overload(self, sig):
        # NOTE: This dispatcher seems to be used as the key for the dict of
        # implementations elsewhere in Numba, so we return this dispatcher
        # instead of a compiled entry point as in
        # _DispatcherBase.get_overload().
        return self

    def configure(self, griddim, blockdim, stream=0, sharedmem=0):
        griddim, blockdim = normalize_kernel_dimensions(griddim, blockdim)
        return _KernelConfiguration(self, griddim, blockdim, stream, sharedmem)

    def __getitem__(self, args):
        if len(args) not in [2, 3, 4]:
            raise ValueError('must specify at least the griddim and blockdim')
        return self.configure(*args)

    def forall(self, ntasks, tpb=0, stream=0, sharedmem=0):
        """Returns a 1D-configured kernel for a given number of tasks.

        This assumes that:

        - the kernel maps the Global Thread ID ``cuda.grid(1)`` to tasks on a
          1-1 basis.
        - the kernel checks that the Global Thread ID is upper-bounded by
          ``ntasks``, and does nothing if it is not.

        :param ntasks: The number of tasks.
        :param tpb: The size of a block. An appropriate value is chosen if this
                    parameter is not supplied.
        :param stream: The stream on which the configured kernel will be
                       launched.
        :param sharedmem: The number of bytes of dynamic shared memory required
                          by the kernel.
        :return: A configured kernel, ready to launch on a set of arguments."""

        return ForAll(self, ntasks, tpb=tpb, stream=stream, sharedmem=sharedmem)

    @property
    def extensions(self):
        '''
        A list of objects that must have a `prepare_args` function. When a
        specialized kernel is called, each argument will be passed through
        to the `prepare_args` (from the last object in this list to the
        first). The arguments to `prepare_args` are:

        - `ty` the numba type of the argument
        - `val` the argument value itself
        - `stream` the CUDA stream used for the current call to the kernel
        - `retr` a list of zero-arg functions that you may want to append
          post-call cleanup work to.

        The `prepare_args` function must return a tuple `(ty, val)`, which
        will be passed in turn to the next right-most `extension`. After all
        the extensions have been called, the resulting `(ty, val)` will be
        passed into Numba's default argument marshalling logic.
        '''
        return self.targetoptions['extensions']

    def __call__(self, *args, **kwargs):
        # An attempt to launch an unconfigured kernel
        raise ValueError(missing_launch_config_msg)

    def call(self, args, griddim, blockdim, stream, sharedmem):
        '''
        Compile if necessary and invoke this kernel with *args*.
        '''
        if self.specialized:
            kernel = next(iter(self.overloads.values()))
        else:
            kernel = _dispatcher.Dispatcher._cuda_call(self, *args)

        kernel.launch(args, griddim, blockdim, stream, sharedmem)

    def _compile_for_args(self, *args, **kws):
        # Based on _DispatcherBase._compile_for_args.
        assert not kws
        argtypes = [self.typeof_pyval(a) for a in args]
        return self.compile(tuple(argtypes))

    def _search_new_conversions(self, *args, **kws):
        # Based on _DispatcherBase._search_new_conversions
        assert not kws
        args = [self.typeof_pyval(a) for a in args]
        found = False
        for sig in self.nopython_signatures:
            conv = self.typingctx.install_possible_conversions(args, sig.args)
            if conv:
                found = True
        return found

    def typeof_pyval(self, val):
        # Based on _DispatcherBase.typeof_pyval, but differs from it to support
        # the CUDA Array Interface.
        try:
            return typeof(val, Purpose.argument)
        except ValueError:
            if numba.cuda.is_cuda_array(val):
                # When typing, we don't need to synchronize on the array's
                # stream - this is done when the kernel is launched.
                return typeof(numba.cuda.as_cuda_array(val, sync=False),
                              Purpose.argument)
            else:
                raise

    @property
    def nopython_signatures(self):
        # Based on _DispatcherBase.nopython_signatures
        return [overload.signature for overload in self.overloads.values()]

    def specialize(self, *args):
        '''
        Create a new instance of this dispatcher specialized for the given
        *args*.
        '''
        cc = get_current_device().compute_capability
        argtypes = tuple(
            [self.typingctx.resolve_argument_type(a) for a in args])
        if self.specialized:
            raise RuntimeError('Dispatcher already specialized')

        specialization = self.specializations.get((cc, argtypes))
        if specialization:
            return specialization

        targetoptions = self.targetoptions
        targetoptions['link'] = self.link
        specialization = Dispatcher(self.py_func, [types.void(*argtypes)],
                                    targetoptions)
        self.specializations[cc, argtypes] = specialization
        return specialization

    def disable_compile(self, val=True):
        self._can_compile = not val

    @property
    def specialized(self):
        """
        True if the Dispatcher has been specialized.
        """
        return len(self.sigs) == 1 and not self._can_compile

    def get_regs_per_thread(self, signature=None):
        '''
        Returns the number of registers used by each thread in this kernel for
        the device in the current context.

        :param signature: The signature of the compiled kernel to get register
                          usage for. This may be omitted for a specialized
                          kernel.
        :return: The number of registers used by the compiled variant of the
                 kernel for the given signature and current device.
        '''
        if signature is not None:
            return self.overloads[signature.args].regs_per_thread
        if self.specialized:
            return next(iter(self.overloads.values())).regs_per_thread
        else:
            return {sig: overload.regs_per_thread
                    for sig, overload in self.overloads.items()}

    def compile(self, sig):
        '''
        Compile and bind to the current context a version of this kernel
        specialized for the given signature.
        '''
        argtypes, return_type = sigutils.normalize_signature(sig)
        if self.specialized:
            return next(iter(self.overloads.values()))
        else:
            kernel = self.overloads.get(argtypes)
        if kernel is None:
            if not self._can_compile:
                raise RuntimeError("Compilation disabled")
            kernel = _Kernel(self.py_func, argtypes, link=self.link,
                             **self.targetoptions)
            # Inspired by _DispatcherBase.add_overload, but differs slightly
            # because we're inserting a _Kernel object instead of a compiled
            # function.
            c_sig = [a._code for a in argtypes]
            self._insert(c_sig, kernel, cuda=True)
            self.overloads[argtypes] = kernel

            kernel.bind()
            self.sigs.append(sig)
        return kernel

    def compile_device(self, args):
        """Compile the function for the given argument types.

        Each signature is compiled once by caching the compiled function inside
        this object.

        Returns the `CompileResult`.
        """
        if args not in self.overloads:
            opt = self.targetoptions.get('opt', True)
            debug = self.targetoptions.get('debug', False)
            nvvm_options = {
                'opt': 3 if opt else 0,
                'debug': debug,
            }

            cres = compile_cuda(self.py_func, None, args, debug=debug,
                                inline=False, nvvm_options=nvvm_options)
            first_definition = not self.overloads
            self.overloads[args] = cres
            libs = [cres.library]

            if first_definition:
                # First definition
                cres.target_context.insert_user_function(self, cres.fndesc,
                                                         libs)
            else:
                cres.target_context.add_user_function(self, cres.fndesc, libs)

        else:
            cres = self.overloads[args]

        return cres

    def inspect_llvm(self, signature=None):
        '''
        Return the LLVM IR for this kernel.

        :param signature: A tuple of argument types.
        :return: The LLVM IR for the given signature, or a dict of LLVM IR
                 for all previously-encountered signatures.

        '''
        if signature is not None:
            overload = self.overloads[signature]
            if isinstance(overload, _Kernel):
                # Overload is a kernel
                return overload.inspect_llvm()
            else:
                # Overload is a device function
                modules = overload.library.modules
                return "\n\n".join([str(mod) for mod in modules])
        else:
            return {sig: overload.inspect_llvm()
                    for sig, overload in self.overloads.items()}

    def inspect_asm(self, signature=None):
        '''
        Return this kernel's PTX assembly code for for the device in the
        current context.

        :param signature: A tuple of argument types.
        :return: The PTX code for the given signature, or a dict of PTX codes
                 for all previously-encountered signatures.
        '''
        cc = get_current_device().compute_capability
        if signature is not None:
            return self.overloads[signature].inspect_asm(cc)
        else:
            return {sig: overload.inspect_asm(cc)
                    for sig, overload in self.overloads.items()}

    def inspect_sass(self, signature=None):
        '''
        Return this kernel's SASS assembly code for for the device in the
        current context.

        :param signature: A tuple of argument types.
        :return: The SASS code for the given signature, or a dict of SASS codes
                 for all previously-encountered signatures.

        SASS for the device in the current context is returned.

        Requires nvdisasm to be available on the PATH.
        '''
        if signature is not None:
            return self.overloads[signature].inspect_sass()
        else:
            return {sig: defn.inspect_sass()
                    for sig, defn in self.overloads.items()}

    def inspect_types(self, file=None):
        '''
        Produce a dump of the Python source of this function annotated with the
        corresponding Numba IR and type information. The dump is written to
        *file*, or *sys.stdout* if *file* is *None*.
        '''
        if file is None:
            file = sys.stdout

        for _, defn in self.overloads.items():
            defn.inspect_types(file=file)

    def inspect_ptx(self, args, nvvm_options={}):
        msg = ('inspect_ptx for device functions is deprecated. Use '
               'compile_ptx instead.')
        warn(msg, category=NumbaDeprecationWarning)

        if nvvm_options:
            msg = ('nvvm_options are ignored. Use compile_ptx if you want to '
                   'set NVVM options.')
            warn(msg, category=NumbaDeprecationWarning)

        return self.compile_device(args).library.get_asm_str().encode()

    @property
    def ptx(self):
        return {sig: overload.ptx for sig, overload in self.overloads.items()}

    def bind(self):
        for defn in self.overloads.values():
            defn.bind()

    @classmethod
    def _rebuild(cls, py_func, sigs, targetoptions):
        """
        Rebuild an instance.
        """
        instance = cls(py_func, sigs, targetoptions)
        return instance

    def _reduce_states(self):
        """
        Reduce the instance for serialization.
        Compiled definitions are discarded.
        """
        return dict(py_func=self.py_func, sigs=self.sigs,
                    targetoptions=self.targetoptions)<|MERGE_RESOLUTION|>--- conflicted
+++ resolved
@@ -248,168 +248,6 @@
                        device=device, fastmath=fastmath, cc=cc, opt=True)
 
 
-<<<<<<< HEAD
-=======
-class DeviceDispatcher(serialize.ReduceMixin):
-    """Unmaterialized device function
-    """
-    def __init__(self, pyfunc, debug, inline, opt):
-        self.py_func = pyfunc
-        self.debug = debug
-        self.inline = inline
-        self.opt = opt
-        self.overloads = {}
-        name = getattr(pyfunc, '__name__', 'unknown')
-        self.__name__ = f"{name} <CUDA device function>".format(name)
-
-    def _reduce_states(self):
-        return dict(py_func=self.py_func, debug=self.debug, inline=self.inline)
-
-    @classmethod
-    def _rebuild(cls, py_func, debug, inline):
-        return compile_device_dispatcher(py_func, debug=debug, inline=inline)
-
-    def get_call_template(self, args, kws):
-        # Copied and simplified from _DispatcherBase.get_call_template.
-        """
-        Get a typing.ConcreteTemplate for this dispatcher and the given
-        *args* and *kws* types.  This allows to resolve the return type.
-
-        A (template, pysig, args, kws) tuple is returned.
-        """
-        # Ensure an overload is available
-        self.compile(tuple(args))
-
-        # Create function type for typing
-        func_name = self.py_func.__name__
-        name = "CallTemplate({0})".format(func_name)
-
-        # The `key` isn't really used except for diagnosis here,
-        # so avoid keeping a reference to `cfunc`.
-        call_template = typing.make_concrete_template(
-            name, key=func_name, signatures=self.nopython_signatures)
-        pysig = utils.pysignature(self.py_func)
-
-        return call_template, pysig, args, kws
-
-    @property
-    def nopython_signatures(self):
-        # All overloads are for nopython mode, because there is only
-        # nopython mode in CUDA
-        return [info.signature for info in self.overloads.values()]
-
-    def get_overload(self, sig):
-        # NOTE: This dispatcher seems to be used as the key for the dict of
-        # implementations elsewhere in Numba, so we return this dispatcher
-        # instead of a compiled entry point as in
-        # _DispatcherBase.get_overload().
-        return self
-
-    def compile(self, args):
-        """Compile the function for the given argument types.
-
-        Each signature is compiled once by caching the compiled function inside
-        this object.
-
-        Returns the `CompileResult`.
-        """
-        if args not in self.overloads:
-            nvvm_options = {
-                'debug': self.debug,
-                'opt': 3 if self.opt else 0
-            }
-
-            cres = compile_cuda(self.py_func, None, args, debug=self.debug,
-                                inline=self.inline, nvvm_options=nvvm_options)
-            first_definition = not self.overloads
-            self.overloads[args] = cres
-            libs = [cres.library]
-
-            if first_definition:
-                # First definition
-                cres.target_context.insert_user_function(self, cres.fndesc,
-                                                         libs)
-            else:
-                cres.target_context.add_user_function(self, cres.fndesc, libs)
-
-        else:
-            cres = self.overloads[args]
-
-        return cres
-
-    def inspect_llvm(self, args):
-        """Returns the LLVM-IR text compiled for *args*.
-
-        Parameters
-        ----------
-        args: tuple[Type]
-            Argument types.
-
-        Returns
-        -------
-        llvmir : str
-        """
-        modules = self.compile(args).library.modules
-        return "\n\n".join([str(mod) for mod in modules])
-
-    def inspect_ptx(self, args, nvvm_options={}):
-        """Returns the PTX compiled for *args* for the currently active GPU
-
-        Parameters
-        ----------
-        args: tuple[Type]
-            Argument types.
-
-        Returns
-        -------
-        ptx : bytes
-        """
-        msg = ('inspect_ptx for device functions is deprecated. Use '
-               'compile_ptx instead.')
-        warn(msg, category=NumbaDeprecationWarning)
-
-        if nvvm_options:
-            msg = ('nvvm_options are ignored. Use compile_ptx if you want to '
-                   'set NVVM options.')
-            warn(msg, category=NumbaDeprecationWarning)
-        return self.compile(args).library.get_asm_str().encode()
-
-
-def compile_device_dispatcher(pyfunc, debug=False, inline=False, opt=True):
-    """Create a DeviceDispatcher and register it to the CUDA typing context.
-    """
-    from .descriptor import cuda_target
-
-    dispatcher = DeviceDispatcher(pyfunc, debug=debug, inline=inline, opt=opt)
-
-    class device_function_template(AbstractTemplate):
-        key = dispatcher
-
-        def generic(self, args, kws):
-            assert not kws
-            return dispatcher.compile(args).signature
-
-        def get_template_info(cls):
-            basepath = os.path.dirname(os.path.dirname(numba.__file__))
-            code, firstlineno = inspect.getsourcelines(pyfunc)
-            path = inspect.getsourcefile(pyfunc)
-            sig = str(utils.pysignature(pyfunc))
-            info = {
-                'kind': "overload",
-                'name': getattr(cls.key, '__name__', "unknown"),
-                'sig': sig,
-                'filename': utils.safe_relpath(path, start=basepath),
-                'lines': (firstlineno, firstlineno + len(code) - 1),
-                'docstring': pyfunc.__doc__
-            }
-            return info
-
-    typingctx = cuda_target.typing_context
-    typingctx.insert_user_function(dispatcher, device_function_template)
-    return dispatcher
-
-
->>>>>>> 38ab89dd
 def compile_device(pyfunc, return_type, args, inline=True, debug=False,
                    lineinfo=False):
     msg = ("Eager compilation of device functions is deprecated. Use "
