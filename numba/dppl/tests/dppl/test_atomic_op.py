from __future__ import print_function, division, absolute_import

import numpy as np

import numba
from numba import dppl
from numba.dppl.testing import unittest
from numba.dppl.testing import DPPLTestCase
import dpctl

def atomic_add_int32(ary):
    tid = dppl.get_local_id(0)
    lm = dppl.local.static_alloc(32, numba.uint32)
    lm[tid] = 0
    dppl.barrier(dppl.CLK_GLOBAL_MEM_FENCE)
    bin = ary[tid] % 32
    dppl.atomic.add(lm, bin, 1)
    dppl.barrier(dppl.CLK_GLOBAL_MEM_FENCE)
    ary[tid] = lm[tid]


def atomic_sub_int32(ary):
    tid = dppl.get_local_id(0)
    lm = dppl.local.static_alloc(32, numba.uint32)
    lm[tid] = 0
    dppl.barrier(dppl.CLK_GLOBAL_MEM_FENCE)
    bin = ary[tid] % 32
    dppl.atomic.sub(lm, bin, 1)
    dppl.barrier(dppl.CLK_GLOBAL_MEM_FENCE)
    ary[tid] = lm[tid]


def atomic_add_float32(ary):
    lm = dppl.local.static_alloc(1, numba.float32)
    lm[0] = ary[0]
    dppl.barrier(dppl.CLK_GLOBAL_MEM_FENCE)
    dppl.atomic.add(lm, 0, 1)
    dppl.barrier(dppl.CLK_GLOBAL_MEM_FENCE)
    ary[0] = lm[0]


def atomic_sub_float32(ary):
    lm = dppl.local.static_alloc(1, numba.float32)
    lm[0] = ary[0]
    dppl.barrier(dppl.CLK_GLOBAL_MEM_FENCE)
    dppl.atomic.sub(lm, 0, 1)
    dppl.barrier(dppl.CLK_GLOBAL_MEM_FENCE)
    ary[0] = lm[0]


def atomic_add_int64(ary):
    lm = dppl.local.static_alloc(1, numba.int64)
    lm[0] = ary[0]
    dppl.barrier(dppl.CLK_GLOBAL_MEM_FENCE)
    dppl.atomic.add(lm, 0, 1)
    dppl.barrier(dppl.CLK_GLOBAL_MEM_FENCE)
    ary[0] = lm[0]


def atomic_sub_int64(ary):
    lm = dppl.local.static_alloc(1, numba.int64)
    lm[0] = ary[0]
    dppl.barrier(dppl.CLK_GLOBAL_MEM_FENCE)
    dppl.atomic.sub(lm, 0, 1)
    dppl.barrier(dppl.CLK_GLOBAL_MEM_FENCE)
    ary[0] = lm[0]


def atomic_add_float64(ary):
    lm = dppl.local.static_alloc(1, numba.float64)
    lm[0] = ary[0]
    dppl.barrier(dppl.CLK_GLOBAL_MEM_FENCE)
    dppl.atomic.add(lm, 0, 1)
    dppl.barrier(dppl.CLK_GLOBAL_MEM_FENCE)
    ary[0] = lm[0]


def atomic_sub_float64(ary):
    lm = dppl.local.static_alloc(1, numba.float64)
    lm[0] = ary[0]
    dppl.barrier(dppl.CLK_GLOBAL_MEM_FENCE)
    dppl.atomic.sub(lm, 0, 1)
    dppl.barrier(dppl.CLK_GLOBAL_MEM_FENCE)
    ary[0] = lm[0]


def atomic_add2(ary):
    tx = dppl.get_local_id(0)
    ty = dppl.get_local_id(1)
    lm = dppl.local.static_alloc((4, 8), numba.uint32)
    lm[tx, ty] = ary[tx, ty]
    dppl.barrier(dppl.CLK_GLOBAL_MEM_FENCE)
    dppl.atomic.add(lm, (tx, ty), 1)
    dppl.barrier(dppl.CLK_GLOBAL_MEM_FENCE)
    ary[tx, ty] = lm[tx, ty]


def atomic_add3(ary):
    tx = dppl.get_local_id(0)
    ty = dppl.get_local_id(1)
    lm = dppl.local.static_alloc((4, 8), numba.uint32)
    lm[tx, ty] = ary[tx, ty]
    dppl.barrier(dppl.CLK_GLOBAL_MEM_FENCE)
    dppl.atomic.add(lm, (tx, numba.uint64(ty)), 1)
    dppl.barrier(dppl.CLK_GLOBAL_MEM_FENCE)
    ary[tx, ty] = lm[tx, ty]


def call_fn_for_datatypes(fn, result, input, global_size):
    dtypes = [np.int32, np.int64, np.float32, np.double]

    for dtype in dtypes:
        a = np.array(input, dtype=dtype)

        with ocldrv.igpu_context(0) as device_env:
            if dtype == np.double and not device_env.device_support_float64_atomics():
                continue
            if dtype == np.int64 and not device_env.device_support_int64_atomics():
                continue
            fn[global_size, dppl.DEFAULT_LOCAL_SIZE](a)

        assert(a[0] == result)


@unittest.skipUnless(dpctl.has_gpu_queues(), 'test only on GPU system')
class TestAtomicOp(DPPLTestCase):
    def test_atomic_add_global(self):
        @dppl.kernel
        def atomic_add(B):
            dppl.atomic.add(B, 0, 1)

        N = 100
        B = np.array([0])

<<<<<<< HEAD
        call_fn_for_datatypes(atomic_add, N, B, N)
=======
        with dpctl.device_context("opencl:gpu") as gpu_queue:
            atomic_add[N, dppl.DEFAULT_LOCAL_SIZE](B)

        self.assertTrue(B[0] == N)
>>>>>>> 360a4d6f


    def test_atomic_sub_global(self):
        @dppl.kernel
        def atomic_sub(B):
            dppl.atomic.sub(B, 0, 1)

        N = 100
        B = np.array([100])

<<<<<<< HEAD
        call_fn_for_datatypes(atomic_sub, 0, B, N)
=======
        with dpctl.device_context("opencl:gpu") as gpu_queue:
            atomic_sub[N, dppl.DEFAULT_LOCAL_SIZE](B)
>>>>>>> 360a4d6f


    def test_atomic_add_local_int32(self):
        ary = np.random.randint(0, 32, size=32).astype(np.uint32)
        orig = ary.copy()
<<<<<<< HEAD

        dppl_atomic_add = dppl.kernel('void(uint32[:])')(atomic_add_int32)
        with ocldrv.igpu_context(0) as device_env:
=======
        #dppl_atomic_add = dppl.kernel('void(uint32[:])')(atomic_add)
        dppl_atomic_add = dppl.kernel(atomic_add)
        with dpctl.device_context("opencl:gpu") as gpu_queue:
>>>>>>> 360a4d6f
            dppl_atomic_add[32, dppl.DEFAULT_LOCAL_SIZE](ary)

        gold = np.zeros(32, dtype=np.uint32)
        for i in range(orig.size):
            gold[orig[i]] += 1

        self.assertTrue(np.all(ary == gold))


    def test_atomic_sub_local_int32(self):
        ary = np.random.randint(0, 32, size=32).astype(np.uint32)
        orig = ary.copy()

        dppl_atomic_sub = dppl.kernel('void(uint32[:])')(atomic_sub_int32)
        with ocldrv.igpu_context(0) as device_env:
            dppl_atomic_sub[32, dppl.DEFAULT_LOCAL_SIZE](ary)

        gold = np.zeros(32, dtype=np.uint32)
        for i in range(orig.size):
            gold[orig[i]] -= 1

        self.assertTrue(np.all(ary == gold))


    def test_atomic_add_local_float32(self):
        ary = np.array([0], dtype=np.float32)

        dppl_atomic_add = dppl.kernel('void(float32[:])')(atomic_add_float32)
        with ocldrv.igpu_context(0) as device_env:
            dppl_atomic_add[32, dppl.DEFAULT_LOCAL_SIZE](ary)

        self.assertTrue(ary[0] == 32)


    def test_atomic_sub_local_float32(self):
        ary = np.array([32], dtype=np.float32)

        dppl_atomic_sub = dppl.kernel('void(float32[:])')(atomic_sub_float32)
        with ocldrv.igpu_context(0) as device_env:

            dppl_atomic_sub[32, dppl.DEFAULT_LOCAL_SIZE](ary)

        self.assertTrue(ary[0] == 0)


    def test_atomic_add_local_int64(self):
        ary = np.array([0], dtype=np.int64)

        dppl_atomic_add = dppl.kernel('void(int64[:])')(atomic_add_int64)
        with ocldrv.igpu_context(0) as device_env:
            if device_env.device_support_int64_atomics():
                dppl_atomic_add[32, dppl.DEFAULT_LOCAL_SIZE](ary)
                self.assertTrue(ary[0] == 32)
            else:
                return


    def test_atomic_sub_local_int64(self):
        ary = np.array([32], dtype=np.int64)

        fn = dppl.kernel('void(int64[:])')(atomic_sub_int64)
        with ocldrv.igpu_context(0) as device_env:
            if device_env.device_support_int64_atomics():
                fn[32, dppl.DEFAULT_LOCAL_SIZE](ary)
                self.assertTrue(ary[0] == 0)
            else:
                return


    def test_atomic_add_local_float64(self):
        ary = np.array([0], dtype=np.double)

        fn = dppl.kernel('void(float64[:])')(atomic_add_float64)
        with ocldrv.igpu_context(0) as device_env:
            if device_env.device_support_float64_atomics():
                fn[32, dppl.DEFAULT_LOCAL_SIZE](ary)
                self.assertTrue(ary[0] == 32)
            else:
                return


    def test_atomic_sub_local_float64(self):
        ary = np.array([32], dtype=np.double)

        fn = dppl.kernel('void(float64[:])')(atomic_sub_int64)
        with ocldrv.igpu_context(0) as device_env:
            if device_env.device_support_float64_atomics():
                fn[32, dppl.DEFAULT_LOCAL_SIZE](ary)
                self.assertTrue(ary[0] == 0)
            else:
                return


    def test_atomic_add2(self):
        ary = np.random.randint(0, 32, size=32).astype(np.uint32).reshape(4, 8)
        orig = ary.copy()
        #dppl_atomic_add2 = dppl.kernel('void(uint32[:,:])')(atomic_add2)
        dppl_atomic_add2 = dppl.kernel(atomic_add2)
        with dpctl.device_context("opencl:gpu") as gpu_queue:
            dppl_atomic_add2[(4, 8), dppl.DEFAULT_LOCAL_SIZE](ary)
        self.assertTrue(np.all(ary == orig + 1))


    def test_atomic_add3(self):
        ary = np.random.randint(0, 32, size=32).astype(np.uint32).reshape(4, 8)
        orig = ary.copy()
        #dppl_atomic_add3 = dppl.kernel('void(uint32[:,:])')(atomic_add3)
        dppl_atomic_add3 = dppl.kernel(atomic_add3)
        with dpctl.device_context("opencl:gpu") as gpu_queue:
            dppl_atomic_add3[(4, 8), dppl.DEFAULT_LOCAL_SIZE](ary)

        self.assertTrue(np.all(ary == orig + 1))


if __name__ == '__main__':
    unittest.main()<|MERGE_RESOLUTION|>--- conflicted
+++ resolved
@@ -112,11 +112,12 @@
     for dtype in dtypes:
         a = np.array(input, dtype=dtype)
 
-        with ocldrv.igpu_context(0) as device_env:
-            if dtype == np.double and not device_env.device_support_float64_atomics():
-                continue
-            if dtype == np.int64 and not device_env.device_support_int64_atomics():
-                continue
+        with dpctl.device_context("opencl:gpu") as gpu_queue:
+            # TODO: dpctl needs to expose this functions
+            #if dtype == np.double and not device_env.device_support_float64_atomics():
+            #    continue
+            #if dtype == np.int64 and not device_env.device_support_int64_atomics():
+            #    continue
             fn[global_size, dppl.DEFAULT_LOCAL_SIZE](a)
 
         assert(a[0] == result)
@@ -132,14 +133,7 @@
         N = 100
         B = np.array([0])
 
-<<<<<<< HEAD
         call_fn_for_datatypes(atomic_add, N, B, N)
-=======
-        with dpctl.device_context("opencl:gpu") as gpu_queue:
-            atomic_add[N, dppl.DEFAULT_LOCAL_SIZE](B)
-
-        self.assertTrue(B[0] == N)
->>>>>>> 360a4d6f
 
 
     def test_atomic_sub_global(self):
@@ -150,26 +144,16 @@
         N = 100
         B = np.array([100])
 
-<<<<<<< HEAD
         call_fn_for_datatypes(atomic_sub, 0, B, N)
-=======
-        with dpctl.device_context("opencl:gpu") as gpu_queue:
-            atomic_sub[N, dppl.DEFAULT_LOCAL_SIZE](B)
->>>>>>> 360a4d6f
 
 
     def test_atomic_add_local_int32(self):
         ary = np.random.randint(0, 32, size=32).astype(np.uint32)
         orig = ary.copy()
-<<<<<<< HEAD
-
-        dppl_atomic_add = dppl.kernel('void(uint32[:])')(atomic_add_int32)
-        with ocldrv.igpu_context(0) as device_env:
-=======
-        #dppl_atomic_add = dppl.kernel('void(uint32[:])')(atomic_add)
-        dppl_atomic_add = dppl.kernel(atomic_add)
-        with dpctl.device_context("opencl:gpu") as gpu_queue:
->>>>>>> 360a4d6f
+
+        #dppl_atomic_add = dppl.kernel('void(uint32[:])')(atomic_add_int32)
+        dppl_atomic_add = dppl.kernel(atomic_add_int32)
+        with dpctl.device_context("opencl:gpu") as gpu_queue:
             dppl_atomic_add[32, dppl.DEFAULT_LOCAL_SIZE](ary)
 
         gold = np.zeros(32, dtype=np.uint32)
@@ -183,8 +167,9 @@
         ary = np.random.randint(0, 32, size=32).astype(np.uint32)
         orig = ary.copy()
 
-        dppl_atomic_sub = dppl.kernel('void(uint32[:])')(atomic_sub_int32)
-        with ocldrv.igpu_context(0) as device_env:
+        #dppl_atomic_sub = dppl.kernel('void(uint32[:])')(atomic_sub_int32)
+        dppl_atomic_sub = dppl.kernel(atomic_sub_int32)
+        with dpctl.device_context("opencl:gpu") as gpu_queue:
             dppl_atomic_sub[32, dppl.DEFAULT_LOCAL_SIZE](ary)
 
         gold = np.zeros(32, dtype=np.uint32)
@@ -197,8 +182,9 @@
     def test_atomic_add_local_float32(self):
         ary = np.array([0], dtype=np.float32)
 
-        dppl_atomic_add = dppl.kernel('void(float32[:])')(atomic_add_float32)
-        with ocldrv.igpu_context(0) as device_env:
+        #dppl_atomic_add = dppl.kernel('void(float32[:])')(atomic_add_float32)
+        dppl_atomic_add = dppl.kernel(atomic_add_float32)
+        with dpctl.device_context("opencl:gpu") as gpu_queue:
             dppl_atomic_add[32, dppl.DEFAULT_LOCAL_SIZE](ary)
 
         self.assertTrue(ary[0] == 32)
@@ -207,8 +193,9 @@
     def test_atomic_sub_local_float32(self):
         ary = np.array([32], dtype=np.float32)
 
-        dppl_atomic_sub = dppl.kernel('void(float32[:])')(atomic_sub_float32)
-        with ocldrv.igpu_context(0) as device_env:
+        #dppl_atomic_sub = dppl.kernel('void(float32[:])')(atomic_sub_float32)
+        dppl_atomic_sub = dppl.kernel(atomic_sub_float32)
+        with dpctl.device_context("opencl:gpu") as gpu_queue:
 
             dppl_atomic_sub[32, dppl.DEFAULT_LOCAL_SIZE](ary)
 
@@ -218,49 +205,57 @@
     def test_atomic_add_local_int64(self):
         ary = np.array([0], dtype=np.int64)
 
-        dppl_atomic_add = dppl.kernel('void(int64[:])')(atomic_add_int64)
-        with ocldrv.igpu_context(0) as device_env:
-            if device_env.device_support_int64_atomics():
-                dppl_atomic_add[32, dppl.DEFAULT_LOCAL_SIZE](ary)
-                self.assertTrue(ary[0] == 32)
-            else:
-                return
+        #dppl_atomic_add = dppl.kernel('void(int64[:])')(atomic_add_int64)
+        dppl_atomic_add = dppl.kernel(atomic_add_int64)
+        with dpctl.device_context("opencl:gpu") as gpu_queue:
+            # TODO: dpctl needs to expose this functions
+            #if device_env.device_support_int64_atomics():
+            dppl_atomic_add[32, dppl.DEFAULT_LOCAL_SIZE](ary)
+            self.assertTrue(ary[0] == 32)
+            #else:
+            #    return
 
 
     def test_atomic_sub_local_int64(self):
         ary = np.array([32], dtype=np.int64)
 
-        fn = dppl.kernel('void(int64[:])')(atomic_sub_int64)
-        with ocldrv.igpu_context(0) as device_env:
-            if device_env.device_support_int64_atomics():
-                fn[32, dppl.DEFAULT_LOCAL_SIZE](ary)
-                self.assertTrue(ary[0] == 0)
-            else:
-                return
+        #fn = dppl.kernel('void(int64[:])')(atomic_sub_int64)
+        fn = dppl.kernel(atomic_sub_int64)
+        with dpctl.device_context("opencl:gpu") as gpu_queue:
+            # TODO: dpctl needs to expose this functions
+            #if device_env.device_support_int64_atomics():
+            fn[32, dppl.DEFAULT_LOCAL_SIZE](ary)
+            self.assertTrue(ary[0] == 0)
+            #else:
+            #    return
 
 
     def test_atomic_add_local_float64(self):
         ary = np.array([0], dtype=np.double)
 
-        fn = dppl.kernel('void(float64[:])')(atomic_add_float64)
-        with ocldrv.igpu_context(0) as device_env:
-            if device_env.device_support_float64_atomics():
-                fn[32, dppl.DEFAULT_LOCAL_SIZE](ary)
-                self.assertTrue(ary[0] == 32)
-            else:
-                return
+        #fn = dppl.kernel('void(float64[:])')(atomic_add_float64)
+        fn = dppl.kernel(atomic_add_float64)
+        with dpctl.device_context("opencl:gpu") as gpu_queue:
+            # TODO: dpctl needs to expose this functions
+            #if device_env.device_support_float64_atomics():
+            fn[32, dppl.DEFAULT_LOCAL_SIZE](ary)
+            self.assertTrue(ary[0] == 32)
+            #else:
+            #    return
 
 
     def test_atomic_sub_local_float64(self):
         ary = np.array([32], dtype=np.double)
 
-        fn = dppl.kernel('void(float64[:])')(atomic_sub_int64)
-        with ocldrv.igpu_context(0) as device_env:
-            if device_env.device_support_float64_atomics():
-                fn[32, dppl.DEFAULT_LOCAL_SIZE](ary)
-                self.assertTrue(ary[0] == 0)
-            else:
-                return
+        #fn = dppl.kernel('void(float64[:])')(atomic_sub_int64)
+        fn = dppl.kernel(atomic_sub_int64)
+        with dpctl.device_context("opencl:gpu") as gpu_queue:
+            # TODO: dpctl needs to expose this functions
+            #if device_env.device_support_float64_atomics():
+            fn[32, dppl.DEFAULT_LOCAL_SIZE](ary)
+            self.assertTrue(ary[0] == 0)
+            #else:
+            #    return
 
 
     def test_atomic_add2(self):
