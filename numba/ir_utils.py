<<<<<<< HEAD
#
# Copyright (c) 2017 Intel Corporation
# SPDX-License-Identifier: BSD-2-Clause
#
from __future__ import print_function, absolute_import

import numpy
import math

import types as pytypes
import collections
import operator
import warnings

from llvmlite import ir as lir

import numba
from numba.six import exec_
from numba import ir, types, typing, config, analysis, utils, cgutils, rewrites
from numba.typing.templates import signature, infer_global, AbstractTemplate
from numba.targets.imputils import impl_ret_untracked
from numba.analysis import (compute_live_map, compute_use_defs,
                            compute_cfg_from_blocks)
from numba.errors import (TypingError, UnsupportedError,
                          NumbaPendingDeprecationWarning, NumbaWarning,
                          feedback_details)

import copy

_unique_var_count = 0


def mk_unique_var(prefix):
    global _unique_var_count
    var = prefix + "." + str(_unique_var_count)
    _unique_var_count = _unique_var_count + 1
    return var


_max_label = 0


def get_unused_var_name(prefix, var_table):
    """ Get a new var name with a given prefix and
        make sure it is unused in the given variable table.
    """
    cur = 0
    while True:
        var = prefix + str(cur)
        if var not in var_table:
            return var
        cur += 1


def next_label():
    global _max_label
    _max_label += 1
    return _max_label


def mk_alloc(typemap, calltypes, lhs, size_var, dtype, scope, loc):
    """generate an array allocation with np.empty() and return list of nodes.
    size_var can be an int variable or tuple of int variables.
    """
    out = []
    ndims = 1
    size_typ = types.intp
    if isinstance(size_var, tuple):
        if len(size_var) == 1:
            size_var = size_var[0]
            size_var = convert_size_to_var(size_var, typemap, scope, loc, out)
        else:
            # tuple_var = build_tuple([size_var...])
            ndims = len(size_var)
            tuple_var = ir.Var(scope, mk_unique_var("$tuple_var"), loc)
            if typemap:
                typemap[tuple_var.name] = types.containers.UniTuple(
                    types.intp, ndims)
            # constant sizes need to be assigned to vars
            new_sizes = [convert_size_to_var(s, typemap, scope, loc, out)
                         for s in size_var]
            tuple_call = ir.Expr.build_tuple(new_sizes, loc)
            tuple_assign = ir.Assign(tuple_call, tuple_var, loc)
            out.append(tuple_assign)
            size_var = tuple_var
            size_typ = types.containers.UniTuple(types.intp, ndims)
    # g_np_var = Global(numpy)
    g_np_var = ir.Var(scope, mk_unique_var("$np_g_var"), loc)
    if typemap:
        typemap[g_np_var.name] = types.misc.Module(numpy)
    g_np = ir.Global('np', numpy, loc)
    g_np_assign = ir.Assign(g_np, g_np_var, loc)
    # attr call: empty_attr = getattr(g_np_var, empty)
    empty_attr_call = ir.Expr.getattr(g_np_var, "empty", loc)
    attr_var = ir.Var(scope, mk_unique_var("$empty_attr_attr"), loc)
    if typemap:
        typemap[attr_var.name] = get_np_ufunc_typ(numpy.empty)
    attr_assign = ir.Assign(empty_attr_call, attr_var, loc)
    # alloc call: lhs = empty_attr(size_var, typ_var)
    typ_var = ir.Var(scope, mk_unique_var("$np_typ_var"), loc)
    if typemap:
        typemap[typ_var.name] = types.functions.NumberClass(dtype)
    # assuming str(dtype) returns valid np dtype string
    dtype_str = str(dtype)
    if dtype_str=='bool':
        # empty doesn't like 'bool' sometimes (e.g. kmeans example)
        dtype_str = 'bool_'
    np_typ_getattr = ir.Expr.getattr(g_np_var, dtype_str, loc)
    typ_var_assign = ir.Assign(np_typ_getattr, typ_var, loc)
    alloc_call = ir.Expr.call(attr_var, [size_var, typ_var], (), loc)
    if calltypes:
        calltypes[alloc_call] = typemap[attr_var.name].get_call_type(
            typing.Context(), [size_typ, types.functions.NumberClass(dtype)], {})
    # signature(
    #    types.npytypes.Array(dtype, ndims, 'C'), size_typ,
    #    types.functions.NumberClass(dtype))
    alloc_assign = ir.Assign(alloc_call, lhs, loc)

    out.extend([g_np_assign, attr_assign, typ_var_assign, alloc_assign])
    return out


def convert_size_to_var(size_var, typemap, scope, loc, nodes):
    if isinstance(size_var, int):
        new_size = ir.Var(scope, mk_unique_var("$alloc_size"), loc)
        if typemap:
            typemap[new_size.name] = types.intp
        size_assign = ir.Assign(ir.Const(size_var, loc), new_size, loc)
        nodes.append(size_assign)
        return new_size
    assert isinstance(size_var, ir.Var)
    return size_var


def get_np_ufunc_typ(func):
    """get type of the incoming function from builtin registry"""
    for (k, v) in typing.npydecl.registry.globals:
        if k == func:
            return v
    raise RuntimeError("type for func ", func, " not found")


def mk_range_block(typemap, start, stop, step, calltypes, scope, loc):
    """make a block that initializes loop range and iteration variables.
    target label in jump needs to be set.
    """
    # g_range_var = Global(range)
    g_range_var = ir.Var(scope, mk_unique_var("$range_g_var"), loc)
    typemap[g_range_var.name] = get_global_func_typ(range)
    g_range = ir.Global('range', range, loc)
    g_range_assign = ir.Assign(g_range, g_range_var, loc)
    arg_nodes, args = _mk_range_args(typemap, start, stop, step, scope, loc)
    # range_call_var = call g_range_var(start, stop, step)
    range_call = ir.Expr.call(g_range_var, args, (), loc)
    calltypes[range_call] = typemap[g_range_var.name].get_call_type(
        typing.Context(), [types.intp] * len(args), {})
    #signature(types.range_state64_type, types.intp)
    range_call_var = ir.Var(scope, mk_unique_var("$range_c_var"), loc)
    typemap[range_call_var.name] = types.iterators.RangeType(types.intp)
    range_call_assign = ir.Assign(range_call, range_call_var, loc)
    # iter_var = getiter(range_call_var)
    iter_call = ir.Expr.getiter(range_call_var, loc)
    calltypes[iter_call] = signature(types.range_iter64_type,
                                     types.range_state64_type)
    iter_var = ir.Var(scope, mk_unique_var("$iter_var"), loc)
    typemap[iter_var.name] = types.iterators.RangeIteratorType(types.intp)
    iter_call_assign = ir.Assign(iter_call, iter_var, loc)
    # $phi = iter_var
    phi_var = ir.Var(scope, mk_unique_var("$phi"), loc)
    typemap[phi_var.name] = types.iterators.RangeIteratorType(types.intp)
    phi_assign = ir.Assign(iter_var, phi_var, loc)
    # jump to header
    jump_header = ir.Jump(-1, loc)
    range_block = ir.Block(scope, loc)
    range_block.body = arg_nodes + [g_range_assign, range_call_assign,
                                    iter_call_assign, phi_assign, jump_header]
    return range_block


def _mk_range_args(typemap, start, stop, step, scope, loc):
    nodes = []
    if isinstance(stop, ir.Var):
        g_stop_var = stop
    else:
        assert isinstance(stop, int)
        g_stop_var = ir.Var(scope, mk_unique_var("$range_stop"), loc)
        if typemap:
            typemap[g_stop_var.name] = types.intp
        stop_assign = ir.Assign(ir.Const(stop, loc), g_stop_var, loc)
        nodes.append(stop_assign)
    if start == 0 and step == 1:
        return nodes, [g_stop_var]

    if isinstance(start, ir.Var):
        g_start_var = start
    else:
        assert isinstance(start, int)
        g_start_var = ir.Var(scope, mk_unique_var("$range_start"), loc)
        if typemap:
            typemap[g_start_var.name] = types.intp
        start_assign = ir.Assign(ir.Const(start, loc), g_start_var, loc)
        nodes.append(start_assign)
    if step == 1:
        return nodes, [g_start_var, g_stop_var]

    if isinstance(step, ir.Var):
        g_step_var = step
    else:
        assert isinstance(step, int)
        g_step_var = ir.Var(scope, mk_unique_var("$range_step"), loc)
        if typemap:
            typemap[g_step_var.name] = types.intp
        step_assign = ir.Assign(ir.Const(step, loc), g_step_var, loc)
        nodes.append(step_assign)

    return nodes, [g_start_var, g_stop_var, g_step_var]


def get_global_func_typ(func):
    """get type variable for func() from builtin registry"""
    for (k, v) in typing.templates.builtin_registry.globals:
        if k == func:
            return v
    raise RuntimeError("func type not found {}".format(func))


def mk_loop_header(typemap, phi_var, calltypes, scope, loc):
    """make a block that is a loop header updating iteration variables.
    target labels in branch need to be set.
    """
    # iternext_var = iternext(phi_var)
    iternext_var = ir.Var(scope, mk_unique_var("$iternext_var"), loc)
    typemap[iternext_var.name] = types.containers.Pair(
        types.intp, types.boolean)
    iternext_call = ir.Expr.iternext(phi_var, loc)
    calltypes[iternext_call] = signature(
        types.containers.Pair(
            types.intp,
            types.boolean),
        types.range_iter64_type)
    iternext_assign = ir.Assign(iternext_call, iternext_var, loc)
    # pair_first_var = pair_first(iternext_var)
    pair_first_var = ir.Var(scope, mk_unique_var("$pair_first_var"), loc)
    typemap[pair_first_var.name] = types.intp
    pair_first_call = ir.Expr.pair_first(iternext_var, loc)
    pair_first_assign = ir.Assign(pair_first_call, pair_first_var, loc)
    # pair_second_var = pair_second(iternext_var)
    pair_second_var = ir.Var(scope, mk_unique_var("$pair_second_var"), loc)
    typemap[pair_second_var.name] = types.boolean
    pair_second_call = ir.Expr.pair_second(iternext_var, loc)
    pair_second_assign = ir.Assign(pair_second_call, pair_second_var, loc)
    # phi_b_var = pair_first_var
    phi_b_var = ir.Var(scope, mk_unique_var("$phi"), loc)
    typemap[phi_b_var.name] = types.intp
    phi_b_assign = ir.Assign(pair_first_var, phi_b_var, loc)
    # branch pair_second_var body_block out_block
    branch = ir.Branch(pair_second_var, -1, -1, loc)
    header_block = ir.Block(scope, loc)
    header_block.body = [iternext_assign, pair_first_assign,
                         pair_second_assign, phi_b_assign, branch]
    return header_block


def legalize_names(varnames):
    """returns a dictionary for conversion of variable names to legal
    parameter names.
    """
    var_map = {}
    for var in varnames:
        new_name = var.replace("_", "__").replace("$", "_").replace(".", "_")
        assert new_name not in var_map
        var_map[var] = new_name
    return var_map


def get_name_var_table(blocks):
    """create a mapping from variable names to their ir.Var objects"""
    def get_name_var_visit(var, namevar):
        namevar[var.name] = var
        return var
    namevar = {}
    visit_vars(blocks, get_name_var_visit, namevar)
    return namevar


def replace_var_names(blocks, namedict):
    """replace variables (ir.Var to ir.Var) from dictionary (name -> name)"""
    # remove identity values to avoid infinite loop
    new_namedict = {}
    for l, r in namedict.items():
        if l != r:
            new_namedict[l] = r

    def replace_name(var, namedict):
        assert isinstance(var, ir.Var)
        while var.name in namedict:
            var = ir.Var(var.scope, namedict[var.name], var.loc)
        return var
    visit_vars(blocks, replace_name, new_namedict)


def replace_var_callback(var, vardict):
    assert isinstance(var, ir.Var)
    while var.name in vardict.keys():
        assert(vardict[var.name].name != var.name)
        new_var = vardict[var.name]
        var = ir.Var(new_var.scope, new_var.name, new_var.loc)
    return var


def replace_vars(blocks, vardict):
    """replace variables (ir.Var to ir.Var) from dictionary (name -> ir.Var)"""
    # remove identity values to avoid infinite loop
    new_vardict = {}
    for l, r in vardict.items():
        if l != r.name:
            new_vardict[l] = r
    visit_vars(blocks, replace_var_callback, new_vardict)


def replace_vars_stmt(stmt, vardict):
    visit_vars_stmt(stmt, replace_var_callback, vardict)


def replace_vars_inner(node, vardict):
    return visit_vars_inner(node, replace_var_callback, vardict)


# other packages that define new nodes add calls to visit variables in them
# format: {type:function}
visit_vars_extensions = {}


def visit_vars(blocks, callback, cbdata):
    """go over statements of block bodies and replace variable names with
    dictionary.
    """
    for block in blocks.values():
        for stmt in block.body:
            visit_vars_stmt(stmt, callback, cbdata)
    return


def visit_vars_stmt(stmt, callback, cbdata):
    # let external calls handle stmt if type matches
    for t, f in visit_vars_extensions.items():
        if isinstance(stmt, t):
            f(stmt, callback, cbdata)
            return
    if isinstance(stmt, ir.Assign):
        stmt.target = visit_vars_inner(stmt.target, callback, cbdata)
        stmt.value = visit_vars_inner(stmt.value, callback, cbdata)
    elif isinstance(stmt, ir.Arg):
        stmt.name = visit_vars_inner(stmt.name, callback, cbdata)
    elif isinstance(stmt, ir.Return):
        stmt.value = visit_vars_inner(stmt.value, callback, cbdata)
    elif isinstance(stmt, ir.Raise):
        stmt.exception = visit_vars_inner(stmt.exception, callback, cbdata)
    elif isinstance(stmt, ir.Branch):
        stmt.cond = visit_vars_inner(stmt.cond, callback, cbdata)
    elif isinstance(stmt, ir.Jump):
        stmt.target = visit_vars_inner(stmt.target, callback, cbdata)
    elif isinstance(stmt, ir.Del):
        # Because Del takes only a var name, we make up by
        # constructing a temporary variable.
        var = ir.Var(None, stmt.value, stmt.loc)
        var = visit_vars_inner(var, callback, cbdata)
        stmt.value = var.name
    elif isinstance(stmt, ir.DelAttr):
        stmt.target = visit_vars_inner(stmt.target, callback, cbdata)
        stmt.attr = visit_vars_inner(stmt.attr, callback, cbdata)
    elif isinstance(stmt, ir.SetAttr):
        stmt.target = visit_vars_inner(stmt.target, callback, cbdata)
        stmt.attr = visit_vars_inner(stmt.attr, callback, cbdata)
        stmt.value = visit_vars_inner(stmt.value, callback, cbdata)
    elif isinstance(stmt, ir.DelItem):
        stmt.target = visit_vars_inner(stmt.target, callback, cbdata)
        stmt.index = visit_vars_inner(stmt.index, callback, cbdata)
    elif isinstance(stmt, ir.StaticSetItem):
        stmt.target = visit_vars_inner(stmt.target, callback, cbdata)
        stmt.index_var = visit_vars_inner(stmt.index_var, callback, cbdata)
        stmt.value = visit_vars_inner(stmt.value, callback, cbdata)
    elif isinstance(stmt, ir.SetItem):
        stmt.target = visit_vars_inner(stmt.target, callback, cbdata)
        stmt.index = visit_vars_inner(stmt.index, callback, cbdata)
        stmt.value = visit_vars_inner(stmt.value, callback, cbdata)
    elif isinstance(stmt, ir.Print):
        stmt.args = [visit_vars_inner(x, callback, cbdata) for x in stmt.args]
    else:
        # TODO: raise NotImplementedError("no replacement for IR node: ", stmt)
        pass
    return


def visit_vars_inner(node, callback, cbdata):
    if isinstance(node, ir.Var):
        return callback(node, cbdata)
    elif isinstance(node, list):
        return [visit_vars_inner(n, callback, cbdata) for n in node]
    elif isinstance(node, tuple):
        return tuple([visit_vars_inner(n, callback, cbdata) for n in node])
    elif isinstance(node, ir.Expr):
        # if node.op in ['binop', 'inplace_binop']:
        #     lhs = node.lhs.name
        #     rhs = node.rhs.name
        #     node.lhs.name = callback, cbdata.get(lhs, lhs)
        #     node.rhs.name = callback, cbdata.get(rhs, rhs)
        for arg in node._kws.keys():
            node._kws[arg] = visit_vars_inner(node._kws[arg], callback, cbdata)
    elif isinstance(node, ir.Yield):
        node.value = visit_vars_inner(node.value, callback, cbdata)
    return node


add_offset_to_labels_extensions = {}


def add_offset_to_labels(blocks, offset):
    """add an offset to all block labels and jump/branch targets
    """
    new_blocks = {}
    for l, b in blocks.items():
        # some parfor last blocks might be empty
        term = None
        if b.body:
            term = b.body[-1]
            for inst in b.body:
                for T, f in add_offset_to_labels_extensions.items():
                    if isinstance(inst, T):
                        f_max = f(inst, offset)
        if isinstance(term, ir.Jump):
            b.body[-1] = ir.Jump(term.target + offset, term.loc)
        if isinstance(term, ir.Branch):
            b.body[-1] = ir.Branch(term.cond, term.truebr + offset,
                                   term.falsebr + offset, term.loc)
        new_blocks[l + offset] = b
    return new_blocks


find_max_label_extensions = {}


def find_max_label(blocks):
    max_label = 0
    for l, b in blocks.items():
        term = None
        if b.body:
            term = b.body[-1]
            for inst in b.body:
                for T, f in find_max_label_extensions.items():
                    if isinstance(inst, T):
                        f_max = f(inst)
                        if f_max > max_label:
                            max_label = f_max
        if l > max_label:
            max_label = l
    return max_label


def flatten_labels(blocks):
    """makes the labels in range(0, len(blocks)), useful to compare CFGs
    """
    # first bulk move the labels out of the rewrite range
    blocks = add_offset_to_labels(blocks, find_max_label(blocks) + 1)
    # order them in topo order because it's easier to read
    new_blocks = {}
    topo_order = find_topo_order(blocks)
    l_map = dict()
    idx = 0
    for x in topo_order:
        l_map[x] = idx
        idx += 1

    for t_node in topo_order:
        b = blocks[t_node]
        # some parfor last blocks might be empty
        term = None
        if b.body:
            term = b.body[-1]
        if isinstance(term, ir.Jump):
            b.body[-1] = ir.Jump(l_map[term.target], term.loc)
        if isinstance(term, ir.Branch):
            b.body[-1] = ir.Branch(term.cond, l_map[term.truebr],
                                   l_map[term.falsebr], term.loc)
        new_blocks[l_map[t_node]] = b
    return new_blocks


def remove_dels(blocks):
    """remove ir.Del nodes"""
    for block in blocks.values():
        new_body = []
        for stmt in block.body:
            if not isinstance(stmt, ir.Del):
                new_body.append(stmt)
        block.body = new_body
    return


def remove_args(blocks):
    """remove ir.Arg nodes"""
    for block in blocks.values():
        new_body = []
        for stmt in block.body:
            if isinstance(stmt, ir.Assign) and isinstance(stmt.value, ir.Arg):
                continue
            new_body.append(stmt)
        block.body = new_body
    return


def dead_code_elimination(func_ir, typemap=None, alias_map=None,
                          arg_aliases=None):
    """ Performs dead code elimination and leaves the IR in a valid state on
    exit (ir.Dels are present in correct locations).
    """
    do_post_proc = False
    while (remove_dead(func_ir.blocks, func_ir.arg_names, func_ir, typemap,
                       alias_map, arg_aliases)):
        do_post_proc = True

    if do_post_proc:
        post_proc = numba.postproc.PostProcessor(func_ir)
        post_proc.run()


def remove_dead(blocks, args, func_ir, typemap=None, alias_map=None, arg_aliases=None):
    """dead code elimination using liveness and CFG info.
    Returns True if something has been removed, or False if nothing is removed.
    """
    cfg = compute_cfg_from_blocks(blocks)
    usedefs = compute_use_defs(blocks)
    live_map = compute_live_map(cfg, blocks, usedefs.usemap, usedefs.defmap)
    call_table, _ = get_call_table(blocks)
    if alias_map is None or arg_aliases is None:
        alias_map, arg_aliases = find_potential_aliases(blocks, args, typemap,
                                                        func_ir)
    if config.DEBUG_ARRAY_OPT >= 1:
        print("remove_dead alias map:", alias_map)
        print("live_map:", live_map)
        print("usemap:", usedefs.usemap)
        print("defmap:", usedefs.defmap)
    # keep set for easier search
    alias_set = set(alias_map.keys())

    removed = False
    for label, block in blocks.items():
        # find live variables at each statement to delete dead assignment
        lives = {v.name for v in block.terminator.list_vars()}
        if config.DEBUG_ARRAY_OPT >= 2:
            print("remove_dead processing block", label, lives)
        # find live variables at the end of block
        for out_blk, _data in cfg.successors(label):
            if config.DEBUG_ARRAY_OPT >= 2:
                print("succ live_map", out_blk, live_map[out_blk])
            lives |= live_map[out_blk]
        removed |= remove_dead_block(block, lives, call_table, arg_aliases,
                                     alias_map, alias_set, func_ir, typemap)

    return removed


# other packages that define new nodes add calls to remove dead code in them
# format: {type:function}
remove_dead_extensions = {}


def remove_dead_block(block, lives, call_table, arg_aliases, alias_map,
                                                  alias_set, func_ir, typemap):
    """remove dead code using liveness info.
    Mutable arguments (e.g. arrays) that are not definitely assigned are live
    after return of function.
    """
    # TODO: find mutable args that are not definitely assigned instead of
    # assuming all args are live after return
    removed = False

    # add statements in reverse order
    new_body = [block.terminator]
    # for each statement in reverse order, excluding terminator
    for stmt in reversed(block.body[:-1]):
        if config.DEBUG_ARRAY_OPT >= 2:
            print("remove_dead_block", stmt)
        # aliases of lives are also live
        alias_lives = set()
        init_alias_lives = lives & alias_set
        for v in init_alias_lives:
            alias_lives |= alias_map[v]
        lives_n_aliases = lives | alias_lives | arg_aliases

        # let external calls handle stmt if type matches
        if type(stmt) in remove_dead_extensions:
            f = remove_dead_extensions[type(stmt)]
            stmt = f(stmt, lives, lives_n_aliases, arg_aliases, alias_map, func_ir,
                     typemap)
            if stmt is None:
                removed = True
                continue

        # ignore assignments that their lhs is not live or lhs==rhs
        if isinstance(stmt, ir.Assign):
            lhs = stmt.target
            rhs = stmt.value
            if lhs.name not in lives and has_no_side_effect(
                    rhs, lives_n_aliases, call_table):
                removed = True
                continue
            if isinstance(rhs, ir.Var) and lhs.name == rhs.name:
                removed = True
                continue
            # TODO: remove other nodes like SetItem etc.

        if isinstance(stmt, ir.Del):
            if stmt.value not in lives:
                removed = True
                continue

        if isinstance(stmt, ir.SetItem):
            name = stmt.target.name
            if name not in lives_n_aliases:
                continue

        if type(stmt) in analysis.ir_extension_usedefs:
            def_func = analysis.ir_extension_usedefs[type(stmt)]
            uses, defs = def_func(stmt)
            lives -= defs
            lives |= uses
        else:
            lives |= {v.name for v in stmt.list_vars()}
            if isinstance(stmt, ir.Assign):
                lives.remove(lhs.name)

        new_body.append(stmt)
    new_body.reverse()
    block.body = new_body
    return removed

# list of functions
remove_call_handlers = []

def remove_dead_random_call(rhs, lives, call_list):
    if len(call_list) == 3 and call_list[1:] == ['random', numpy]:
        return call_list[0] not in {'seed', 'shuffle'}
    return False

remove_call_handlers.append(remove_dead_random_call)

def has_no_side_effect(rhs, lives, call_table):
    """ Returns True if this expression has no side effects that
        would prevent re-ordering.
    """
    if isinstance(rhs, ir.Expr) and rhs.op == 'call':
        func_name = rhs.func.name
        if func_name not in call_table or call_table[func_name] == []:
            return False
        call_list = call_table[func_name]
        if (call_list == ['empty', numpy] or
            call_list == [slice] or
            call_list == ['stencil', numba] or
            call_list == ['log', numpy] or
            call_list == ['dtype', numpy] or
            call_list == [numba.array_analysis.wrap_index] or
            call_list == ['ceil', math] or
            call_list == [max] or
            call_list == [int] or
            call_list == [numba.special.prange] or
            call_list == [numba.parfor.internal_prange]):
            return True
        elif (isinstance(call_list[0], numba.extending._Intrinsic) and
              (call_list[0]._name == 'empty_inferred' or
               call_list[0]._name == 'unsafe_empty_inferred')):
            return True
        from numba.targets.cpu_dispatcher import CPUDispatcher
        from numba.targets.linalg import dot_3_mv_check_args
        if isinstance(call_list[0], CPUDispatcher):
            py_func = call_list[0].py_func
            if py_func == dot_3_mv_check_args:
                return True
        for f in remove_call_handlers:
            if f(rhs, lives, call_list):
                return True
        return False
    if isinstance(rhs, ir.Expr) and rhs.op == 'inplace_binop':
        return rhs.lhs.name not in lives
    if isinstance(rhs, ir.Yield):
        return False
    if isinstance(rhs, ir.Expr) and rhs.op == 'pair_first':
        # don't remove pair_first since prange looks for it
        return False
    return True

is_pure_extensions = []

def is_pure(rhs, lives, call_table):
    """ Returns True if every time this expression is evaluated it
        returns the same result.  This is not the case for things
        like calls to numpy.random.
    """
    if isinstance(rhs, ir.Expr):
        if rhs.op == 'call':
            func_name = rhs.func.name
            if func_name not in call_table or call_table[func_name] == []:
                return False
            call_list = call_table[func_name]
            if (call_list == [slice] or
                call_list == ['log', numpy] or
                call_list == ['empty', numpy] or
                call_list == ['ceil', math] or
                call_list == [max] or
                call_list == [int]):
                return True
            for f in is_pure_extensions:
                if f(rhs, lives, call_list):
                    return True
            return False
        elif rhs.op == 'getiter' or rhs.op == 'iternext':
            return False
    if isinstance(rhs, ir.Yield):
        return False
    return True

def is_const_call(module_name, func_name):
    # Returns True if there is no state in the given module changed by the given function.
    if module_name == 'numpy':
        if func_name in ['empty']:
            return True
    return False

alias_analysis_extensions = {}
alias_func_extensions = {}

def find_potential_aliases(blocks, args, typemap, func_ir, alias_map=None,
                                                            arg_aliases=None):
    "find all array aliases and argument aliases to avoid remove as dead"
    if alias_map is None:
        alias_map = {}
    if arg_aliases is None:
        arg_aliases = set(a for a in args if not is_immutable_type(a, typemap))

    # update definitions since they are not guaranteed to be up-to-date
    # FIXME keep definitions up-to-date to avoid the need for rebuilding
    func_ir._definitions = build_definitions(func_ir.blocks)
    np_alias_funcs = ['ravel', 'transpose', 'reshape']

    for bl in blocks.values():
        for instr in bl.body:
            if type(instr) in alias_analysis_extensions:
                f = alias_analysis_extensions[type(instr)]
                f(instr, args, typemap, func_ir, alias_map, arg_aliases)
            if isinstance(instr, ir.Assign):
                expr = instr.value
                lhs = instr.target.name
                # only mutable types can alias
                if is_immutable_type(lhs, typemap):
                    continue
                if isinstance(expr, ir.Var) and lhs!=expr.name:
                    _add_alias(lhs, expr.name, alias_map, arg_aliases)
                # subarrays like A = B[0] for 2D B
                if (isinstance(expr, ir.Expr) and (expr.op == 'cast' or
                    expr.op in ['getitem', 'static_getitem'])):
                    _add_alias(lhs, expr.value.name, alias_map, arg_aliases)
                # array attributes like A.T
                if (isinstance(expr, ir.Expr) and expr.op == 'getattr'
                        and expr.attr in ['T', 'ctypes', 'flat']):
                    _add_alias(lhs, expr.value.name, alias_map, arg_aliases)
                # a = b.c.  a should alias b
                if (isinstance(expr, ir.Expr) and expr.op == 'getattr'
                        and expr.value.name in arg_aliases):
                    _add_alias(lhs, expr.value.name, alias_map, arg_aliases)
                # calls that can create aliases such as B = A.ravel()
                if isinstance(expr, ir.Expr) and expr.op == 'call':
                    fdef = guard(find_callname, func_ir, expr, typemap)
                    # TODO: sometimes gufunc backend creates duplicate code
                    # causing find_callname to fail. Example: test_argmax
                    # ignored here since those cases don't create aliases
                    # but should be fixed in general
                    if fdef is None:
                        continue
                    fname, fmod = fdef
                    if fdef in alias_func_extensions:
                        alias_func = alias_func_extensions[fdef]
                        alias_func(lhs, expr.args, alias_map, arg_aliases)
                    if fmod == 'numpy' and fname in np_alias_funcs:
                        _add_alias(lhs, expr.args[0].name, alias_map, arg_aliases)
                    if isinstance(fmod, ir.Var) and fname in np_alias_funcs:
                        _add_alias(lhs, fmod.name, alias_map, arg_aliases)

    # copy to avoid changing size during iteration
    old_alias_map = copy.deepcopy(alias_map)
    # combine all aliases transitively
    for v in old_alias_map:
        for w in old_alias_map[v]:
            alias_map[v] |= alias_map[w]
        for w in old_alias_map[v]:
            alias_map[w] = alias_map[v]

    return alias_map, arg_aliases

def _add_alias(lhs, rhs, alias_map, arg_aliases):
    if rhs in arg_aliases:
        arg_aliases.add(lhs)
    else:
        if rhs not in alias_map:
            alias_map[rhs] = set()
        if lhs not in alias_map:
            alias_map[lhs] = set()
        alias_map[rhs].add(lhs)
        alias_map[lhs].add(rhs)
    return

def is_immutable_type(var, typemap):
    # Conservatively, assume mutable if type not available
    if typemap is None or var not in typemap:
        return False
    typ = typemap[var]
    # TODO: add more immutable types
    if isinstance(typ, (types.Number, types.scalars._NPDatetimeBase,
                        types.containers.BaseTuple,
                        types.iterators.RangeType)):
        return True
    if typ==types.string:
        return True
    # consevatively, assume mutable
    return False

def copy_propagate(blocks, typemap):
    """compute copy propagation information for each block using fixed-point
     iteration on data flow equations:
     in_b = intersect(predec(B))
     out_b = gen_b | (in_b - kill_b)
    """
    cfg = compute_cfg_from_blocks(blocks)
    entry = cfg.entry_point()

    # format: dict of block labels to copies as tuples
    # label -> (l,r)
    c_data = init_copy_propagate_data(blocks, entry, typemap)
    (gen_copies, all_copies, kill_copies, in_copies, out_copies) = c_data

    old_point = None
    new_point = copy.deepcopy(out_copies)
    # comparison works since dictionary of built-in types
    while old_point != new_point:
        for label in blocks.keys():
            if label == entry:
                continue
            predecs = [i for i, _d in cfg.predecessors(label)]
            # in_b =  intersect(predec(B))
            in_copies[label] = out_copies[predecs[0]].copy()
            for p in predecs:
                in_copies[label] &= out_copies[p]

            # out_b = gen_b | (in_b - kill_b)
            out_copies[label] = (gen_copies[label]
                                 | (in_copies[label] - kill_copies[label]))
        old_point = new_point
        new_point = copy.deepcopy(out_copies)
    if config.DEBUG_ARRAY_OPT >= 1:
        print("copy propagate out_copies:", out_copies)
    return in_copies, out_copies


def init_copy_propagate_data(blocks, entry, typemap):
    """get initial condition of copy propagation data flow for each block.
    """
    # gen is all definite copies, extra_kill is additional ones that may hit
    # for example, parfors can have control flow so they may hit extra copies
    gen_copies, extra_kill = get_block_copies(blocks, typemap)
    # set of all program copies
    all_copies = set()
    for l, s in gen_copies.items():
        all_copies |= gen_copies[l]
    kill_copies = {}
    for label, gen_set in gen_copies.items():
        kill_copies[label] = set()
        for lhs, rhs in all_copies:
            if lhs in extra_kill[label] or rhs in extra_kill[label]:
                kill_copies[label].add((lhs, rhs))
            # a copy is killed if it is not in this block and lhs or rhs are
            # assigned in this block
            assigned = {lhs for lhs, rhs in gen_set}
            if ((lhs, rhs) not in gen_set
                    and (lhs in assigned or rhs in assigned)):
                kill_copies[label].add((lhs, rhs))
    # set initial values
    # all copies are in for all blocks except entry
    in_copies = {l: all_copies.copy() for l in blocks.keys()}
    in_copies[entry] = set()
    out_copies = {}
    for label in blocks.keys():
        # out_b = gen_b | (in_b - kill_b)
        out_copies[label] = (gen_copies[label]
                             | (in_copies[label] - kill_copies[label]))
    out_copies[entry] = gen_copies[entry]
    return (gen_copies, all_copies, kill_copies, in_copies, out_copies)


# other packages that define new nodes add calls to get copies in them
# format: {type:function}
copy_propagate_extensions = {}


def get_block_copies(blocks, typemap):
    """get copies generated and killed by each block
    """
    block_copies = {}
    extra_kill = {}
    for label, block in blocks.items():
        assign_dict = {}
        extra_kill[label] = set()
        # assignments as dict to replace with latest value
        for stmt in block.body:
            for T, f in copy_propagate_extensions.items():
                if isinstance(stmt, T):
                    gen_set, kill_set = f(stmt, typemap)
                    for lhs, rhs in gen_set:
                        assign_dict[lhs] = rhs
                    # if a=b is in dict and b is killed, a is also killed
                    new_assign_dict = {}
                    for l, r in assign_dict.items():
                        if l not in kill_set and r not in kill_set:
                            new_assign_dict[l] = r
                        if r in kill_set:
                            extra_kill[label].add(l)
                    assign_dict = new_assign_dict
                    extra_kill[label] |= kill_set
            if isinstance(stmt, ir.Assign):
                lhs = stmt.target.name
                if isinstance(stmt.value, ir.Var):
                    rhs = stmt.value.name
                    # copy is valid only if same type (see
                    # TestCFunc.test_locals)
                    # Some transformations can produce assignments of the
                    # form A = A.  We don't put these mapping in the
                    # copy propagation set because then you get cycles and
                    # infinite loops in the replacement phase.
                    if typemap[lhs] == typemap[rhs] and lhs != rhs:
                        assign_dict[lhs] = rhs
                        continue
                if isinstance(stmt.value,
                              ir.Expr) and stmt.value.op == 'inplace_binop':
                    in1_var = stmt.value.lhs.name
                    in1_typ = typemap[in1_var]
                    # inplace_binop assigns first operand if mutable
                    if not (isinstance(in1_typ, types.Number)
                            or in1_typ == types.string):
                        extra_kill[label].add(in1_var)
                        # if a=b is in dict and b is killed, a is also killed
                        new_assign_dict = {}
                        for l, r in assign_dict.items():
                            if l != in1_var and r != in1_var:
                                new_assign_dict[l] = r
                            if r == in1_var:
                                extra_kill[label].add(l)
                        assign_dict = new_assign_dict
                extra_kill[label].add(lhs)
        block_cps = set(assign_dict.items())
        block_copies[label] = block_cps
    return block_copies, extra_kill


# other packages that define new nodes add calls to apply copy propagate in them
# format: {type:function}
apply_copy_propagate_extensions = {}


def apply_copy_propagate(blocks, in_copies, name_var_table, typemap, calltypes,
                         save_copies=None):
    """apply copy propagation to IR: replace variables when copies available"""
    # save_copies keeps an approximation of the copies that were applied, so
    # that the variable names of removed user variables can be recovered to some
    # extent.
    if save_copies is None:
        save_copies = []

    for label, block in blocks.items():
        var_dict = {l: name_var_table[r] for l, r in in_copies[label]}
        # assignments as dict to replace with latest value
        for stmt in block.body:
            if type(stmt) in apply_copy_propagate_extensions:
                f = apply_copy_propagate_extensions[type(stmt)]
                f(stmt, var_dict, name_var_table,
                    typemap, calltypes, save_copies)
            # only rhs of assignments should be replaced
            # e.g. if x=y is available, x in x=z shouldn't be replaced
            elif isinstance(stmt, ir.Assign):
                stmt.value = replace_vars_inner(stmt.value, var_dict)
            else:
                replace_vars_stmt(stmt, var_dict)
            fix_setitem_type(stmt, typemap, calltypes)
            for T, f in copy_propagate_extensions.items():
                if isinstance(stmt, T):
                    gen_set, kill_set = f(stmt, typemap)
                    for lhs, rhs in gen_set:
                        if rhs in name_var_table:
                            var_dict[lhs] = name_var_table[rhs]
                    for l, r in var_dict.copy().items():
                        if l in kill_set or r.name in kill_set:
                            var_dict.pop(l)
            if isinstance(stmt, ir.Assign) and isinstance(stmt.value, ir.Var):
                lhs = stmt.target.name
                rhs = stmt.value.name
                # rhs could be replaced with lhs from previous copies
                if lhs != rhs:
                    # copy is valid only if same type (see
                    # TestCFunc.test_locals)
                    if typemap[lhs] == typemap[rhs] and rhs in name_var_table:
                        var_dict[lhs] = name_var_table[rhs]
                    else:
                        var_dict.pop(lhs, None)
                    # a=b kills previous t=a
                    lhs_kill = []
                    for k, v in var_dict.items():
                        if v.name == lhs:
                            lhs_kill.append(k)
                    for k in lhs_kill:
                        var_dict.pop(k, None)
            if (isinstance(stmt, ir.Assign)
                                        and not isinstance(stmt.value, ir.Var)):
                lhs = stmt.target.name
                var_dict.pop(lhs, None)
                # previous t=a is killed if a is killed
                lhs_kill = []
                for k, v in var_dict.items():
                    if v.name == lhs:
                        lhs_kill.append(k)
                for k in lhs_kill:
                    var_dict.pop(k, None)
        save_copies.extend(var_dict.items())

    return save_copies

def fix_setitem_type(stmt, typemap, calltypes):
    """Copy propagation can replace setitem target variable, which can be array
    with 'A' layout. The replaced variable can be 'C' or 'F', so we update
    setitem call type reflect this (from matrix power test)
    """
    if not isinstance(stmt, (ir.SetItem, ir.StaticSetItem)):
        return
    t_typ = typemap[stmt.target.name]
    s_typ = calltypes[stmt].args[0]
    # test_optional t_typ can be Optional with array
    if not isinstance(
            s_typ,
            types.npytypes.Array) or not isinstance(
            t_typ,
            types.npytypes.Array):
        return
    if s_typ.layout == 'A' and t_typ.layout != 'A':
        new_s_typ = s_typ.copy(layout=t_typ.layout)
        calltypes[stmt].args = (
            new_s_typ,
            calltypes[stmt].args[1],
            calltypes[stmt].args[2])
    return


def dprint_func_ir(func_ir, title, blocks=None):
    """Debug print function IR, with an optional blocks argument
    that may differ from the IR's original blocks.
    """
    if config.DEBUG_ARRAY_OPT >= 1:
        ir_blocks = func_ir.blocks
        func_ir.blocks = ir_blocks if blocks == None else blocks
        name = func_ir.func_id.func_qualname
        print(("IR %s: %s" % (title, name)).center(80, "-"))
        func_ir.dump()
        print("-" * 40)
        func_ir.blocks = ir_blocks


def find_topo_order(blocks, cfg = None):
    """find topological order of blocks such that true branches are visited
    first (e.g. for_break test in test_dataflow).
    """
    if cfg is None:
        cfg = compute_cfg_from_blocks(blocks)
    post_order = []
    seen = set()

    def _dfs_rec(node):
        if node not in seen:
            seen.add(node)
            succs = cfg._succs[node]
            last_inst = blocks[node].body[-1]
            if isinstance(last_inst, ir.Branch):
                succs = [last_inst.falsebr, last_inst.truebr]
            for dest in succs:
                if (node, dest) not in cfg._back_edges:
                    _dfs_rec(dest)
            post_order.append(node)

    _dfs_rec(cfg.entry_point())
    post_order.reverse()
    return post_order


# other packages that define new nodes add calls to get call table
# format: {type:function}
call_table_extensions = {}


def get_call_table(blocks, call_table=None, reverse_call_table=None, topological_ordering=True):
    """returns a dictionary of call variables and their references.
    """
    # call_table example: c = np.zeros becomes c:["zeroes", np]
    # reverse_call_table example: c = np.zeros becomes np_var:c
    if call_table is None:
        call_table = {}
    if reverse_call_table is None:
        reverse_call_table = {}

    if topological_ordering:
        order = find_topo_order(blocks)
    else:
        order = list(blocks.keys())

    for label in reversed(order):
        for inst in reversed(blocks[label].body):
            if isinstance(inst, ir.Assign):
                lhs = inst.target.name
                rhs = inst.value
                if isinstance(rhs, ir.Expr) and rhs.op == 'call':
                    call_table[rhs.func.name] = []
                if isinstance(rhs, ir.Expr) and rhs.op == 'getattr':
                    if lhs in call_table:
                        call_table[lhs].append(rhs.attr)
                        reverse_call_table[rhs.value.name] = lhs
                    if lhs in reverse_call_table:
                        call_var = reverse_call_table[lhs]
                        call_table[call_var].append(rhs.attr)
                        reverse_call_table[rhs.value.name] = call_var
                if isinstance(rhs, ir.Global):
                    if lhs in call_table:
                        call_table[lhs].append(rhs.value)
                    if lhs in reverse_call_table:
                        call_var = reverse_call_table[lhs]
                        call_table[call_var].append(rhs.value)
                if isinstance(rhs, ir.FreeVar):
                    if lhs in call_table:
                        call_table[lhs].append(rhs.value)
                    if lhs in reverse_call_table:
                        call_var = reverse_call_table[lhs]
                        call_table[call_var].append(rhs.value)
                if isinstance(rhs, ir.Var):
                    if lhs in call_table:
                        call_table[lhs].append(rhs.name)
                        reverse_call_table[rhs.name] = lhs
                    if lhs in reverse_call_table:
                        call_var = reverse_call_table[lhs]
                        call_table[call_var].append(rhs.name)
            for T, f in call_table_extensions.items():
                if isinstance(inst, T):
                    f(inst, call_table, reverse_call_table)
    return call_table, reverse_call_table


# other packages that define new nodes add calls to get tuple table
# format: {type:function}
tuple_table_extensions = {}


def get_tuple_table(blocks, tuple_table=None):
    """returns a dictionary of tuple variables and their values.
    """
    if tuple_table is None:
        tuple_table = {}

    for block in blocks.values():
        for inst in block.body:
            if isinstance(inst, ir.Assign):
                lhs = inst.target.name
                rhs = inst.value
                if isinstance(rhs, ir.Expr) and rhs.op == 'build_tuple':
                    tuple_table[lhs] = rhs.items
                if isinstance(rhs, ir.Const) and isinstance(rhs.value, tuple):
                    tuple_table[lhs] = rhs.value
            for T, f in tuple_table_extensions.items():
                if isinstance(inst, T):
                    f(inst, tuple_table)
    return tuple_table


def get_stmt_writes(stmt):
    writes = set()
    if isinstance(stmt, (ir.Assign, ir.SetItem, ir.StaticSetItem)):
        writes.add(stmt.target.name)
    return writes


def rename_labels(blocks):
    """rename labels of function body blocks according to topological sort.
    The set of labels of these blocks will remain unchanged.
    """
    topo_order = find_topo_order(blocks)

    # make a block with return last if available (just for readability)
    return_label = -1
    for l, b in blocks.items():
        if isinstance(b.body[-1], ir.Return):
            return_label = l
    # some cases like generators can have no return blocks
    if return_label != -1:
        topo_order.remove(return_label)
        topo_order.append(return_label)

    label_map = {}
    all_labels = sorted(topo_order, reverse=True)
    for label in topo_order:
        label_map[label] = all_labels.pop()
    # update target labels in jumps/branches
    for b in blocks.values():
        term = b.terminator
        if isinstance(term, ir.Jump):
            term.target = label_map[term.target]
        if isinstance(term, ir.Branch):
            term.truebr = label_map[term.truebr]
            term.falsebr = label_map[term.falsebr]
    # update blocks dictionary keys
    new_blocks = {}
    for k, b in blocks.items():
        new_label = label_map[k]
        new_blocks[new_label] = b

    return new_blocks


def simplify_CFG(blocks):
    """transform chains of blocks that have no loop into a single block"""
    # first, inline single-branch-block to its predecessors
    cfg = compute_cfg_from_blocks(blocks)
    def find_single_branch(label):
        block = blocks[label]
        return len(block.body) == 1 and isinstance(block.body[0], ir.Branch)
    single_branch_blocks = list(filter(find_single_branch, blocks.keys()))
    marked_for_del = set()
    for label in single_branch_blocks:
        inst = blocks[label].body[0]
        predecessors = cfg.predecessors(label)
        delete_block = True
        for (p, q) in predecessors:
            block = blocks[p]
            if isinstance(block.body[-1], ir.Jump):
                block.body[-1] = copy.copy(inst)
            else:
                delete_block = False
        if delete_block:
            marked_for_del.add(label)
    # Delete marked labels
    for label in marked_for_del:
        del blocks[label]
    merge_adjacent_blocks(blocks)
    return rename_labels(blocks)


arr_math = ['min', 'max', 'sum', 'prod', 'mean', 'var', 'std',
            'cumsum', 'cumprod', 'argmin', 'argmax', 'argsort',
            'nonzero', 'ravel']


def canonicalize_array_math(func_ir, typemap, calltypes, typingctx):
    # save array arg to call
    # call_varname -> array
    blocks = func_ir.blocks
    saved_arr_arg = {}
    topo_order = find_topo_order(blocks)
    for label in topo_order:
        block = blocks[label]
        new_body = []
        for stmt in block.body:
            if isinstance(stmt, ir.Assign) and isinstance(stmt.value, ir.Expr):
                lhs = stmt.target.name
                rhs = stmt.value
                # replace A.func with np.func, and save A in saved_arr_arg
                if (rhs.op == 'getattr' and rhs.attr in arr_math
                        and isinstance(
                            typemap[rhs.value.name], types.npytypes.Array)):
                    rhs = stmt.value
                    arr = rhs.value
                    saved_arr_arg[lhs] = arr
                    scope = arr.scope
                    loc = arr.loc
                    # g_np_var = Global(numpy)
                    g_np_var = ir.Var(scope, mk_unique_var("$np_g_var"), loc)
                    typemap[g_np_var.name] = types.misc.Module(numpy)
                    g_np = ir.Global('np', numpy, loc)
                    g_np_assign = ir.Assign(g_np, g_np_var, loc)
                    rhs.value = g_np_var
                    new_body.append(g_np_assign)
                    func_ir._definitions[g_np_var.name] = [g_np]
                    # update func var type
                    func = getattr(numpy, rhs.attr)
                    func_typ = get_np_ufunc_typ(func)
                    typemap.pop(lhs)
                    typemap[lhs] = func_typ
                if rhs.op == 'call' and rhs.func.name in saved_arr_arg:
                    # add array as first arg
                    arr = saved_arr_arg[rhs.func.name]
                    # update call type signature to include array arg
                    old_sig = calltypes.pop(rhs)
                    # argsort requires kws for typing so sig.args can't be used
                    # reusing sig.args since some types become Const in sig
                    argtyps = old_sig.args[:len(rhs.args)]
                    kwtyps = {name: typemap[v.name] for name, v in rhs.kws}
                    calltypes[rhs] = typemap[rhs.func.name].get_call_type(
                        typingctx, [typemap[arr.name]] + list(argtyps), kwtyps)
                    rhs.args = [arr] + rhs.args

            new_body.append(stmt)
        block.body = new_body
    return


# format: {type:function}
array_accesses_extensions = {}


def get_array_accesses(blocks, accesses=None):
    """returns a set of arrays accessed and their indices.
    """
    if accesses is None:
        accesses = set()

    for block in blocks.values():
        for inst in block.body:
            if isinstance(inst, ir.SetItem):
                accesses.add((inst.target.name, inst.index.name))
            if isinstance(inst, ir.StaticSetItem):
                accesses.add((inst.target.name, inst.index_var.name))
            if isinstance(inst, ir.Assign):
                lhs = inst.target.name
                rhs = inst.value
                if isinstance(rhs, ir.Expr) and rhs.op == 'getitem':
                    accesses.add((rhs.value.name, rhs.index.name))
                if isinstance(rhs, ir.Expr) and rhs.op == 'static_getitem':
                    index = rhs.index
                    # slice is unhashable, so just keep the variable
                    if index is None or is_slice_index(index):
                        index = rhs.index_var.name
                    accesses.add((rhs.value.name, index))
            for T, f in array_accesses_extensions.items():
                if isinstance(inst, T):
                    f(inst, accesses)
    return accesses

def is_slice_index(index):
    """see if index is a slice index or has slice in it"""
    if isinstance(index, slice):
        return True
    if isinstance(index, tuple):
        for i in index:
            if isinstance(i, slice):
                return True
    return False

def merge_adjacent_blocks(blocks):
    cfg = compute_cfg_from_blocks(blocks)
    # merge adjacent blocks
    removed = set()
    for label in list(blocks.keys()):
        if label in removed:
            continue
        block = blocks[label]
        succs = list(cfg.successors(label))
        while True:
            if len(succs) != 1:
                break
            next_label = succs[0][0]
            if next_label in removed:
                break
            preds = list(cfg.predecessors(next_label))
            succs = list(cfg.successors(next_label))
            if len(preds) != 1 or preds[0][0] != label:
                break
            next_block = blocks[next_label]
            # XXX: commented out since scope objects are not consistent
            # throughout the compiler. for example, pieces of code are compiled
            # and inlined on the fly without proper scope merge.
            # if block.scope != next_block.scope:
            #     break
            # merge
            block.body.pop()  # remove Jump
            block.body += next_block.body
            del blocks[next_label]
            removed.add(next_label)
            label = next_label

def restore_copy_var_names(blocks, save_copies, typemap):
    """
    restores variable names of user variables after applying copy propagation
    """
    rename_dict = {}
    for (a, b) in save_copies:
        # a is string name, b is variable
        # if a is user variable and b is generated temporary and b is not
        # already renamed
        if (not a.startswith('$') and b.name.startswith('$')
                                                and b.name not in rename_dict):
            new_name = mk_unique_var('${}'.format(a));
            rename_dict[b.name] = new_name
            typ = typemap.pop(b.name)
            typemap[new_name] = typ

    replace_var_names(blocks, rename_dict)

def simplify(func_ir, typemap, calltypes):
    remove_dels(func_ir.blocks)
    # get copies in to blocks and out from blocks
    in_cps, out_cps = copy_propagate(func_ir.blocks, typemap)
    # table mapping variable names to ir.Var objects to help replacement
    name_var_table = get_name_var_table(func_ir.blocks)
    save_copies = apply_copy_propagate(
        func_ir.blocks,
        in_cps,
        name_var_table,
        typemap,
        calltypes)
    restore_copy_var_names(func_ir.blocks, save_copies, typemap)
    # remove dead code to enable fusion
    if config.DEBUG_ARRAY_OPT >= 1:
        dprint_func_ir(func_ir, "after copy prop")
    remove_dead(func_ir.blocks, func_ir.arg_names, func_ir, typemap)
    func_ir.blocks = simplify_CFG(func_ir.blocks)
    if config.DEBUG_ARRAY_OPT >= 1:
        dprint_func_ir(func_ir, "after simplify")

class GuardException(Exception):
    pass

def require(cond):
    """
    Raise GuardException if the given condition is False.
    """
    if not cond:
       raise GuardException

def guard(func, *args, **kwargs):
    """
    Run a function with given set of arguments, and guard against
    any GuardException raised by the function by returning None,
    or the expected return results if no such exception was raised.
    """
    try:
        return func(*args, **kwargs)
    except GuardException:
        return None

def get_definition(func_ir, name, **kwargs):
    """
    Same as func_ir.get_definition(name), but raise GuardException if
    exception KeyError is caught.
    """
    try:
        return func_ir.get_definition(name, **kwargs)
    except KeyError:
        raise GuardException

def build_definitions(blocks, definitions=None):
    """Build the definitions table of the given blocks by scanning
    through all blocks and instructions, useful when the definitions
    table is out-of-sync.
    Will return a new definition table if one is not passed.
    """
    if definitions is None:
        definitions = collections.defaultdict(list)

    for block in blocks.values():
        for inst in block.body:
            if isinstance(inst, ir.Assign):
                name = inst.target.name
                definition = definitions.get(name, [])
                if definition == []:
                    definitions[name] = definition
                definition.append(inst.value)
            if type(inst) in build_defs_extensions:
                f = build_defs_extensions[type(inst)]
                f(inst, definitions)

    return definitions

build_defs_extensions = {}

def find_callname(func_ir, expr, typemap=None, definition_finder=get_definition):
    """Try to find a call expression's function and module names and return
    them as strings for unbounded calls. If the call is a bounded call, return
    the self object instead of module name. Raise GuardException if failed.

    Providing typemap can make the call matching more accurate in corner cases
    such as bounded call on an object which is inside another object.
    """
    require(isinstance(expr, ir.Expr) and expr.op == 'call')
    callee = expr.func
    callee_def = definition_finder(func_ir, callee)
    attrs = []
    obj = None
    while True:
        if isinstance(callee_def, (ir.Global, ir.FreeVar)):
            # require(callee_def.value == numpy)
            # these checks support modules like numpy, numpy.random as well as
            # calls like len() and intrinsitcs like assertEquiv
            keys = ['name', '_name', '__name__']
            value = None
            for key in keys:
                if hasattr(callee_def.value, key):
                    value = getattr(callee_def.value, key)
                    break
            if not value or not isinstance(value, str):
                raise GuardException
            attrs.append(value)
            def_val = callee_def.value
            # get the underlying definition of Intrinsic object to be able to
            # find the module effectively.
            # Otherwise, it will return numba.extending
            if isinstance(def_val, numba.extending._Intrinsic):
                def_val = def_val._defn
            if hasattr(def_val, '__module__'):
                mod_name = def_val.__module__
                # it might be a numpy function imported directly
                if (hasattr(numpy, value)
                        and def_val == getattr(numpy, value)):
                    attrs += ['numpy']
                # it might be a np.random function imported directly
                elif (hasattr(numpy.random, value)
                        and def_val == getattr(numpy.random, value)):
                    attrs += ['random', 'numpy']
                elif mod_name is not None:
                    attrs.append(mod_name)
            else:
                class_name = def_val.__class__.__name__
                if class_name == 'builtin_function_or_method':
                    class_name = 'builtin'
                if class_name != 'module':
                    attrs.append(class_name)
            break
        elif isinstance(callee_def, ir.Expr) and callee_def.op == 'getattr':
            obj = callee_def.value
            attrs.append(callee_def.attr)
            if typemap and obj.name in typemap:
                typ = typemap[obj.name]
                if not isinstance(typ, types.Module):
                    return attrs[0], obj
            callee_def = definition_finder(func_ir, obj)
        else:
            # obj.func calls where obj is not np array
            if obj is not None:
                return '.'.join(reversed(attrs)), obj
            raise GuardException
    return attrs[0], '.'.join(reversed(attrs[1:]))

def find_build_sequence(func_ir, var):
    """Check if a variable is constructed via build_tuple or
    build_list or build_set, and return the sequence and the
    operator, or raise GuardException otherwise.
    Note: only build_tuple is immutable, so use with care.
    """
    require(isinstance(var, ir.Var))
    var_def = get_definition(func_ir, var)
    require(isinstance(var_def, ir.Expr))
    build_ops = ['build_tuple', 'build_list', 'build_set']
    require(var_def.op in build_ops)
    return var_def.items, var_def.op

def find_const(func_ir, var):
    """Check if a variable is defined as constant, and return
    the constant value, or raise GuardException otherwise.
    """
    require(isinstance(var, ir.Var))
    var_def = get_definition(func_ir, var)
    require(isinstance(var_def, (ir.Const, ir.Global, ir.FreeVar)))
    return var_def.value

def compile_to_numba_ir(mk_func, glbls, typingctx=None, arg_typs=None,
                        typemap=None, calltypes=None):
    """
    Compile a function or a make_function node to Numba IR.

    Rename variables and
    labels to avoid conflict if inlined somewhere else. Perform type inference
    if typingctx and other typing inputs are available and update typemap and
    calltypes.
    """
    from numba import typed_passes
    # mk_func can be actual function or make_function node, or a njit function
    if hasattr(mk_func, 'code'):
        code = mk_func.code
    elif hasattr(mk_func, '__code__'):
        code = mk_func.__code__
    else:
        raise NotImplementedError("function type not recognized {}".format(mk_func))
    f_ir = get_ir_of_code(glbls, code)
    remove_dels(f_ir.blocks)

    # relabel by adding an offset
    global _max_label
    f_ir.blocks = add_offset_to_labels(f_ir.blocks, _max_label + 1)
    max_label = max(f_ir.blocks.keys())
    _max_label = max_label

    # rename all variables to avoid conflict
    var_table = get_name_var_table(f_ir.blocks)
    new_var_dict = {}
    for name, var in var_table.items():
        new_var_dict[name] = mk_unique_var(name)
    replace_var_names(f_ir.blocks, new_var_dict)

    # perform type inference if typingctx is available and update type
    # data structures typemap and calltypes
    if typingctx:
        f_typemap, f_return_type, f_calltypes = typed_passes.type_inference_stage(
                typingctx, f_ir, arg_typs, None)
        # remove argument entries like arg.a from typemap
        arg_names = [vname for vname in f_typemap if vname.startswith("arg.")]
        for a in arg_names:
            f_typemap.pop(a)
        typemap.update(f_typemap)
        calltypes.update(f_calltypes)
    return f_ir

def _create_function_from_code_obj(fcode, func_env, func_arg, func_clo, glbls):
    """
    Creates a function from a code object. Args:
    * fcode - the code object
    * func_env - string for the freevar placeholders
    * func_arg - string for the function args (e.g. "a, b, c, d=None")
    * func_clo - string for the closure args
    * glbls - the function globals
    """
    func_text = "def g():\n%s\n  def f(%s):\n    return (%s)\n  return f" % (
        func_env, func_arg, func_clo)
    loc = {}
    exec_(func_text, glbls, loc)

    # hack parameter name .0 for Python 3 versions < 3.6
    if utils.PYVERSION >= (3,) and utils.PYVERSION < (3, 6):
        co_varnames = list(fcode.co_varnames)
        if len(co_varnames) > 0 and co_varnames[0] == ".0":
            co_varnames[0] = "implicit0"
        fcode = pytypes.CodeType(
            fcode.co_argcount,
            fcode.co_kwonlyargcount,
            fcode.co_nlocals,
            fcode.co_stacksize,
            fcode.co_flags,
            fcode.co_code,
            fcode.co_consts,
            fcode.co_names,
            tuple(co_varnames),
            fcode.co_filename,
            fcode.co_name,
            fcode.co_firstlineno,
            fcode.co_lnotab,
            fcode.co_freevars,
            fcode.co_cellvars)

    f = loc['g']()
    # replace the code body
    f.__code__ = fcode
    f.__name__ = fcode.co_name
    return f

def get_ir_of_code(glbls, fcode):
    """
    Compile a code object to get its IR.
    """
    nfree = len(fcode.co_freevars)
    func_env = "\n".join(["  c_%d = None" % i for i in range(nfree)])
    func_clo = ",".join(["c_%d" % i for i in range(nfree)])
    func_arg = ",".join(["x_%d" % i for i in range(fcode.co_argcount)])

    f = _create_function_from_code_obj(fcode, func_env, func_arg, func_clo,
                                       glbls)

    from numba import compiler
    ir = compiler.run_frontend(f)
    # we need to run the before inference rewrite pass to normalize the IR
    # XXX: check rewrite pass flag?
    # for example, Raise nodes need to become StaticRaise before type inference
    class DummyPipeline(object):
        def __init__(self, f_ir):
            self.state = compiler.StateDict()
            self.state.typingctx = None
            self.state.targetctx = None
            self.state.args = None
            self.state.func_ir = f_ir
            self.state.typemap = None
            self.state.return_type = None
            self.state.calltypes = None
    rewrites.rewrite_registry.apply('before-inference', DummyPipeline(ir).state)
    # call inline pass to handle cases like stencils and comprehensions
    swapped = {} # TODO: get this from diagnostics store
    inline_pass = numba.inline_closurecall.InlineClosureCallPass(
        ir, numba.targets.cpu.ParallelOptions(False), swapped)
    inline_pass.run()
    from numba import postproc
    post_proc = postproc.PostProcessor(ir)
    post_proc.run()
    return ir

def replace_arg_nodes(block, args):
    """
    Replace ir.Arg(...) with variables
    """
    for stmt in block.body:
        if isinstance(stmt, ir.Assign) and isinstance(stmt.value, ir.Arg):
            idx = stmt.value.index
            assert(idx < len(args))
            stmt.value = args[idx]
    return

def replace_returns(blocks, target, return_label):
    """
    Return return statement by assigning directly to target, and a jump.
    """
    for block in blocks.values():
        casts = []
        for i, stmt in enumerate(block.body):
            if isinstance(stmt, ir.Return):
                assert(i + 1 == len(block.body))
                block.body[i] = ir.Assign(stmt.value, target, stmt.loc)
                block.body.append(ir.Jump(return_label, stmt.loc))
                # remove cast of the returned value
                for cast in casts:
                    if cast.target.name == stmt.value.name:
                        cast.value = cast.value.value
            elif isinstance(stmt, ir.Assign) and isinstance(stmt.value, ir.Expr) and stmt.value.op == 'cast':
                casts.append(stmt)

def gen_np_call(func_as_str, func, lhs, args, typingctx, typemap, calltypes):
    scope = args[0].scope
    loc = args[0].loc

    # g_np_var = Global(numpy)
    g_np_var = ir.Var(scope, mk_unique_var("$np_g_var"), loc)
    typemap[g_np_var.name] = types.misc.Module(numpy)
    g_np = ir.Global('np', numpy, loc)
    g_np_assign = ir.Assign(g_np, g_np_var, loc)
    # attr call: <something>_attr = getattr(g_np_var, func_as_str)
    np_attr_call = ir.Expr.getattr(g_np_var, func_as_str, loc)
    attr_var = ir.Var(scope, mk_unique_var("$np_attr_attr"), loc)
    func_var_typ = get_np_ufunc_typ(func)
    typemap[attr_var.name] = func_var_typ
    attr_assign = ir.Assign(np_attr_call, attr_var, loc)
    # np call: lhs = np_attr(*args)
    np_call = ir.Expr.call(attr_var, args, (), loc)
    arg_types = [typemap[x.name] for x in args]
    func_typ = func_var_typ.get_call_type(typingctx, arg_types, {})
    calltypes[np_call] = func_typ
    np_assign = ir.Assign(np_call, lhs, loc)
    return [g_np_assign, attr_assign, np_assign]

def dump_block(label, block):
    print(label, ":")
    for stmt in block.body:
        print("    ", stmt)

def dump_blocks(blocks):
    for label, block in blocks.items():
        dump_block(label, block)

def is_get_setitem(stmt):
    """stmt is getitem assignment or setitem (and static cases)"""
    return is_getitem(stmt) or is_setitem(stmt)


def is_getitem(stmt):
    """true if stmt is a getitem or static_getitem assignment"""
    return (isinstance(stmt, ir.Assign)
            and isinstance(stmt.value, ir.Expr)
            and stmt.value.op in ['getitem', 'static_getitem'])

def is_setitem(stmt):
    """true if stmt is a SetItem or StaticSetItem node"""
    return isinstance(stmt, (ir.SetItem, ir.StaticSetItem))

def index_var_of_get_setitem(stmt):
    """get index variable for getitem/setitem nodes (and static cases)"""
    if is_getitem(stmt):
        if stmt.value.op == 'getitem':
            return stmt.value.index
        else:
            return stmt.value.index_var

    if is_setitem(stmt):
        if isinstance(stmt, ir.SetItem):
            return stmt.index
        else:
            return stmt.index_var

    return None

def set_index_var_of_get_setitem(stmt, new_index):
    if is_getitem(stmt):
        if stmt.value.op == 'getitem':
            stmt.value.index = new_index
        else:
            stmt.value.index_var = new_index
    elif is_setitem(stmt):
        if isinstance(stmt, ir.SetItem):
            stmt.index = new_index
        else:
            stmt.index_var = new_index
    else:
        raise ValueError("getitem or setitem node expected but received {}".format(
                     stmt))


def is_namedtuple_class(c):
    """check if c is a namedtuple class"""
    if not isinstance(c, type):
        return False
    # should have only tuple as superclass
    bases = c.__bases__
    if len(bases) != 1 or bases[0] != tuple:
        return False
    # should have _make method
    if not hasattr(c, '_make'):
        return False
    # should have _fields that is all string
    fields = getattr(c, '_fields', None)
    if not isinstance(fields, tuple):
        return False
    return all(isinstance(f, str) for f in fields)


def fill_block_with_call(newblock, callee, label_next, inputs, outputs):
    """Fill *newblock* to call *callee* with arguments listed in *inputs*.
    The returned values are unwraped into variables in *outputs*.
    The block would then jump to *label_next*.
    """
    scope = newblock.scope
    loc = newblock.loc

    fn = ir.Const(value=callee, loc=loc)
    fnvar = scope.make_temp(loc=loc)
    newblock.append(ir.Assign(target=fnvar, value=fn, loc=loc))
    # call
    args = [scope.get_exact(name) for name in inputs]
    callexpr = ir.Expr.call(func=fnvar, args=args, kws=(), loc=loc)
    callres = scope.make_temp(loc=loc)
    newblock.append(ir.Assign(target=callres, value=callexpr, loc=loc))
    # unpack return value
    for i, out in enumerate(outputs):
        target = scope.get_exact(out)
        getitem = ir.Expr.static_getitem(value=callres, index=i,
                                         index_var=None, loc=loc)
        newblock.append(ir.Assign(target=target, value=getitem, loc=loc))
    # jump to next block
    newblock.append(ir.Jump(target=label_next, loc=loc))
    return newblock


def fill_callee_prologue(block, inputs, label_next):
    """
    Fill a new block *block* that unwraps arguments using names in *inputs* and
    then jumps to *label_next*.

    Expected to use with *fill_block_with_call()*
    """
    scope = block.scope
    loc = block.loc
    # load args
    args = [ir.Arg(name=k, index=i, loc=loc)
            for i, k in enumerate(inputs)]
    for aname, aval in zip(inputs, args):
        tmp = ir.Var(scope=scope, name=aname, loc=loc)
        block.append(ir.Assign(target=tmp, value=aval, loc=loc))
    # jump to loop entry
    block.append(ir.Jump(target=label_next, loc=loc))
    return block


def fill_callee_epilogue(block, outputs):
    """
    Fill a new block *block* to prepare the return values.
    This block is the last block of the function.

    Expected to use with *fill_block_with_call()*
    """
    scope = block.scope
    loc = block.loc
    # prepare tuples to return
    vals = [scope.get_exact(name=name) for name in outputs]
    tupexpr = ir.Expr.build_tuple(items=vals, loc=loc)
    tup = scope.make_temp(loc=loc)
    block.append(ir.Assign(target=tup, value=tupexpr, loc=loc))
    # return
    block.append(ir.Return(value=tup, loc=loc))
    return block


def find_global_value(func_ir, var):
    """Check if a variable is a global value, and return the value,
    or raise GuardException otherwise.
    """
    dfn = get_definition(func_ir, var)
    if isinstance(dfn, ir.Global):
        return dfn.value

    if isinstance(dfn, ir.Expr) and dfn.op == 'getattr':
        prev_val = find_global_value(func_ir, dfn.value)
        try:
            val = getattr(prev_val, dfn.attr)
            return val
        except AttributeError:
            raise GuardException

    raise GuardException


def raise_on_unsupported_feature(func_ir, typemap):
    """
    Helper function to walk IR and raise if it finds op codes
    that are unsupported. Could be extended to cover IR sequences
    as well as op codes. Intended use is to call it as a pipeline
    stage just prior to lowering to prevent LoweringErrors for known
    unsupported features.
    """
    gdb_calls = [] # accumulate calls to gdb/gdb_init

    # issue 2195: check for excessively large tuples
    for arg_name in func_ir.arg_names:
        if arg_name in typemap and \
           isinstance(typemap[arg_name], types.containers.UniTuple) and \
           typemap[arg_name].count > 1000:
            # Raise an exception when len(tuple) > 1000. The choice of this number (1000)
            # was entirely arbitrary
            msg = ("Tuple '{}' length must be smaller than 1000.\n"
                   "Large tuples lead to the generation of a prohibitively large "
                   "LLVM IR which causes excessive memory pressure "
                   "and large compile times.\n"
                   "As an alternative, the use of a 'list' is recommended in "
                   "place of a 'tuple' as lists do not suffer from this problem.".format(arg_name))
            raise UnsupportedError(msg, func_ir.loc)

    for blk in func_ir.blocks.values():
        for stmt in blk.find_insts(ir.Assign):
            # This raises on finding `make_function`
            if isinstance(stmt.value, ir.Expr):
                if stmt.value.op == 'make_function':
                    val = stmt.value

                    # See if the construct name can be refined
                    code = getattr(val, 'code', None)
                    if code is not None:
                        # check if this is a closure, the co_name will
                        # be the captured function name which is not
                        # useful so be explicit
                        if getattr(val, 'closure', None) is not None:
                            use = '<creating a function from a closure>'
                            expr = ''
                        else:
                            use = code.co_name
                            expr = '(%s) ' % use
                    else:
                        use = '<could not ascertain use case>'
                        expr = ''

                    msg = ("Numba encountered the use of a language "
                            "feature it does not support in this context: "
                            "%s (op code: make_function not supported). If "
                            "the feature is explicitly supported it is "
                            "likely that the result of the expression %s"
                            "is being used in an unsupported manner.") % \
                            (use, expr)
                    raise UnsupportedError(msg, stmt.value.loc)

            # this checks for gdb initialization calls, only one is permitted
            if isinstance(stmt.value, (ir.Global, ir.FreeVar)):
                val = stmt.value
                val = getattr(val, 'value', None)
                if val is None:
                    continue

                # check global function
                found = False
                if isinstance(val, pytypes.FunctionType):
                    found = val in {numba.gdb, numba.gdb_init}
                if not found: # freevar bind to intrinsic
                    found = getattr(val, '_name', "") == "gdb_internal"
                if found:
                    gdb_calls.append(stmt.loc) # report last seen location

            # this checks that np.<type> was called if view is called
            if isinstance(stmt.value, ir.Expr):
                if stmt.value.op == 'getattr' and stmt.value.attr == 'view':
                    var = stmt.value.value.name
                    if isinstance(typemap[var], types.Array):
                        continue
                    df = func_ir.get_definition(var)
                    cn = guard(find_callname, func_ir, df)
                    if cn and cn[1] == 'numpy':
                        ty = getattr(numpy, cn[0])
                        if (numpy.issubdtype(ty, numpy.integer) or
                                numpy.issubdtype(ty, numpy.floating)):
                            continue

                    vardescr = '' if var.startswith('$') else "'{}' ".format(var)
                    raise TypingError(
                        "'view' can only be called on NumPy dtypes, "
                        "try wrapping the variable {}with 'np.<dtype>()'".
                        format(vardescr), loc=stmt.loc)

            # checks for globals that are also reflected
            if isinstance(stmt.value, ir.Global):
                ty = typemap[stmt.target.name]
                msg = ("The use of a %s type, assigned to variable '%s' in "
                       "globals, is not supported as globals are considered "
                       "compile-time constants and there is no known way to "
                       "compile a %s type as a constant.")
                if (getattr(ty, 'reflected', False) or
                    isinstance(ty, (types.DictType, types.ListType))):
                    raise TypingError(msg % (ty, stmt.value.name, ty), loc=stmt.loc)

            # checks for generator expressions (yield in use when func_ir has
            # not been identified as a generator).
            if isinstance(stmt.value, ir.Yield) and not func_ir.is_generator:
                msg = "The use of generator expressions is unsupported."
                raise UnsupportedError(msg, loc=stmt.loc)

    # There is more than one call to function gdb/gdb_init
    if len(gdb_calls) > 1:
        msg = ("Calling either numba.gdb() or numba.gdb_init() more than once "
               "in a function is unsupported (strange things happen!), use "
               "numba.gdb_breakpoint() to create additional breakpoints "
               "instead.\n\nRelevant documentation is available here:\n"
               "http://numba.pydata.org/numba-doc/latest/user/troubleshoot.html"
               "/troubleshoot.html#using-numba-s-direct-gdb-bindings-in-"
               "nopython-mode\n\nConflicting calls found at:\n %s")
        buf = '\n'.join([x.strformat() for x in gdb_calls])
        raise UnsupportedError(msg % buf)


def warn_deprecated(func_ir, typemap):
    # first pass, just walk the type map
    for name, ty in typemap.items():
        # the Type Metaclass has a reflected member
        if ty.reflected:
            # if its an arg, report function call
            if name.startswith('arg.'):
                loc = func_ir.loc
                arg = name.split('.')[1]
                fname = func_ir.func_id.func_qualname
                tyname = 'list' if isinstance(ty, types.List) else 'set'
                url = ("http://numba.pydata.org/numba-doc/latest/reference/"
                       "deprecation.html#deprecation-of-reflection-for-list-and"
                       "-set-types")
                msg = ("\nEncountered the use of a type that is scheduled for "
                        "deprecation: type 'reflected %s' found for argument "
                        "'%s' of function '%s'.\n\nFor more information visit "
                        "%s" % (tyname, arg, fname, url))
                warnings.warn(NumbaPendingDeprecationWarning(msg, loc=loc))


def resolve_func_from_module(func_ir, node):
    """
    This returns the python function that is being getattr'd from a module in
    some IR, it resolves import chains/submodules recursively. Should it not be
    possible to find the python function being called None will be returned.

    func_ir - the FunctionIR object
    node - the IR node from which to start resolving (should be a `getattr`).
    """
    getattr_chain = []
    def resolve_mod(mod):
        if getattr(mod, 'op', False) == 'getattr':
            getattr_chain.insert(0, mod.attr)
            try:
                mod = func_ir.get_definition(mod.value)
            except KeyError: # multiple definitions
                return None
            return resolve_mod(mod)
        elif isinstance(mod, (ir.Global, ir.FreeVar)):
            if isinstance(mod.value, pytypes.ModuleType):
                return mod
        return None

    mod = resolve_mod(node)
    if mod is not None:
        defn = mod.value
        for x in getattr_chain:
            defn = getattr(defn, x, False)
            if not defn:
                break
        else:
            return defn
    else:
        return None


def check_and_legalize_ir(func_ir):
    """
    This checks that the IR presented is legal, warns and legalizes if not
    """
    orig_ir = func_ir.copy()
    post_proc = numba.postproc.PostProcessor(func_ir)
    post_proc.run()
    msg = ("\nNumba has detected inconsistencies in its internal "
           "representation of the code at %s. Numba can probably recover from "
           "this problem and is attempting to do, however something inside "
           "Numba needs fixing...\n%s\n") % (func_ir.loc, feedback_details)
    if not func_ir.equal_ir(orig_ir):
        msg +=  func_ir.diff_str(orig_ir)
        warnings.warn(NumbaWarning(msg, loc=func_ir.loc))


def convert_code_obj_to_function(code_obj, caller_ir):
    """
    Converts a code object from a `make_function.code` attr in the IR into a
    python function, caller_ir is the FunctionIR of the caller and is used for
    the resolution of freevars.
    """
    fcode = code_obj.code
    nfree = len(fcode.co_freevars)

    # try and resolve freevars if they are consts in the caller's IR
    # these can be baked into the new function
    freevars = []
    for x in fcode.co_freevars:
        # not using guard here to differentiate between multiple definition and
        # non-const variable
        try:
            freevar_def = caller_ir.get_definition(x)
        except KeyError:
            msg = ("Cannot capture a constant value for variable '%s' as there "
                   "are multiple definitions present." % x)
            raise TypingError(msg, loc=code_obj.loc)
        if isinstance(freevar_def, ir.Const):
            freevars.append(freevar_def.value)
        else:
            msg = ("Cannot capture the non-constant value associated with "
                   "variable '%s' in a function that will escape." % x)
            raise TypingError(msg, loc=code_obj.loc)

    func_env = "\n".join(["  c_%d = %s" % (i, x) for i, x in enumerate(freevars)])
    func_clo = ",".join(["c_%d" % i for i in range(nfree)])
    co_varnames = list(fcode.co_varnames)

    # This is horrible. The code object knows about the number of args present
    # it also knows the name of the args but these are bundled in with other
    # vars in `co_varnames`. The make_function IR node knows what the defaults
    # are, they are defined in the IR as consts. The following finds the total
    # number of args (args + kwargs with defaults), finds the default values
    # and infers the number of "kwargs with defaults" from this and then infers
    # the number of actual arguments from that.
    n_kwargs = 0
    n_allargs = fcode.co_argcount
    kwarg_defaults = caller_ir.get_definition(code_obj.defaults)
    if kwarg_defaults is not None:
        if isinstance(kwarg_defaults, tuple):
            d = [caller_ir.get_definition(x).value for x in kwarg_defaults]
            kwarg_defaults_tup = tuple(d)
        else:
            d = [caller_ir.get_definition(x).value
                 for x in kwarg_defaults.items]
            kwarg_defaults_tup = tuple(d)
        n_kwargs = len(kwarg_defaults_tup)
    nargs = n_allargs - n_kwargs

    func_arg = ",".join(["%s" % (co_varnames[i]) for i in range(nargs)])
    if n_kwargs:
        kw_const = ["%s = %s" % (co_varnames[i + nargs], kwarg_defaults_tup[i])
                    for i in range(n_kwargs)]
        func_arg += ", "
        func_arg += ", ".join(kw_const)

    # globals are the same as those in the caller
    glbls = caller_ir.func_id.func.__globals__

    # create the function and return it
    return _create_function_from_code_obj(fcode, func_env, func_arg, func_clo,
                                          glbls)
=======
import sys
from numba.core.errors import _MovedModule
sys.modules[__name__] = _MovedModule(locals(), "numba.core.ir_utils")
>>>>>>> d2cac859
<|MERGE_RESOLUTION|>--- conflicted
+++ resolved
@@ -1,2177 +1,3 @@
-<<<<<<< HEAD
-#
-# Copyright (c) 2017 Intel Corporation
-# SPDX-License-Identifier: BSD-2-Clause
-#
-from __future__ import print_function, absolute_import
-
-import numpy
-import math
-
-import types as pytypes
-import collections
-import operator
-import warnings
-
-from llvmlite import ir as lir
-
-import numba
-from numba.six import exec_
-from numba import ir, types, typing, config, analysis, utils, cgutils, rewrites
-from numba.typing.templates import signature, infer_global, AbstractTemplate
-from numba.targets.imputils import impl_ret_untracked
-from numba.analysis import (compute_live_map, compute_use_defs,
-                            compute_cfg_from_blocks)
-from numba.errors import (TypingError, UnsupportedError,
-                          NumbaPendingDeprecationWarning, NumbaWarning,
-                          feedback_details)
-
-import copy
-
-_unique_var_count = 0
-
-
-def mk_unique_var(prefix):
-    global _unique_var_count
-    var = prefix + "." + str(_unique_var_count)
-    _unique_var_count = _unique_var_count + 1
-    return var
-
-
-_max_label = 0
-
-
-def get_unused_var_name(prefix, var_table):
-    """ Get a new var name with a given prefix and
-        make sure it is unused in the given variable table.
-    """
-    cur = 0
-    while True:
-        var = prefix + str(cur)
-        if var not in var_table:
-            return var
-        cur += 1
-
-
-def next_label():
-    global _max_label
-    _max_label += 1
-    return _max_label
-
-
-def mk_alloc(typemap, calltypes, lhs, size_var, dtype, scope, loc):
-    """generate an array allocation with np.empty() and return list of nodes.
-    size_var can be an int variable or tuple of int variables.
-    """
-    out = []
-    ndims = 1
-    size_typ = types.intp
-    if isinstance(size_var, tuple):
-        if len(size_var) == 1:
-            size_var = size_var[0]
-            size_var = convert_size_to_var(size_var, typemap, scope, loc, out)
-        else:
-            # tuple_var = build_tuple([size_var...])
-            ndims = len(size_var)
-            tuple_var = ir.Var(scope, mk_unique_var("$tuple_var"), loc)
-            if typemap:
-                typemap[tuple_var.name] = types.containers.UniTuple(
-                    types.intp, ndims)
-            # constant sizes need to be assigned to vars
-            new_sizes = [convert_size_to_var(s, typemap, scope, loc, out)
-                         for s in size_var]
-            tuple_call = ir.Expr.build_tuple(new_sizes, loc)
-            tuple_assign = ir.Assign(tuple_call, tuple_var, loc)
-            out.append(tuple_assign)
-            size_var = tuple_var
-            size_typ = types.containers.UniTuple(types.intp, ndims)
-    # g_np_var = Global(numpy)
-    g_np_var = ir.Var(scope, mk_unique_var("$np_g_var"), loc)
-    if typemap:
-        typemap[g_np_var.name] = types.misc.Module(numpy)
-    g_np = ir.Global('np', numpy, loc)
-    g_np_assign = ir.Assign(g_np, g_np_var, loc)
-    # attr call: empty_attr = getattr(g_np_var, empty)
-    empty_attr_call = ir.Expr.getattr(g_np_var, "empty", loc)
-    attr_var = ir.Var(scope, mk_unique_var("$empty_attr_attr"), loc)
-    if typemap:
-        typemap[attr_var.name] = get_np_ufunc_typ(numpy.empty)
-    attr_assign = ir.Assign(empty_attr_call, attr_var, loc)
-    # alloc call: lhs = empty_attr(size_var, typ_var)
-    typ_var = ir.Var(scope, mk_unique_var("$np_typ_var"), loc)
-    if typemap:
-        typemap[typ_var.name] = types.functions.NumberClass(dtype)
-    # assuming str(dtype) returns valid np dtype string
-    dtype_str = str(dtype)
-    if dtype_str=='bool':
-        # empty doesn't like 'bool' sometimes (e.g. kmeans example)
-        dtype_str = 'bool_'
-    np_typ_getattr = ir.Expr.getattr(g_np_var, dtype_str, loc)
-    typ_var_assign = ir.Assign(np_typ_getattr, typ_var, loc)
-    alloc_call = ir.Expr.call(attr_var, [size_var, typ_var], (), loc)
-    if calltypes:
-        calltypes[alloc_call] = typemap[attr_var.name].get_call_type(
-            typing.Context(), [size_typ, types.functions.NumberClass(dtype)], {})
-    # signature(
-    #    types.npytypes.Array(dtype, ndims, 'C'), size_typ,
-    #    types.functions.NumberClass(dtype))
-    alloc_assign = ir.Assign(alloc_call, lhs, loc)
-
-    out.extend([g_np_assign, attr_assign, typ_var_assign, alloc_assign])
-    return out
-
-
-def convert_size_to_var(size_var, typemap, scope, loc, nodes):
-    if isinstance(size_var, int):
-        new_size = ir.Var(scope, mk_unique_var("$alloc_size"), loc)
-        if typemap:
-            typemap[new_size.name] = types.intp
-        size_assign = ir.Assign(ir.Const(size_var, loc), new_size, loc)
-        nodes.append(size_assign)
-        return new_size
-    assert isinstance(size_var, ir.Var)
-    return size_var
-
-
-def get_np_ufunc_typ(func):
-    """get type of the incoming function from builtin registry"""
-    for (k, v) in typing.npydecl.registry.globals:
-        if k == func:
-            return v
-    raise RuntimeError("type for func ", func, " not found")
-
-
-def mk_range_block(typemap, start, stop, step, calltypes, scope, loc):
-    """make a block that initializes loop range and iteration variables.
-    target label in jump needs to be set.
-    """
-    # g_range_var = Global(range)
-    g_range_var = ir.Var(scope, mk_unique_var("$range_g_var"), loc)
-    typemap[g_range_var.name] = get_global_func_typ(range)
-    g_range = ir.Global('range', range, loc)
-    g_range_assign = ir.Assign(g_range, g_range_var, loc)
-    arg_nodes, args = _mk_range_args(typemap, start, stop, step, scope, loc)
-    # range_call_var = call g_range_var(start, stop, step)
-    range_call = ir.Expr.call(g_range_var, args, (), loc)
-    calltypes[range_call] = typemap[g_range_var.name].get_call_type(
-        typing.Context(), [types.intp] * len(args), {})
-    #signature(types.range_state64_type, types.intp)
-    range_call_var = ir.Var(scope, mk_unique_var("$range_c_var"), loc)
-    typemap[range_call_var.name] = types.iterators.RangeType(types.intp)
-    range_call_assign = ir.Assign(range_call, range_call_var, loc)
-    # iter_var = getiter(range_call_var)
-    iter_call = ir.Expr.getiter(range_call_var, loc)
-    calltypes[iter_call] = signature(types.range_iter64_type,
-                                     types.range_state64_type)
-    iter_var = ir.Var(scope, mk_unique_var("$iter_var"), loc)
-    typemap[iter_var.name] = types.iterators.RangeIteratorType(types.intp)
-    iter_call_assign = ir.Assign(iter_call, iter_var, loc)
-    # $phi = iter_var
-    phi_var = ir.Var(scope, mk_unique_var("$phi"), loc)
-    typemap[phi_var.name] = types.iterators.RangeIteratorType(types.intp)
-    phi_assign = ir.Assign(iter_var, phi_var, loc)
-    # jump to header
-    jump_header = ir.Jump(-1, loc)
-    range_block = ir.Block(scope, loc)
-    range_block.body = arg_nodes + [g_range_assign, range_call_assign,
-                                    iter_call_assign, phi_assign, jump_header]
-    return range_block
-
-
-def _mk_range_args(typemap, start, stop, step, scope, loc):
-    nodes = []
-    if isinstance(stop, ir.Var):
-        g_stop_var = stop
-    else:
-        assert isinstance(stop, int)
-        g_stop_var = ir.Var(scope, mk_unique_var("$range_stop"), loc)
-        if typemap:
-            typemap[g_stop_var.name] = types.intp
-        stop_assign = ir.Assign(ir.Const(stop, loc), g_stop_var, loc)
-        nodes.append(stop_assign)
-    if start == 0 and step == 1:
-        return nodes, [g_stop_var]
-
-    if isinstance(start, ir.Var):
-        g_start_var = start
-    else:
-        assert isinstance(start, int)
-        g_start_var = ir.Var(scope, mk_unique_var("$range_start"), loc)
-        if typemap:
-            typemap[g_start_var.name] = types.intp
-        start_assign = ir.Assign(ir.Const(start, loc), g_start_var, loc)
-        nodes.append(start_assign)
-    if step == 1:
-        return nodes, [g_start_var, g_stop_var]
-
-    if isinstance(step, ir.Var):
-        g_step_var = step
-    else:
-        assert isinstance(step, int)
-        g_step_var = ir.Var(scope, mk_unique_var("$range_step"), loc)
-        if typemap:
-            typemap[g_step_var.name] = types.intp
-        step_assign = ir.Assign(ir.Const(step, loc), g_step_var, loc)
-        nodes.append(step_assign)
-
-    return nodes, [g_start_var, g_stop_var, g_step_var]
-
-
-def get_global_func_typ(func):
-    """get type variable for func() from builtin registry"""
-    for (k, v) in typing.templates.builtin_registry.globals:
-        if k == func:
-            return v
-    raise RuntimeError("func type not found {}".format(func))
-
-
-def mk_loop_header(typemap, phi_var, calltypes, scope, loc):
-    """make a block that is a loop header updating iteration variables.
-    target labels in branch need to be set.
-    """
-    # iternext_var = iternext(phi_var)
-    iternext_var = ir.Var(scope, mk_unique_var("$iternext_var"), loc)
-    typemap[iternext_var.name] = types.containers.Pair(
-        types.intp, types.boolean)
-    iternext_call = ir.Expr.iternext(phi_var, loc)
-    calltypes[iternext_call] = signature(
-        types.containers.Pair(
-            types.intp,
-            types.boolean),
-        types.range_iter64_type)
-    iternext_assign = ir.Assign(iternext_call, iternext_var, loc)
-    # pair_first_var = pair_first(iternext_var)
-    pair_first_var = ir.Var(scope, mk_unique_var("$pair_first_var"), loc)
-    typemap[pair_first_var.name] = types.intp
-    pair_first_call = ir.Expr.pair_first(iternext_var, loc)
-    pair_first_assign = ir.Assign(pair_first_call, pair_first_var, loc)
-    # pair_second_var = pair_second(iternext_var)
-    pair_second_var = ir.Var(scope, mk_unique_var("$pair_second_var"), loc)
-    typemap[pair_second_var.name] = types.boolean
-    pair_second_call = ir.Expr.pair_second(iternext_var, loc)
-    pair_second_assign = ir.Assign(pair_second_call, pair_second_var, loc)
-    # phi_b_var = pair_first_var
-    phi_b_var = ir.Var(scope, mk_unique_var("$phi"), loc)
-    typemap[phi_b_var.name] = types.intp
-    phi_b_assign = ir.Assign(pair_first_var, phi_b_var, loc)
-    # branch pair_second_var body_block out_block
-    branch = ir.Branch(pair_second_var, -1, -1, loc)
-    header_block = ir.Block(scope, loc)
-    header_block.body = [iternext_assign, pair_first_assign,
-                         pair_second_assign, phi_b_assign, branch]
-    return header_block
-
-
-def legalize_names(varnames):
-    """returns a dictionary for conversion of variable names to legal
-    parameter names.
-    """
-    var_map = {}
-    for var in varnames:
-        new_name = var.replace("_", "__").replace("$", "_").replace(".", "_")
-        assert new_name not in var_map
-        var_map[var] = new_name
-    return var_map
-
-
-def get_name_var_table(blocks):
-    """create a mapping from variable names to their ir.Var objects"""
-    def get_name_var_visit(var, namevar):
-        namevar[var.name] = var
-        return var
-    namevar = {}
-    visit_vars(blocks, get_name_var_visit, namevar)
-    return namevar
-
-
-def replace_var_names(blocks, namedict):
-    """replace variables (ir.Var to ir.Var) from dictionary (name -> name)"""
-    # remove identity values to avoid infinite loop
-    new_namedict = {}
-    for l, r in namedict.items():
-        if l != r:
-            new_namedict[l] = r
-
-    def replace_name(var, namedict):
-        assert isinstance(var, ir.Var)
-        while var.name in namedict:
-            var = ir.Var(var.scope, namedict[var.name], var.loc)
-        return var
-    visit_vars(blocks, replace_name, new_namedict)
-
-
-def replace_var_callback(var, vardict):
-    assert isinstance(var, ir.Var)
-    while var.name in vardict.keys():
-        assert(vardict[var.name].name != var.name)
-        new_var = vardict[var.name]
-        var = ir.Var(new_var.scope, new_var.name, new_var.loc)
-    return var
-
-
-def replace_vars(blocks, vardict):
-    """replace variables (ir.Var to ir.Var) from dictionary (name -> ir.Var)"""
-    # remove identity values to avoid infinite loop
-    new_vardict = {}
-    for l, r in vardict.items():
-        if l != r.name:
-            new_vardict[l] = r
-    visit_vars(blocks, replace_var_callback, new_vardict)
-
-
-def replace_vars_stmt(stmt, vardict):
-    visit_vars_stmt(stmt, replace_var_callback, vardict)
-
-
-def replace_vars_inner(node, vardict):
-    return visit_vars_inner(node, replace_var_callback, vardict)
-
-
-# other packages that define new nodes add calls to visit variables in them
-# format: {type:function}
-visit_vars_extensions = {}
-
-
-def visit_vars(blocks, callback, cbdata):
-    """go over statements of block bodies and replace variable names with
-    dictionary.
-    """
-    for block in blocks.values():
-        for stmt in block.body:
-            visit_vars_stmt(stmt, callback, cbdata)
-    return
-
-
-def visit_vars_stmt(stmt, callback, cbdata):
-    # let external calls handle stmt if type matches
-    for t, f in visit_vars_extensions.items():
-        if isinstance(stmt, t):
-            f(stmt, callback, cbdata)
-            return
-    if isinstance(stmt, ir.Assign):
-        stmt.target = visit_vars_inner(stmt.target, callback, cbdata)
-        stmt.value = visit_vars_inner(stmt.value, callback, cbdata)
-    elif isinstance(stmt, ir.Arg):
-        stmt.name = visit_vars_inner(stmt.name, callback, cbdata)
-    elif isinstance(stmt, ir.Return):
-        stmt.value = visit_vars_inner(stmt.value, callback, cbdata)
-    elif isinstance(stmt, ir.Raise):
-        stmt.exception = visit_vars_inner(stmt.exception, callback, cbdata)
-    elif isinstance(stmt, ir.Branch):
-        stmt.cond = visit_vars_inner(stmt.cond, callback, cbdata)
-    elif isinstance(stmt, ir.Jump):
-        stmt.target = visit_vars_inner(stmt.target, callback, cbdata)
-    elif isinstance(stmt, ir.Del):
-        # Because Del takes only a var name, we make up by
-        # constructing a temporary variable.
-        var = ir.Var(None, stmt.value, stmt.loc)
-        var = visit_vars_inner(var, callback, cbdata)
-        stmt.value = var.name
-    elif isinstance(stmt, ir.DelAttr):
-        stmt.target = visit_vars_inner(stmt.target, callback, cbdata)
-        stmt.attr = visit_vars_inner(stmt.attr, callback, cbdata)
-    elif isinstance(stmt, ir.SetAttr):
-        stmt.target = visit_vars_inner(stmt.target, callback, cbdata)
-        stmt.attr = visit_vars_inner(stmt.attr, callback, cbdata)
-        stmt.value = visit_vars_inner(stmt.value, callback, cbdata)
-    elif isinstance(stmt, ir.DelItem):
-        stmt.target = visit_vars_inner(stmt.target, callback, cbdata)
-        stmt.index = visit_vars_inner(stmt.index, callback, cbdata)
-    elif isinstance(stmt, ir.StaticSetItem):
-        stmt.target = visit_vars_inner(stmt.target, callback, cbdata)
-        stmt.index_var = visit_vars_inner(stmt.index_var, callback, cbdata)
-        stmt.value = visit_vars_inner(stmt.value, callback, cbdata)
-    elif isinstance(stmt, ir.SetItem):
-        stmt.target = visit_vars_inner(stmt.target, callback, cbdata)
-        stmt.index = visit_vars_inner(stmt.index, callback, cbdata)
-        stmt.value = visit_vars_inner(stmt.value, callback, cbdata)
-    elif isinstance(stmt, ir.Print):
-        stmt.args = [visit_vars_inner(x, callback, cbdata) for x in stmt.args]
-    else:
-        # TODO: raise NotImplementedError("no replacement for IR node: ", stmt)
-        pass
-    return
-
-
-def visit_vars_inner(node, callback, cbdata):
-    if isinstance(node, ir.Var):
-        return callback(node, cbdata)
-    elif isinstance(node, list):
-        return [visit_vars_inner(n, callback, cbdata) for n in node]
-    elif isinstance(node, tuple):
-        return tuple([visit_vars_inner(n, callback, cbdata) for n in node])
-    elif isinstance(node, ir.Expr):
-        # if node.op in ['binop', 'inplace_binop']:
-        #     lhs = node.lhs.name
-        #     rhs = node.rhs.name
-        #     node.lhs.name = callback, cbdata.get(lhs, lhs)
-        #     node.rhs.name = callback, cbdata.get(rhs, rhs)
-        for arg in node._kws.keys():
-            node._kws[arg] = visit_vars_inner(node._kws[arg], callback, cbdata)
-    elif isinstance(node, ir.Yield):
-        node.value = visit_vars_inner(node.value, callback, cbdata)
-    return node
-
-
-add_offset_to_labels_extensions = {}
-
-
-def add_offset_to_labels(blocks, offset):
-    """add an offset to all block labels and jump/branch targets
-    """
-    new_blocks = {}
-    for l, b in blocks.items():
-        # some parfor last blocks might be empty
-        term = None
-        if b.body:
-            term = b.body[-1]
-            for inst in b.body:
-                for T, f in add_offset_to_labels_extensions.items():
-                    if isinstance(inst, T):
-                        f_max = f(inst, offset)
-        if isinstance(term, ir.Jump):
-            b.body[-1] = ir.Jump(term.target + offset, term.loc)
-        if isinstance(term, ir.Branch):
-            b.body[-1] = ir.Branch(term.cond, term.truebr + offset,
-                                   term.falsebr + offset, term.loc)
-        new_blocks[l + offset] = b
-    return new_blocks
-
-
-find_max_label_extensions = {}
-
-
-def find_max_label(blocks):
-    max_label = 0
-    for l, b in blocks.items():
-        term = None
-        if b.body:
-            term = b.body[-1]
-            for inst in b.body:
-                for T, f in find_max_label_extensions.items():
-                    if isinstance(inst, T):
-                        f_max = f(inst)
-                        if f_max > max_label:
-                            max_label = f_max
-        if l > max_label:
-            max_label = l
-    return max_label
-
-
-def flatten_labels(blocks):
-    """makes the labels in range(0, len(blocks)), useful to compare CFGs
-    """
-    # first bulk move the labels out of the rewrite range
-    blocks = add_offset_to_labels(blocks, find_max_label(blocks) + 1)
-    # order them in topo order because it's easier to read
-    new_blocks = {}
-    topo_order = find_topo_order(blocks)
-    l_map = dict()
-    idx = 0
-    for x in topo_order:
-        l_map[x] = idx
-        idx += 1
-
-    for t_node in topo_order:
-        b = blocks[t_node]
-        # some parfor last blocks might be empty
-        term = None
-        if b.body:
-            term = b.body[-1]
-        if isinstance(term, ir.Jump):
-            b.body[-1] = ir.Jump(l_map[term.target], term.loc)
-        if isinstance(term, ir.Branch):
-            b.body[-1] = ir.Branch(term.cond, l_map[term.truebr],
-                                   l_map[term.falsebr], term.loc)
-        new_blocks[l_map[t_node]] = b
-    return new_blocks
-
-
-def remove_dels(blocks):
-    """remove ir.Del nodes"""
-    for block in blocks.values():
-        new_body = []
-        for stmt in block.body:
-            if not isinstance(stmt, ir.Del):
-                new_body.append(stmt)
-        block.body = new_body
-    return
-
-
-def remove_args(blocks):
-    """remove ir.Arg nodes"""
-    for block in blocks.values():
-        new_body = []
-        for stmt in block.body:
-            if isinstance(stmt, ir.Assign) and isinstance(stmt.value, ir.Arg):
-                continue
-            new_body.append(stmt)
-        block.body = new_body
-    return
-
-
-def dead_code_elimination(func_ir, typemap=None, alias_map=None,
-                          arg_aliases=None):
-    """ Performs dead code elimination and leaves the IR in a valid state on
-    exit (ir.Dels are present in correct locations).
-    """
-    do_post_proc = False
-    while (remove_dead(func_ir.blocks, func_ir.arg_names, func_ir, typemap,
-                       alias_map, arg_aliases)):
-        do_post_proc = True
-
-    if do_post_proc:
-        post_proc = numba.postproc.PostProcessor(func_ir)
-        post_proc.run()
-
-
-def remove_dead(blocks, args, func_ir, typemap=None, alias_map=None, arg_aliases=None):
-    """dead code elimination using liveness and CFG info.
-    Returns True if something has been removed, or False if nothing is removed.
-    """
-    cfg = compute_cfg_from_blocks(blocks)
-    usedefs = compute_use_defs(blocks)
-    live_map = compute_live_map(cfg, blocks, usedefs.usemap, usedefs.defmap)
-    call_table, _ = get_call_table(blocks)
-    if alias_map is None or arg_aliases is None:
-        alias_map, arg_aliases = find_potential_aliases(blocks, args, typemap,
-                                                        func_ir)
-    if config.DEBUG_ARRAY_OPT >= 1:
-        print("remove_dead alias map:", alias_map)
-        print("live_map:", live_map)
-        print("usemap:", usedefs.usemap)
-        print("defmap:", usedefs.defmap)
-    # keep set for easier search
-    alias_set = set(alias_map.keys())
-
-    removed = False
-    for label, block in blocks.items():
-        # find live variables at each statement to delete dead assignment
-        lives = {v.name for v in block.terminator.list_vars()}
-        if config.DEBUG_ARRAY_OPT >= 2:
-            print("remove_dead processing block", label, lives)
-        # find live variables at the end of block
-        for out_blk, _data in cfg.successors(label):
-            if config.DEBUG_ARRAY_OPT >= 2:
-                print("succ live_map", out_blk, live_map[out_blk])
-            lives |= live_map[out_blk]
-        removed |= remove_dead_block(block, lives, call_table, arg_aliases,
-                                     alias_map, alias_set, func_ir, typemap)
-
-    return removed
-
-
-# other packages that define new nodes add calls to remove dead code in them
-# format: {type:function}
-remove_dead_extensions = {}
-
-
-def remove_dead_block(block, lives, call_table, arg_aliases, alias_map,
-                                                  alias_set, func_ir, typemap):
-    """remove dead code using liveness info.
-    Mutable arguments (e.g. arrays) that are not definitely assigned are live
-    after return of function.
-    """
-    # TODO: find mutable args that are not definitely assigned instead of
-    # assuming all args are live after return
-    removed = False
-
-    # add statements in reverse order
-    new_body = [block.terminator]
-    # for each statement in reverse order, excluding terminator
-    for stmt in reversed(block.body[:-1]):
-        if config.DEBUG_ARRAY_OPT >= 2:
-            print("remove_dead_block", stmt)
-        # aliases of lives are also live
-        alias_lives = set()
-        init_alias_lives = lives & alias_set
-        for v in init_alias_lives:
-            alias_lives |= alias_map[v]
-        lives_n_aliases = lives | alias_lives | arg_aliases
-
-        # let external calls handle stmt if type matches
-        if type(stmt) in remove_dead_extensions:
-            f = remove_dead_extensions[type(stmt)]
-            stmt = f(stmt, lives, lives_n_aliases, arg_aliases, alias_map, func_ir,
-                     typemap)
-            if stmt is None:
-                removed = True
-                continue
-
-        # ignore assignments that their lhs is not live or lhs==rhs
-        if isinstance(stmt, ir.Assign):
-            lhs = stmt.target
-            rhs = stmt.value
-            if lhs.name not in lives and has_no_side_effect(
-                    rhs, lives_n_aliases, call_table):
-                removed = True
-                continue
-            if isinstance(rhs, ir.Var) and lhs.name == rhs.name:
-                removed = True
-                continue
-            # TODO: remove other nodes like SetItem etc.
-
-        if isinstance(stmt, ir.Del):
-            if stmt.value not in lives:
-                removed = True
-                continue
-
-        if isinstance(stmt, ir.SetItem):
-            name = stmt.target.name
-            if name not in lives_n_aliases:
-                continue
-
-        if type(stmt) in analysis.ir_extension_usedefs:
-            def_func = analysis.ir_extension_usedefs[type(stmt)]
-            uses, defs = def_func(stmt)
-            lives -= defs
-            lives |= uses
-        else:
-            lives |= {v.name for v in stmt.list_vars()}
-            if isinstance(stmt, ir.Assign):
-                lives.remove(lhs.name)
-
-        new_body.append(stmt)
-    new_body.reverse()
-    block.body = new_body
-    return removed
-
-# list of functions
-remove_call_handlers = []
-
-def remove_dead_random_call(rhs, lives, call_list):
-    if len(call_list) == 3 and call_list[1:] == ['random', numpy]:
-        return call_list[0] not in {'seed', 'shuffle'}
-    return False
-
-remove_call_handlers.append(remove_dead_random_call)
-
-def has_no_side_effect(rhs, lives, call_table):
-    """ Returns True if this expression has no side effects that
-        would prevent re-ordering.
-    """
-    if isinstance(rhs, ir.Expr) and rhs.op == 'call':
-        func_name = rhs.func.name
-        if func_name not in call_table or call_table[func_name] == []:
-            return False
-        call_list = call_table[func_name]
-        if (call_list == ['empty', numpy] or
-            call_list == [slice] or
-            call_list == ['stencil', numba] or
-            call_list == ['log', numpy] or
-            call_list == ['dtype', numpy] or
-            call_list == [numba.array_analysis.wrap_index] or
-            call_list == ['ceil', math] or
-            call_list == [max] or
-            call_list == [int] or
-            call_list == [numba.special.prange] or
-            call_list == [numba.parfor.internal_prange]):
-            return True
-        elif (isinstance(call_list[0], numba.extending._Intrinsic) and
-              (call_list[0]._name == 'empty_inferred' or
-               call_list[0]._name == 'unsafe_empty_inferred')):
-            return True
-        from numba.targets.cpu_dispatcher import CPUDispatcher
-        from numba.targets.linalg import dot_3_mv_check_args
-        if isinstance(call_list[0], CPUDispatcher):
-            py_func = call_list[0].py_func
-            if py_func == dot_3_mv_check_args:
-                return True
-        for f in remove_call_handlers:
-            if f(rhs, lives, call_list):
-                return True
-        return False
-    if isinstance(rhs, ir.Expr) and rhs.op == 'inplace_binop':
-        return rhs.lhs.name not in lives
-    if isinstance(rhs, ir.Yield):
-        return False
-    if isinstance(rhs, ir.Expr) and rhs.op == 'pair_first':
-        # don't remove pair_first since prange looks for it
-        return False
-    return True
-
-is_pure_extensions = []
-
-def is_pure(rhs, lives, call_table):
-    """ Returns True if every time this expression is evaluated it
-        returns the same result.  This is not the case for things
-        like calls to numpy.random.
-    """
-    if isinstance(rhs, ir.Expr):
-        if rhs.op == 'call':
-            func_name = rhs.func.name
-            if func_name not in call_table or call_table[func_name] == []:
-                return False
-            call_list = call_table[func_name]
-            if (call_list == [slice] or
-                call_list == ['log', numpy] or
-                call_list == ['empty', numpy] or
-                call_list == ['ceil', math] or
-                call_list == [max] or
-                call_list == [int]):
-                return True
-            for f in is_pure_extensions:
-                if f(rhs, lives, call_list):
-                    return True
-            return False
-        elif rhs.op == 'getiter' or rhs.op == 'iternext':
-            return False
-    if isinstance(rhs, ir.Yield):
-        return False
-    return True
-
-def is_const_call(module_name, func_name):
-    # Returns True if there is no state in the given module changed by the given function.
-    if module_name == 'numpy':
-        if func_name in ['empty']:
-            return True
-    return False
-
-alias_analysis_extensions = {}
-alias_func_extensions = {}
-
-def find_potential_aliases(blocks, args, typemap, func_ir, alias_map=None,
-                                                            arg_aliases=None):
-    "find all array aliases and argument aliases to avoid remove as dead"
-    if alias_map is None:
-        alias_map = {}
-    if arg_aliases is None:
-        arg_aliases = set(a for a in args if not is_immutable_type(a, typemap))
-
-    # update definitions since they are not guaranteed to be up-to-date
-    # FIXME keep definitions up-to-date to avoid the need for rebuilding
-    func_ir._definitions = build_definitions(func_ir.blocks)
-    np_alias_funcs = ['ravel', 'transpose', 'reshape']
-
-    for bl in blocks.values():
-        for instr in bl.body:
-            if type(instr) in alias_analysis_extensions:
-                f = alias_analysis_extensions[type(instr)]
-                f(instr, args, typemap, func_ir, alias_map, arg_aliases)
-            if isinstance(instr, ir.Assign):
-                expr = instr.value
-                lhs = instr.target.name
-                # only mutable types can alias
-                if is_immutable_type(lhs, typemap):
-                    continue
-                if isinstance(expr, ir.Var) and lhs!=expr.name:
-                    _add_alias(lhs, expr.name, alias_map, arg_aliases)
-                # subarrays like A = B[0] for 2D B
-                if (isinstance(expr, ir.Expr) and (expr.op == 'cast' or
-                    expr.op in ['getitem', 'static_getitem'])):
-                    _add_alias(lhs, expr.value.name, alias_map, arg_aliases)
-                # array attributes like A.T
-                if (isinstance(expr, ir.Expr) and expr.op == 'getattr'
-                        and expr.attr in ['T', 'ctypes', 'flat']):
-                    _add_alias(lhs, expr.value.name, alias_map, arg_aliases)
-                # a = b.c.  a should alias b
-                if (isinstance(expr, ir.Expr) and expr.op == 'getattr'
-                        and expr.value.name in arg_aliases):
-                    _add_alias(lhs, expr.value.name, alias_map, arg_aliases)
-                # calls that can create aliases such as B = A.ravel()
-                if isinstance(expr, ir.Expr) and expr.op == 'call':
-                    fdef = guard(find_callname, func_ir, expr, typemap)
-                    # TODO: sometimes gufunc backend creates duplicate code
-                    # causing find_callname to fail. Example: test_argmax
-                    # ignored here since those cases don't create aliases
-                    # but should be fixed in general
-                    if fdef is None:
-                        continue
-                    fname, fmod = fdef
-                    if fdef in alias_func_extensions:
-                        alias_func = alias_func_extensions[fdef]
-                        alias_func(lhs, expr.args, alias_map, arg_aliases)
-                    if fmod == 'numpy' and fname in np_alias_funcs:
-                        _add_alias(lhs, expr.args[0].name, alias_map, arg_aliases)
-                    if isinstance(fmod, ir.Var) and fname in np_alias_funcs:
-                        _add_alias(lhs, fmod.name, alias_map, arg_aliases)
-
-    # copy to avoid changing size during iteration
-    old_alias_map = copy.deepcopy(alias_map)
-    # combine all aliases transitively
-    for v in old_alias_map:
-        for w in old_alias_map[v]:
-            alias_map[v] |= alias_map[w]
-        for w in old_alias_map[v]:
-            alias_map[w] = alias_map[v]
-
-    return alias_map, arg_aliases
-
-def _add_alias(lhs, rhs, alias_map, arg_aliases):
-    if rhs in arg_aliases:
-        arg_aliases.add(lhs)
-    else:
-        if rhs not in alias_map:
-            alias_map[rhs] = set()
-        if lhs not in alias_map:
-            alias_map[lhs] = set()
-        alias_map[rhs].add(lhs)
-        alias_map[lhs].add(rhs)
-    return
-
-def is_immutable_type(var, typemap):
-    # Conservatively, assume mutable if type not available
-    if typemap is None or var not in typemap:
-        return False
-    typ = typemap[var]
-    # TODO: add more immutable types
-    if isinstance(typ, (types.Number, types.scalars._NPDatetimeBase,
-                        types.containers.BaseTuple,
-                        types.iterators.RangeType)):
-        return True
-    if typ==types.string:
-        return True
-    # consevatively, assume mutable
-    return False
-
-def copy_propagate(blocks, typemap):
-    """compute copy propagation information for each block using fixed-point
-     iteration on data flow equations:
-     in_b = intersect(predec(B))
-     out_b = gen_b | (in_b - kill_b)
-    """
-    cfg = compute_cfg_from_blocks(blocks)
-    entry = cfg.entry_point()
-
-    # format: dict of block labels to copies as tuples
-    # label -> (l,r)
-    c_data = init_copy_propagate_data(blocks, entry, typemap)
-    (gen_copies, all_copies, kill_copies, in_copies, out_copies) = c_data
-
-    old_point = None
-    new_point = copy.deepcopy(out_copies)
-    # comparison works since dictionary of built-in types
-    while old_point != new_point:
-        for label in blocks.keys():
-            if label == entry:
-                continue
-            predecs = [i for i, _d in cfg.predecessors(label)]
-            # in_b =  intersect(predec(B))
-            in_copies[label] = out_copies[predecs[0]].copy()
-            for p in predecs:
-                in_copies[label] &= out_copies[p]
-
-            # out_b = gen_b | (in_b - kill_b)
-            out_copies[label] = (gen_copies[label]
-                                 | (in_copies[label] - kill_copies[label]))
-        old_point = new_point
-        new_point = copy.deepcopy(out_copies)
-    if config.DEBUG_ARRAY_OPT >= 1:
-        print("copy propagate out_copies:", out_copies)
-    return in_copies, out_copies
-
-
-def init_copy_propagate_data(blocks, entry, typemap):
-    """get initial condition of copy propagation data flow for each block.
-    """
-    # gen is all definite copies, extra_kill is additional ones that may hit
-    # for example, parfors can have control flow so they may hit extra copies
-    gen_copies, extra_kill = get_block_copies(blocks, typemap)
-    # set of all program copies
-    all_copies = set()
-    for l, s in gen_copies.items():
-        all_copies |= gen_copies[l]
-    kill_copies = {}
-    for label, gen_set in gen_copies.items():
-        kill_copies[label] = set()
-        for lhs, rhs in all_copies:
-            if lhs in extra_kill[label] or rhs in extra_kill[label]:
-                kill_copies[label].add((lhs, rhs))
-            # a copy is killed if it is not in this block and lhs or rhs are
-            # assigned in this block
-            assigned = {lhs for lhs, rhs in gen_set}
-            if ((lhs, rhs) not in gen_set
-                    and (lhs in assigned or rhs in assigned)):
-                kill_copies[label].add((lhs, rhs))
-    # set initial values
-    # all copies are in for all blocks except entry
-    in_copies = {l: all_copies.copy() for l in blocks.keys()}
-    in_copies[entry] = set()
-    out_copies = {}
-    for label in blocks.keys():
-        # out_b = gen_b | (in_b - kill_b)
-        out_copies[label] = (gen_copies[label]
-                             | (in_copies[label] - kill_copies[label]))
-    out_copies[entry] = gen_copies[entry]
-    return (gen_copies, all_copies, kill_copies, in_copies, out_copies)
-
-
-# other packages that define new nodes add calls to get copies in them
-# format: {type:function}
-copy_propagate_extensions = {}
-
-
-def get_block_copies(blocks, typemap):
-    """get copies generated and killed by each block
-    """
-    block_copies = {}
-    extra_kill = {}
-    for label, block in blocks.items():
-        assign_dict = {}
-        extra_kill[label] = set()
-        # assignments as dict to replace with latest value
-        for stmt in block.body:
-            for T, f in copy_propagate_extensions.items():
-                if isinstance(stmt, T):
-                    gen_set, kill_set = f(stmt, typemap)
-                    for lhs, rhs in gen_set:
-                        assign_dict[lhs] = rhs
-                    # if a=b is in dict and b is killed, a is also killed
-                    new_assign_dict = {}
-                    for l, r in assign_dict.items():
-                        if l not in kill_set and r not in kill_set:
-                            new_assign_dict[l] = r
-                        if r in kill_set:
-                            extra_kill[label].add(l)
-                    assign_dict = new_assign_dict
-                    extra_kill[label] |= kill_set
-            if isinstance(stmt, ir.Assign):
-                lhs = stmt.target.name
-                if isinstance(stmt.value, ir.Var):
-                    rhs = stmt.value.name
-                    # copy is valid only if same type (see
-                    # TestCFunc.test_locals)
-                    # Some transformations can produce assignments of the
-                    # form A = A.  We don't put these mapping in the
-                    # copy propagation set because then you get cycles and
-                    # infinite loops in the replacement phase.
-                    if typemap[lhs] == typemap[rhs] and lhs != rhs:
-                        assign_dict[lhs] = rhs
-                        continue
-                if isinstance(stmt.value,
-                              ir.Expr) and stmt.value.op == 'inplace_binop':
-                    in1_var = stmt.value.lhs.name
-                    in1_typ = typemap[in1_var]
-                    # inplace_binop assigns first operand if mutable
-                    if not (isinstance(in1_typ, types.Number)
-                            or in1_typ == types.string):
-                        extra_kill[label].add(in1_var)
-                        # if a=b is in dict and b is killed, a is also killed
-                        new_assign_dict = {}
-                        for l, r in assign_dict.items():
-                            if l != in1_var and r != in1_var:
-                                new_assign_dict[l] = r
-                            if r == in1_var:
-                                extra_kill[label].add(l)
-                        assign_dict = new_assign_dict
-                extra_kill[label].add(lhs)
-        block_cps = set(assign_dict.items())
-        block_copies[label] = block_cps
-    return block_copies, extra_kill
-
-
-# other packages that define new nodes add calls to apply copy propagate in them
-# format: {type:function}
-apply_copy_propagate_extensions = {}
-
-
-def apply_copy_propagate(blocks, in_copies, name_var_table, typemap, calltypes,
-                         save_copies=None):
-    """apply copy propagation to IR: replace variables when copies available"""
-    # save_copies keeps an approximation of the copies that were applied, so
-    # that the variable names of removed user variables can be recovered to some
-    # extent.
-    if save_copies is None:
-        save_copies = []
-
-    for label, block in blocks.items():
-        var_dict = {l: name_var_table[r] for l, r in in_copies[label]}
-        # assignments as dict to replace with latest value
-        for stmt in block.body:
-            if type(stmt) in apply_copy_propagate_extensions:
-                f = apply_copy_propagate_extensions[type(stmt)]
-                f(stmt, var_dict, name_var_table,
-                    typemap, calltypes, save_copies)
-            # only rhs of assignments should be replaced
-            # e.g. if x=y is available, x in x=z shouldn't be replaced
-            elif isinstance(stmt, ir.Assign):
-                stmt.value = replace_vars_inner(stmt.value, var_dict)
-            else:
-                replace_vars_stmt(stmt, var_dict)
-            fix_setitem_type(stmt, typemap, calltypes)
-            for T, f in copy_propagate_extensions.items():
-                if isinstance(stmt, T):
-                    gen_set, kill_set = f(stmt, typemap)
-                    for lhs, rhs in gen_set:
-                        if rhs in name_var_table:
-                            var_dict[lhs] = name_var_table[rhs]
-                    for l, r in var_dict.copy().items():
-                        if l in kill_set or r.name in kill_set:
-                            var_dict.pop(l)
-            if isinstance(stmt, ir.Assign) and isinstance(stmt.value, ir.Var):
-                lhs = stmt.target.name
-                rhs = stmt.value.name
-                # rhs could be replaced with lhs from previous copies
-                if lhs != rhs:
-                    # copy is valid only if same type (see
-                    # TestCFunc.test_locals)
-                    if typemap[lhs] == typemap[rhs] and rhs in name_var_table:
-                        var_dict[lhs] = name_var_table[rhs]
-                    else:
-                        var_dict.pop(lhs, None)
-                    # a=b kills previous t=a
-                    lhs_kill = []
-                    for k, v in var_dict.items():
-                        if v.name == lhs:
-                            lhs_kill.append(k)
-                    for k in lhs_kill:
-                        var_dict.pop(k, None)
-            if (isinstance(stmt, ir.Assign)
-                                        and not isinstance(stmt.value, ir.Var)):
-                lhs = stmt.target.name
-                var_dict.pop(lhs, None)
-                # previous t=a is killed if a is killed
-                lhs_kill = []
-                for k, v in var_dict.items():
-                    if v.name == lhs:
-                        lhs_kill.append(k)
-                for k in lhs_kill:
-                    var_dict.pop(k, None)
-        save_copies.extend(var_dict.items())
-
-    return save_copies
-
-def fix_setitem_type(stmt, typemap, calltypes):
-    """Copy propagation can replace setitem target variable, which can be array
-    with 'A' layout. The replaced variable can be 'C' or 'F', so we update
-    setitem call type reflect this (from matrix power test)
-    """
-    if not isinstance(stmt, (ir.SetItem, ir.StaticSetItem)):
-        return
-    t_typ = typemap[stmt.target.name]
-    s_typ = calltypes[stmt].args[0]
-    # test_optional t_typ can be Optional with array
-    if not isinstance(
-            s_typ,
-            types.npytypes.Array) or not isinstance(
-            t_typ,
-            types.npytypes.Array):
-        return
-    if s_typ.layout == 'A' and t_typ.layout != 'A':
-        new_s_typ = s_typ.copy(layout=t_typ.layout)
-        calltypes[stmt].args = (
-            new_s_typ,
-            calltypes[stmt].args[1],
-            calltypes[stmt].args[2])
-    return
-
-
-def dprint_func_ir(func_ir, title, blocks=None):
-    """Debug print function IR, with an optional blocks argument
-    that may differ from the IR's original blocks.
-    """
-    if config.DEBUG_ARRAY_OPT >= 1:
-        ir_blocks = func_ir.blocks
-        func_ir.blocks = ir_blocks if blocks == None else blocks
-        name = func_ir.func_id.func_qualname
-        print(("IR %s: %s" % (title, name)).center(80, "-"))
-        func_ir.dump()
-        print("-" * 40)
-        func_ir.blocks = ir_blocks
-
-
-def find_topo_order(blocks, cfg = None):
-    """find topological order of blocks such that true branches are visited
-    first (e.g. for_break test in test_dataflow).
-    """
-    if cfg is None:
-        cfg = compute_cfg_from_blocks(blocks)
-    post_order = []
-    seen = set()
-
-    def _dfs_rec(node):
-        if node not in seen:
-            seen.add(node)
-            succs = cfg._succs[node]
-            last_inst = blocks[node].body[-1]
-            if isinstance(last_inst, ir.Branch):
-                succs = [last_inst.falsebr, last_inst.truebr]
-            for dest in succs:
-                if (node, dest) not in cfg._back_edges:
-                    _dfs_rec(dest)
-            post_order.append(node)
-
-    _dfs_rec(cfg.entry_point())
-    post_order.reverse()
-    return post_order
-
-
-# other packages that define new nodes add calls to get call table
-# format: {type:function}
-call_table_extensions = {}
-
-
-def get_call_table(blocks, call_table=None, reverse_call_table=None, topological_ordering=True):
-    """returns a dictionary of call variables and their references.
-    """
-    # call_table example: c = np.zeros becomes c:["zeroes", np]
-    # reverse_call_table example: c = np.zeros becomes np_var:c
-    if call_table is None:
-        call_table = {}
-    if reverse_call_table is None:
-        reverse_call_table = {}
-
-    if topological_ordering:
-        order = find_topo_order(blocks)
-    else:
-        order = list(blocks.keys())
-
-    for label in reversed(order):
-        for inst in reversed(blocks[label].body):
-            if isinstance(inst, ir.Assign):
-                lhs = inst.target.name
-                rhs = inst.value
-                if isinstance(rhs, ir.Expr) and rhs.op == 'call':
-                    call_table[rhs.func.name] = []
-                if isinstance(rhs, ir.Expr) and rhs.op == 'getattr':
-                    if lhs in call_table:
-                        call_table[lhs].append(rhs.attr)
-                        reverse_call_table[rhs.value.name] = lhs
-                    if lhs in reverse_call_table:
-                        call_var = reverse_call_table[lhs]
-                        call_table[call_var].append(rhs.attr)
-                        reverse_call_table[rhs.value.name] = call_var
-                if isinstance(rhs, ir.Global):
-                    if lhs in call_table:
-                        call_table[lhs].append(rhs.value)
-                    if lhs in reverse_call_table:
-                        call_var = reverse_call_table[lhs]
-                        call_table[call_var].append(rhs.value)
-                if isinstance(rhs, ir.FreeVar):
-                    if lhs in call_table:
-                        call_table[lhs].append(rhs.value)
-                    if lhs in reverse_call_table:
-                        call_var = reverse_call_table[lhs]
-                        call_table[call_var].append(rhs.value)
-                if isinstance(rhs, ir.Var):
-                    if lhs in call_table:
-                        call_table[lhs].append(rhs.name)
-                        reverse_call_table[rhs.name] = lhs
-                    if lhs in reverse_call_table:
-                        call_var = reverse_call_table[lhs]
-                        call_table[call_var].append(rhs.name)
-            for T, f in call_table_extensions.items():
-                if isinstance(inst, T):
-                    f(inst, call_table, reverse_call_table)
-    return call_table, reverse_call_table
-
-
-# other packages that define new nodes add calls to get tuple table
-# format: {type:function}
-tuple_table_extensions = {}
-
-
-def get_tuple_table(blocks, tuple_table=None):
-    """returns a dictionary of tuple variables and their values.
-    """
-    if tuple_table is None:
-        tuple_table = {}
-
-    for block in blocks.values():
-        for inst in block.body:
-            if isinstance(inst, ir.Assign):
-                lhs = inst.target.name
-                rhs = inst.value
-                if isinstance(rhs, ir.Expr) and rhs.op == 'build_tuple':
-                    tuple_table[lhs] = rhs.items
-                if isinstance(rhs, ir.Const) and isinstance(rhs.value, tuple):
-                    tuple_table[lhs] = rhs.value
-            for T, f in tuple_table_extensions.items():
-                if isinstance(inst, T):
-                    f(inst, tuple_table)
-    return tuple_table
-
-
-def get_stmt_writes(stmt):
-    writes = set()
-    if isinstance(stmt, (ir.Assign, ir.SetItem, ir.StaticSetItem)):
-        writes.add(stmt.target.name)
-    return writes
-
-
-def rename_labels(blocks):
-    """rename labels of function body blocks according to topological sort.
-    The set of labels of these blocks will remain unchanged.
-    """
-    topo_order = find_topo_order(blocks)
-
-    # make a block with return last if available (just for readability)
-    return_label = -1
-    for l, b in blocks.items():
-        if isinstance(b.body[-1], ir.Return):
-            return_label = l
-    # some cases like generators can have no return blocks
-    if return_label != -1:
-        topo_order.remove(return_label)
-        topo_order.append(return_label)
-
-    label_map = {}
-    all_labels = sorted(topo_order, reverse=True)
-    for label in topo_order:
-        label_map[label] = all_labels.pop()
-    # update target labels in jumps/branches
-    for b in blocks.values():
-        term = b.terminator
-        if isinstance(term, ir.Jump):
-            term.target = label_map[term.target]
-        if isinstance(term, ir.Branch):
-            term.truebr = label_map[term.truebr]
-            term.falsebr = label_map[term.falsebr]
-    # update blocks dictionary keys
-    new_blocks = {}
-    for k, b in blocks.items():
-        new_label = label_map[k]
-        new_blocks[new_label] = b
-
-    return new_blocks
-
-
-def simplify_CFG(blocks):
-    """transform chains of blocks that have no loop into a single block"""
-    # first, inline single-branch-block to its predecessors
-    cfg = compute_cfg_from_blocks(blocks)
-    def find_single_branch(label):
-        block = blocks[label]
-        return len(block.body) == 1 and isinstance(block.body[0], ir.Branch)
-    single_branch_blocks = list(filter(find_single_branch, blocks.keys()))
-    marked_for_del = set()
-    for label in single_branch_blocks:
-        inst = blocks[label].body[0]
-        predecessors = cfg.predecessors(label)
-        delete_block = True
-        for (p, q) in predecessors:
-            block = blocks[p]
-            if isinstance(block.body[-1], ir.Jump):
-                block.body[-1] = copy.copy(inst)
-            else:
-                delete_block = False
-        if delete_block:
-            marked_for_del.add(label)
-    # Delete marked labels
-    for label in marked_for_del:
-        del blocks[label]
-    merge_adjacent_blocks(blocks)
-    return rename_labels(blocks)
-
-
-arr_math = ['min', 'max', 'sum', 'prod', 'mean', 'var', 'std',
-            'cumsum', 'cumprod', 'argmin', 'argmax', 'argsort',
-            'nonzero', 'ravel']
-
-
-def canonicalize_array_math(func_ir, typemap, calltypes, typingctx):
-    # save array arg to call
-    # call_varname -> array
-    blocks = func_ir.blocks
-    saved_arr_arg = {}
-    topo_order = find_topo_order(blocks)
-    for label in topo_order:
-        block = blocks[label]
-        new_body = []
-        for stmt in block.body:
-            if isinstance(stmt, ir.Assign) and isinstance(stmt.value, ir.Expr):
-                lhs = stmt.target.name
-                rhs = stmt.value
-                # replace A.func with np.func, and save A in saved_arr_arg
-                if (rhs.op == 'getattr' and rhs.attr in arr_math
-                        and isinstance(
-                            typemap[rhs.value.name], types.npytypes.Array)):
-                    rhs = stmt.value
-                    arr = rhs.value
-                    saved_arr_arg[lhs] = arr
-                    scope = arr.scope
-                    loc = arr.loc
-                    # g_np_var = Global(numpy)
-                    g_np_var = ir.Var(scope, mk_unique_var("$np_g_var"), loc)
-                    typemap[g_np_var.name] = types.misc.Module(numpy)
-                    g_np = ir.Global('np', numpy, loc)
-                    g_np_assign = ir.Assign(g_np, g_np_var, loc)
-                    rhs.value = g_np_var
-                    new_body.append(g_np_assign)
-                    func_ir._definitions[g_np_var.name] = [g_np]
-                    # update func var type
-                    func = getattr(numpy, rhs.attr)
-                    func_typ = get_np_ufunc_typ(func)
-                    typemap.pop(lhs)
-                    typemap[lhs] = func_typ
-                if rhs.op == 'call' and rhs.func.name in saved_arr_arg:
-                    # add array as first arg
-                    arr = saved_arr_arg[rhs.func.name]
-                    # update call type signature to include array arg
-                    old_sig = calltypes.pop(rhs)
-                    # argsort requires kws for typing so sig.args can't be used
-                    # reusing sig.args since some types become Const in sig
-                    argtyps = old_sig.args[:len(rhs.args)]
-                    kwtyps = {name: typemap[v.name] for name, v in rhs.kws}
-                    calltypes[rhs] = typemap[rhs.func.name].get_call_type(
-                        typingctx, [typemap[arr.name]] + list(argtyps), kwtyps)
-                    rhs.args = [arr] + rhs.args
-
-            new_body.append(stmt)
-        block.body = new_body
-    return
-
-
-# format: {type:function}
-array_accesses_extensions = {}
-
-
-def get_array_accesses(blocks, accesses=None):
-    """returns a set of arrays accessed and their indices.
-    """
-    if accesses is None:
-        accesses = set()
-
-    for block in blocks.values():
-        for inst in block.body:
-            if isinstance(inst, ir.SetItem):
-                accesses.add((inst.target.name, inst.index.name))
-            if isinstance(inst, ir.StaticSetItem):
-                accesses.add((inst.target.name, inst.index_var.name))
-            if isinstance(inst, ir.Assign):
-                lhs = inst.target.name
-                rhs = inst.value
-                if isinstance(rhs, ir.Expr) and rhs.op == 'getitem':
-                    accesses.add((rhs.value.name, rhs.index.name))
-                if isinstance(rhs, ir.Expr) and rhs.op == 'static_getitem':
-                    index = rhs.index
-                    # slice is unhashable, so just keep the variable
-                    if index is None or is_slice_index(index):
-                        index = rhs.index_var.name
-                    accesses.add((rhs.value.name, index))
-            for T, f in array_accesses_extensions.items():
-                if isinstance(inst, T):
-                    f(inst, accesses)
-    return accesses
-
-def is_slice_index(index):
-    """see if index is a slice index or has slice in it"""
-    if isinstance(index, slice):
-        return True
-    if isinstance(index, tuple):
-        for i in index:
-            if isinstance(i, slice):
-                return True
-    return False
-
-def merge_adjacent_blocks(blocks):
-    cfg = compute_cfg_from_blocks(blocks)
-    # merge adjacent blocks
-    removed = set()
-    for label in list(blocks.keys()):
-        if label in removed:
-            continue
-        block = blocks[label]
-        succs = list(cfg.successors(label))
-        while True:
-            if len(succs) != 1:
-                break
-            next_label = succs[0][0]
-            if next_label in removed:
-                break
-            preds = list(cfg.predecessors(next_label))
-            succs = list(cfg.successors(next_label))
-            if len(preds) != 1 or preds[0][0] != label:
-                break
-            next_block = blocks[next_label]
-            # XXX: commented out since scope objects are not consistent
-            # throughout the compiler. for example, pieces of code are compiled
-            # and inlined on the fly without proper scope merge.
-            # if block.scope != next_block.scope:
-            #     break
-            # merge
-            block.body.pop()  # remove Jump
-            block.body += next_block.body
-            del blocks[next_label]
-            removed.add(next_label)
-            label = next_label
-
-def restore_copy_var_names(blocks, save_copies, typemap):
-    """
-    restores variable names of user variables after applying copy propagation
-    """
-    rename_dict = {}
-    for (a, b) in save_copies:
-        # a is string name, b is variable
-        # if a is user variable and b is generated temporary and b is not
-        # already renamed
-        if (not a.startswith('$') and b.name.startswith('$')
-                                                and b.name not in rename_dict):
-            new_name = mk_unique_var('${}'.format(a));
-            rename_dict[b.name] = new_name
-            typ = typemap.pop(b.name)
-            typemap[new_name] = typ
-
-    replace_var_names(blocks, rename_dict)
-
-def simplify(func_ir, typemap, calltypes):
-    remove_dels(func_ir.blocks)
-    # get copies in to blocks and out from blocks
-    in_cps, out_cps = copy_propagate(func_ir.blocks, typemap)
-    # table mapping variable names to ir.Var objects to help replacement
-    name_var_table = get_name_var_table(func_ir.blocks)
-    save_copies = apply_copy_propagate(
-        func_ir.blocks,
-        in_cps,
-        name_var_table,
-        typemap,
-        calltypes)
-    restore_copy_var_names(func_ir.blocks, save_copies, typemap)
-    # remove dead code to enable fusion
-    if config.DEBUG_ARRAY_OPT >= 1:
-        dprint_func_ir(func_ir, "after copy prop")
-    remove_dead(func_ir.blocks, func_ir.arg_names, func_ir, typemap)
-    func_ir.blocks = simplify_CFG(func_ir.blocks)
-    if config.DEBUG_ARRAY_OPT >= 1:
-        dprint_func_ir(func_ir, "after simplify")
-
-class GuardException(Exception):
-    pass
-
-def require(cond):
-    """
-    Raise GuardException if the given condition is False.
-    """
-    if not cond:
-       raise GuardException
-
-def guard(func, *args, **kwargs):
-    """
-    Run a function with given set of arguments, and guard against
-    any GuardException raised by the function by returning None,
-    or the expected return results if no such exception was raised.
-    """
-    try:
-        return func(*args, **kwargs)
-    except GuardException:
-        return None
-
-def get_definition(func_ir, name, **kwargs):
-    """
-    Same as func_ir.get_definition(name), but raise GuardException if
-    exception KeyError is caught.
-    """
-    try:
-        return func_ir.get_definition(name, **kwargs)
-    except KeyError:
-        raise GuardException
-
-def build_definitions(blocks, definitions=None):
-    """Build the definitions table of the given blocks by scanning
-    through all blocks and instructions, useful when the definitions
-    table is out-of-sync.
-    Will return a new definition table if one is not passed.
-    """
-    if definitions is None:
-        definitions = collections.defaultdict(list)
-
-    for block in blocks.values():
-        for inst in block.body:
-            if isinstance(inst, ir.Assign):
-                name = inst.target.name
-                definition = definitions.get(name, [])
-                if definition == []:
-                    definitions[name] = definition
-                definition.append(inst.value)
-            if type(inst) in build_defs_extensions:
-                f = build_defs_extensions[type(inst)]
-                f(inst, definitions)
-
-    return definitions
-
-build_defs_extensions = {}
-
-def find_callname(func_ir, expr, typemap=None, definition_finder=get_definition):
-    """Try to find a call expression's function and module names and return
-    them as strings for unbounded calls. If the call is a bounded call, return
-    the self object instead of module name. Raise GuardException if failed.
-
-    Providing typemap can make the call matching more accurate in corner cases
-    such as bounded call on an object which is inside another object.
-    """
-    require(isinstance(expr, ir.Expr) and expr.op == 'call')
-    callee = expr.func
-    callee_def = definition_finder(func_ir, callee)
-    attrs = []
-    obj = None
-    while True:
-        if isinstance(callee_def, (ir.Global, ir.FreeVar)):
-            # require(callee_def.value == numpy)
-            # these checks support modules like numpy, numpy.random as well as
-            # calls like len() and intrinsitcs like assertEquiv
-            keys = ['name', '_name', '__name__']
-            value = None
-            for key in keys:
-                if hasattr(callee_def.value, key):
-                    value = getattr(callee_def.value, key)
-                    break
-            if not value or not isinstance(value, str):
-                raise GuardException
-            attrs.append(value)
-            def_val = callee_def.value
-            # get the underlying definition of Intrinsic object to be able to
-            # find the module effectively.
-            # Otherwise, it will return numba.extending
-            if isinstance(def_val, numba.extending._Intrinsic):
-                def_val = def_val._defn
-            if hasattr(def_val, '__module__'):
-                mod_name = def_val.__module__
-                # it might be a numpy function imported directly
-                if (hasattr(numpy, value)
-                        and def_val == getattr(numpy, value)):
-                    attrs += ['numpy']
-                # it might be a np.random function imported directly
-                elif (hasattr(numpy.random, value)
-                        and def_val == getattr(numpy.random, value)):
-                    attrs += ['random', 'numpy']
-                elif mod_name is not None:
-                    attrs.append(mod_name)
-            else:
-                class_name = def_val.__class__.__name__
-                if class_name == 'builtin_function_or_method':
-                    class_name = 'builtin'
-                if class_name != 'module':
-                    attrs.append(class_name)
-            break
-        elif isinstance(callee_def, ir.Expr) and callee_def.op == 'getattr':
-            obj = callee_def.value
-            attrs.append(callee_def.attr)
-            if typemap and obj.name in typemap:
-                typ = typemap[obj.name]
-                if not isinstance(typ, types.Module):
-                    return attrs[0], obj
-            callee_def = definition_finder(func_ir, obj)
-        else:
-            # obj.func calls where obj is not np array
-            if obj is not None:
-                return '.'.join(reversed(attrs)), obj
-            raise GuardException
-    return attrs[0], '.'.join(reversed(attrs[1:]))
-
-def find_build_sequence(func_ir, var):
-    """Check if a variable is constructed via build_tuple or
-    build_list or build_set, and return the sequence and the
-    operator, or raise GuardException otherwise.
-    Note: only build_tuple is immutable, so use with care.
-    """
-    require(isinstance(var, ir.Var))
-    var_def = get_definition(func_ir, var)
-    require(isinstance(var_def, ir.Expr))
-    build_ops = ['build_tuple', 'build_list', 'build_set']
-    require(var_def.op in build_ops)
-    return var_def.items, var_def.op
-
-def find_const(func_ir, var):
-    """Check if a variable is defined as constant, and return
-    the constant value, or raise GuardException otherwise.
-    """
-    require(isinstance(var, ir.Var))
-    var_def = get_definition(func_ir, var)
-    require(isinstance(var_def, (ir.Const, ir.Global, ir.FreeVar)))
-    return var_def.value
-
-def compile_to_numba_ir(mk_func, glbls, typingctx=None, arg_typs=None,
-                        typemap=None, calltypes=None):
-    """
-    Compile a function or a make_function node to Numba IR.
-
-    Rename variables and
-    labels to avoid conflict if inlined somewhere else. Perform type inference
-    if typingctx and other typing inputs are available and update typemap and
-    calltypes.
-    """
-    from numba import typed_passes
-    # mk_func can be actual function or make_function node, or a njit function
-    if hasattr(mk_func, 'code'):
-        code = mk_func.code
-    elif hasattr(mk_func, '__code__'):
-        code = mk_func.__code__
-    else:
-        raise NotImplementedError("function type not recognized {}".format(mk_func))
-    f_ir = get_ir_of_code(glbls, code)
-    remove_dels(f_ir.blocks)
-
-    # relabel by adding an offset
-    global _max_label
-    f_ir.blocks = add_offset_to_labels(f_ir.blocks, _max_label + 1)
-    max_label = max(f_ir.blocks.keys())
-    _max_label = max_label
-
-    # rename all variables to avoid conflict
-    var_table = get_name_var_table(f_ir.blocks)
-    new_var_dict = {}
-    for name, var in var_table.items():
-        new_var_dict[name] = mk_unique_var(name)
-    replace_var_names(f_ir.blocks, new_var_dict)
-
-    # perform type inference if typingctx is available and update type
-    # data structures typemap and calltypes
-    if typingctx:
-        f_typemap, f_return_type, f_calltypes = typed_passes.type_inference_stage(
-                typingctx, f_ir, arg_typs, None)
-        # remove argument entries like arg.a from typemap
-        arg_names = [vname for vname in f_typemap if vname.startswith("arg.")]
-        for a in arg_names:
-            f_typemap.pop(a)
-        typemap.update(f_typemap)
-        calltypes.update(f_calltypes)
-    return f_ir
-
-def _create_function_from_code_obj(fcode, func_env, func_arg, func_clo, glbls):
-    """
-    Creates a function from a code object. Args:
-    * fcode - the code object
-    * func_env - string for the freevar placeholders
-    * func_arg - string for the function args (e.g. "a, b, c, d=None")
-    * func_clo - string for the closure args
-    * glbls - the function globals
-    """
-    func_text = "def g():\n%s\n  def f(%s):\n    return (%s)\n  return f" % (
-        func_env, func_arg, func_clo)
-    loc = {}
-    exec_(func_text, glbls, loc)
-
-    # hack parameter name .0 for Python 3 versions < 3.6
-    if utils.PYVERSION >= (3,) and utils.PYVERSION < (3, 6):
-        co_varnames = list(fcode.co_varnames)
-        if len(co_varnames) > 0 and co_varnames[0] == ".0":
-            co_varnames[0] = "implicit0"
-        fcode = pytypes.CodeType(
-            fcode.co_argcount,
-            fcode.co_kwonlyargcount,
-            fcode.co_nlocals,
-            fcode.co_stacksize,
-            fcode.co_flags,
-            fcode.co_code,
-            fcode.co_consts,
-            fcode.co_names,
-            tuple(co_varnames),
-            fcode.co_filename,
-            fcode.co_name,
-            fcode.co_firstlineno,
-            fcode.co_lnotab,
-            fcode.co_freevars,
-            fcode.co_cellvars)
-
-    f = loc['g']()
-    # replace the code body
-    f.__code__ = fcode
-    f.__name__ = fcode.co_name
-    return f
-
-def get_ir_of_code(glbls, fcode):
-    """
-    Compile a code object to get its IR.
-    """
-    nfree = len(fcode.co_freevars)
-    func_env = "\n".join(["  c_%d = None" % i for i in range(nfree)])
-    func_clo = ",".join(["c_%d" % i for i in range(nfree)])
-    func_arg = ",".join(["x_%d" % i for i in range(fcode.co_argcount)])
-
-    f = _create_function_from_code_obj(fcode, func_env, func_arg, func_clo,
-                                       glbls)
-
-    from numba import compiler
-    ir = compiler.run_frontend(f)
-    # we need to run the before inference rewrite pass to normalize the IR
-    # XXX: check rewrite pass flag?
-    # for example, Raise nodes need to become StaticRaise before type inference
-    class DummyPipeline(object):
-        def __init__(self, f_ir):
-            self.state = compiler.StateDict()
-            self.state.typingctx = None
-            self.state.targetctx = None
-            self.state.args = None
-            self.state.func_ir = f_ir
-            self.state.typemap = None
-            self.state.return_type = None
-            self.state.calltypes = None
-    rewrites.rewrite_registry.apply('before-inference', DummyPipeline(ir).state)
-    # call inline pass to handle cases like stencils and comprehensions
-    swapped = {} # TODO: get this from diagnostics store
-    inline_pass = numba.inline_closurecall.InlineClosureCallPass(
-        ir, numba.targets.cpu.ParallelOptions(False), swapped)
-    inline_pass.run()
-    from numba import postproc
-    post_proc = postproc.PostProcessor(ir)
-    post_proc.run()
-    return ir
-
-def replace_arg_nodes(block, args):
-    """
-    Replace ir.Arg(...) with variables
-    """
-    for stmt in block.body:
-        if isinstance(stmt, ir.Assign) and isinstance(stmt.value, ir.Arg):
-            idx = stmt.value.index
-            assert(idx < len(args))
-            stmt.value = args[idx]
-    return
-
-def replace_returns(blocks, target, return_label):
-    """
-    Return return statement by assigning directly to target, and a jump.
-    """
-    for block in blocks.values():
-        casts = []
-        for i, stmt in enumerate(block.body):
-            if isinstance(stmt, ir.Return):
-                assert(i + 1 == len(block.body))
-                block.body[i] = ir.Assign(stmt.value, target, stmt.loc)
-                block.body.append(ir.Jump(return_label, stmt.loc))
-                # remove cast of the returned value
-                for cast in casts:
-                    if cast.target.name == stmt.value.name:
-                        cast.value = cast.value.value
-            elif isinstance(stmt, ir.Assign) and isinstance(stmt.value, ir.Expr) and stmt.value.op == 'cast':
-                casts.append(stmt)
-
-def gen_np_call(func_as_str, func, lhs, args, typingctx, typemap, calltypes):
-    scope = args[0].scope
-    loc = args[0].loc
-
-    # g_np_var = Global(numpy)
-    g_np_var = ir.Var(scope, mk_unique_var("$np_g_var"), loc)
-    typemap[g_np_var.name] = types.misc.Module(numpy)
-    g_np = ir.Global('np', numpy, loc)
-    g_np_assign = ir.Assign(g_np, g_np_var, loc)
-    # attr call: <something>_attr = getattr(g_np_var, func_as_str)
-    np_attr_call = ir.Expr.getattr(g_np_var, func_as_str, loc)
-    attr_var = ir.Var(scope, mk_unique_var("$np_attr_attr"), loc)
-    func_var_typ = get_np_ufunc_typ(func)
-    typemap[attr_var.name] = func_var_typ
-    attr_assign = ir.Assign(np_attr_call, attr_var, loc)
-    # np call: lhs = np_attr(*args)
-    np_call = ir.Expr.call(attr_var, args, (), loc)
-    arg_types = [typemap[x.name] for x in args]
-    func_typ = func_var_typ.get_call_type(typingctx, arg_types, {})
-    calltypes[np_call] = func_typ
-    np_assign = ir.Assign(np_call, lhs, loc)
-    return [g_np_assign, attr_assign, np_assign]
-
-def dump_block(label, block):
-    print(label, ":")
-    for stmt in block.body:
-        print("    ", stmt)
-
-def dump_blocks(blocks):
-    for label, block in blocks.items():
-        dump_block(label, block)
-
-def is_get_setitem(stmt):
-    """stmt is getitem assignment or setitem (and static cases)"""
-    return is_getitem(stmt) or is_setitem(stmt)
-
-
-def is_getitem(stmt):
-    """true if stmt is a getitem or static_getitem assignment"""
-    return (isinstance(stmt, ir.Assign)
-            and isinstance(stmt.value, ir.Expr)
-            and stmt.value.op in ['getitem', 'static_getitem'])
-
-def is_setitem(stmt):
-    """true if stmt is a SetItem or StaticSetItem node"""
-    return isinstance(stmt, (ir.SetItem, ir.StaticSetItem))
-
-def index_var_of_get_setitem(stmt):
-    """get index variable for getitem/setitem nodes (and static cases)"""
-    if is_getitem(stmt):
-        if stmt.value.op == 'getitem':
-            return stmt.value.index
-        else:
-            return stmt.value.index_var
-
-    if is_setitem(stmt):
-        if isinstance(stmt, ir.SetItem):
-            return stmt.index
-        else:
-            return stmt.index_var
-
-    return None
-
-def set_index_var_of_get_setitem(stmt, new_index):
-    if is_getitem(stmt):
-        if stmt.value.op == 'getitem':
-            stmt.value.index = new_index
-        else:
-            stmt.value.index_var = new_index
-    elif is_setitem(stmt):
-        if isinstance(stmt, ir.SetItem):
-            stmt.index = new_index
-        else:
-            stmt.index_var = new_index
-    else:
-        raise ValueError("getitem or setitem node expected but received {}".format(
-                     stmt))
-
-
-def is_namedtuple_class(c):
-    """check if c is a namedtuple class"""
-    if not isinstance(c, type):
-        return False
-    # should have only tuple as superclass
-    bases = c.__bases__
-    if len(bases) != 1 or bases[0] != tuple:
-        return False
-    # should have _make method
-    if not hasattr(c, '_make'):
-        return False
-    # should have _fields that is all string
-    fields = getattr(c, '_fields', None)
-    if not isinstance(fields, tuple):
-        return False
-    return all(isinstance(f, str) for f in fields)
-
-
-def fill_block_with_call(newblock, callee, label_next, inputs, outputs):
-    """Fill *newblock* to call *callee* with arguments listed in *inputs*.
-    The returned values are unwraped into variables in *outputs*.
-    The block would then jump to *label_next*.
-    """
-    scope = newblock.scope
-    loc = newblock.loc
-
-    fn = ir.Const(value=callee, loc=loc)
-    fnvar = scope.make_temp(loc=loc)
-    newblock.append(ir.Assign(target=fnvar, value=fn, loc=loc))
-    # call
-    args = [scope.get_exact(name) for name in inputs]
-    callexpr = ir.Expr.call(func=fnvar, args=args, kws=(), loc=loc)
-    callres = scope.make_temp(loc=loc)
-    newblock.append(ir.Assign(target=callres, value=callexpr, loc=loc))
-    # unpack return value
-    for i, out in enumerate(outputs):
-        target = scope.get_exact(out)
-        getitem = ir.Expr.static_getitem(value=callres, index=i,
-                                         index_var=None, loc=loc)
-        newblock.append(ir.Assign(target=target, value=getitem, loc=loc))
-    # jump to next block
-    newblock.append(ir.Jump(target=label_next, loc=loc))
-    return newblock
-
-
-def fill_callee_prologue(block, inputs, label_next):
-    """
-    Fill a new block *block* that unwraps arguments using names in *inputs* and
-    then jumps to *label_next*.
-
-    Expected to use with *fill_block_with_call()*
-    """
-    scope = block.scope
-    loc = block.loc
-    # load args
-    args = [ir.Arg(name=k, index=i, loc=loc)
-            for i, k in enumerate(inputs)]
-    for aname, aval in zip(inputs, args):
-        tmp = ir.Var(scope=scope, name=aname, loc=loc)
-        block.append(ir.Assign(target=tmp, value=aval, loc=loc))
-    # jump to loop entry
-    block.append(ir.Jump(target=label_next, loc=loc))
-    return block
-
-
-def fill_callee_epilogue(block, outputs):
-    """
-    Fill a new block *block* to prepare the return values.
-    This block is the last block of the function.
-
-    Expected to use with *fill_block_with_call()*
-    """
-    scope = block.scope
-    loc = block.loc
-    # prepare tuples to return
-    vals = [scope.get_exact(name=name) for name in outputs]
-    tupexpr = ir.Expr.build_tuple(items=vals, loc=loc)
-    tup = scope.make_temp(loc=loc)
-    block.append(ir.Assign(target=tup, value=tupexpr, loc=loc))
-    # return
-    block.append(ir.Return(value=tup, loc=loc))
-    return block
-
-
-def find_global_value(func_ir, var):
-    """Check if a variable is a global value, and return the value,
-    or raise GuardException otherwise.
-    """
-    dfn = get_definition(func_ir, var)
-    if isinstance(dfn, ir.Global):
-        return dfn.value
-
-    if isinstance(dfn, ir.Expr) and dfn.op == 'getattr':
-        prev_val = find_global_value(func_ir, dfn.value)
-        try:
-            val = getattr(prev_val, dfn.attr)
-            return val
-        except AttributeError:
-            raise GuardException
-
-    raise GuardException
-
-
-def raise_on_unsupported_feature(func_ir, typemap):
-    """
-    Helper function to walk IR and raise if it finds op codes
-    that are unsupported. Could be extended to cover IR sequences
-    as well as op codes. Intended use is to call it as a pipeline
-    stage just prior to lowering to prevent LoweringErrors for known
-    unsupported features.
-    """
-    gdb_calls = [] # accumulate calls to gdb/gdb_init
-
-    # issue 2195: check for excessively large tuples
-    for arg_name in func_ir.arg_names:
-        if arg_name in typemap and \
-           isinstance(typemap[arg_name], types.containers.UniTuple) and \
-           typemap[arg_name].count > 1000:
-            # Raise an exception when len(tuple) > 1000. The choice of this number (1000)
-            # was entirely arbitrary
-            msg = ("Tuple '{}' length must be smaller than 1000.\n"
-                   "Large tuples lead to the generation of a prohibitively large "
-                   "LLVM IR which causes excessive memory pressure "
-                   "and large compile times.\n"
-                   "As an alternative, the use of a 'list' is recommended in "
-                   "place of a 'tuple' as lists do not suffer from this problem.".format(arg_name))
-            raise UnsupportedError(msg, func_ir.loc)
-
-    for blk in func_ir.blocks.values():
-        for stmt in blk.find_insts(ir.Assign):
-            # This raises on finding `make_function`
-            if isinstance(stmt.value, ir.Expr):
-                if stmt.value.op == 'make_function':
-                    val = stmt.value
-
-                    # See if the construct name can be refined
-                    code = getattr(val, 'code', None)
-                    if code is not None:
-                        # check if this is a closure, the co_name will
-                        # be the captured function name which is not
-                        # useful so be explicit
-                        if getattr(val, 'closure', None) is not None:
-                            use = '<creating a function from a closure>'
-                            expr = ''
-                        else:
-                            use = code.co_name
-                            expr = '(%s) ' % use
-                    else:
-                        use = '<could not ascertain use case>'
-                        expr = ''
-
-                    msg = ("Numba encountered the use of a language "
-                            "feature it does not support in this context: "
-                            "%s (op code: make_function not supported). If "
-                            "the feature is explicitly supported it is "
-                            "likely that the result of the expression %s"
-                            "is being used in an unsupported manner.") % \
-                            (use, expr)
-                    raise UnsupportedError(msg, stmt.value.loc)
-
-            # this checks for gdb initialization calls, only one is permitted
-            if isinstance(stmt.value, (ir.Global, ir.FreeVar)):
-                val = stmt.value
-                val = getattr(val, 'value', None)
-                if val is None:
-                    continue
-
-                # check global function
-                found = False
-                if isinstance(val, pytypes.FunctionType):
-                    found = val in {numba.gdb, numba.gdb_init}
-                if not found: # freevar bind to intrinsic
-                    found = getattr(val, '_name', "") == "gdb_internal"
-                if found:
-                    gdb_calls.append(stmt.loc) # report last seen location
-
-            # this checks that np.<type> was called if view is called
-            if isinstance(stmt.value, ir.Expr):
-                if stmt.value.op == 'getattr' and stmt.value.attr == 'view':
-                    var = stmt.value.value.name
-                    if isinstance(typemap[var], types.Array):
-                        continue
-                    df = func_ir.get_definition(var)
-                    cn = guard(find_callname, func_ir, df)
-                    if cn and cn[1] == 'numpy':
-                        ty = getattr(numpy, cn[0])
-                        if (numpy.issubdtype(ty, numpy.integer) or
-                                numpy.issubdtype(ty, numpy.floating)):
-                            continue
-
-                    vardescr = '' if var.startswith('$') else "'{}' ".format(var)
-                    raise TypingError(
-                        "'view' can only be called on NumPy dtypes, "
-                        "try wrapping the variable {}with 'np.<dtype>()'".
-                        format(vardescr), loc=stmt.loc)
-
-            # checks for globals that are also reflected
-            if isinstance(stmt.value, ir.Global):
-                ty = typemap[stmt.target.name]
-                msg = ("The use of a %s type, assigned to variable '%s' in "
-                       "globals, is not supported as globals are considered "
-                       "compile-time constants and there is no known way to "
-                       "compile a %s type as a constant.")
-                if (getattr(ty, 'reflected', False) or
-                    isinstance(ty, (types.DictType, types.ListType))):
-                    raise TypingError(msg % (ty, stmt.value.name, ty), loc=stmt.loc)
-
-            # checks for generator expressions (yield in use when func_ir has
-            # not been identified as a generator).
-            if isinstance(stmt.value, ir.Yield) and not func_ir.is_generator:
-                msg = "The use of generator expressions is unsupported."
-                raise UnsupportedError(msg, loc=stmt.loc)
-
-    # There is more than one call to function gdb/gdb_init
-    if len(gdb_calls) > 1:
-        msg = ("Calling either numba.gdb() or numba.gdb_init() more than once "
-               "in a function is unsupported (strange things happen!), use "
-               "numba.gdb_breakpoint() to create additional breakpoints "
-               "instead.\n\nRelevant documentation is available here:\n"
-               "http://numba.pydata.org/numba-doc/latest/user/troubleshoot.html"
-               "/troubleshoot.html#using-numba-s-direct-gdb-bindings-in-"
-               "nopython-mode\n\nConflicting calls found at:\n %s")
-        buf = '\n'.join([x.strformat() for x in gdb_calls])
-        raise UnsupportedError(msg % buf)
-
-
-def warn_deprecated(func_ir, typemap):
-    # first pass, just walk the type map
-    for name, ty in typemap.items():
-        # the Type Metaclass has a reflected member
-        if ty.reflected:
-            # if its an arg, report function call
-            if name.startswith('arg.'):
-                loc = func_ir.loc
-                arg = name.split('.')[1]
-                fname = func_ir.func_id.func_qualname
-                tyname = 'list' if isinstance(ty, types.List) else 'set'
-                url = ("http://numba.pydata.org/numba-doc/latest/reference/"
-                       "deprecation.html#deprecation-of-reflection-for-list-and"
-                       "-set-types")
-                msg = ("\nEncountered the use of a type that is scheduled for "
-                        "deprecation: type 'reflected %s' found for argument "
-                        "'%s' of function '%s'.\n\nFor more information visit "
-                        "%s" % (tyname, arg, fname, url))
-                warnings.warn(NumbaPendingDeprecationWarning(msg, loc=loc))
-
-
-def resolve_func_from_module(func_ir, node):
-    """
-    This returns the python function that is being getattr'd from a module in
-    some IR, it resolves import chains/submodules recursively. Should it not be
-    possible to find the python function being called None will be returned.
-
-    func_ir - the FunctionIR object
-    node - the IR node from which to start resolving (should be a `getattr`).
-    """
-    getattr_chain = []
-    def resolve_mod(mod):
-        if getattr(mod, 'op', False) == 'getattr':
-            getattr_chain.insert(0, mod.attr)
-            try:
-                mod = func_ir.get_definition(mod.value)
-            except KeyError: # multiple definitions
-                return None
-            return resolve_mod(mod)
-        elif isinstance(mod, (ir.Global, ir.FreeVar)):
-            if isinstance(mod.value, pytypes.ModuleType):
-                return mod
-        return None
-
-    mod = resolve_mod(node)
-    if mod is not None:
-        defn = mod.value
-        for x in getattr_chain:
-            defn = getattr(defn, x, False)
-            if not defn:
-                break
-        else:
-            return defn
-    else:
-        return None
-
-
-def check_and_legalize_ir(func_ir):
-    """
-    This checks that the IR presented is legal, warns and legalizes if not
-    """
-    orig_ir = func_ir.copy()
-    post_proc = numba.postproc.PostProcessor(func_ir)
-    post_proc.run()
-    msg = ("\nNumba has detected inconsistencies in its internal "
-           "representation of the code at %s. Numba can probably recover from "
-           "this problem and is attempting to do, however something inside "
-           "Numba needs fixing...\n%s\n") % (func_ir.loc, feedback_details)
-    if not func_ir.equal_ir(orig_ir):
-        msg +=  func_ir.diff_str(orig_ir)
-        warnings.warn(NumbaWarning(msg, loc=func_ir.loc))
-
-
-def convert_code_obj_to_function(code_obj, caller_ir):
-    """
-    Converts a code object from a `make_function.code` attr in the IR into a
-    python function, caller_ir is the FunctionIR of the caller and is used for
-    the resolution of freevars.
-    """
-    fcode = code_obj.code
-    nfree = len(fcode.co_freevars)
-
-    # try and resolve freevars if they are consts in the caller's IR
-    # these can be baked into the new function
-    freevars = []
-    for x in fcode.co_freevars:
-        # not using guard here to differentiate between multiple definition and
-        # non-const variable
-        try:
-            freevar_def = caller_ir.get_definition(x)
-        except KeyError:
-            msg = ("Cannot capture a constant value for variable '%s' as there "
-                   "are multiple definitions present." % x)
-            raise TypingError(msg, loc=code_obj.loc)
-        if isinstance(freevar_def, ir.Const):
-            freevars.append(freevar_def.value)
-        else:
-            msg = ("Cannot capture the non-constant value associated with "
-                   "variable '%s' in a function that will escape." % x)
-            raise TypingError(msg, loc=code_obj.loc)
-
-    func_env = "\n".join(["  c_%d = %s" % (i, x) for i, x in enumerate(freevars)])
-    func_clo = ",".join(["c_%d" % i for i in range(nfree)])
-    co_varnames = list(fcode.co_varnames)
-
-    # This is horrible. The code object knows about the number of args present
-    # it also knows the name of the args but these are bundled in with other
-    # vars in `co_varnames`. The make_function IR node knows what the defaults
-    # are, they are defined in the IR as consts. The following finds the total
-    # number of args (args + kwargs with defaults), finds the default values
-    # and infers the number of "kwargs with defaults" from this and then infers
-    # the number of actual arguments from that.
-    n_kwargs = 0
-    n_allargs = fcode.co_argcount
-    kwarg_defaults = caller_ir.get_definition(code_obj.defaults)
-    if kwarg_defaults is not None:
-        if isinstance(kwarg_defaults, tuple):
-            d = [caller_ir.get_definition(x).value for x in kwarg_defaults]
-            kwarg_defaults_tup = tuple(d)
-        else:
-            d = [caller_ir.get_definition(x).value
-                 for x in kwarg_defaults.items]
-            kwarg_defaults_tup = tuple(d)
-        n_kwargs = len(kwarg_defaults_tup)
-    nargs = n_allargs - n_kwargs
-
-    func_arg = ",".join(["%s" % (co_varnames[i]) for i in range(nargs)])
-    if n_kwargs:
-        kw_const = ["%s = %s" % (co_varnames[i + nargs], kwarg_defaults_tup[i])
-                    for i in range(n_kwargs)]
-        func_arg += ", "
-        func_arg += ", ".join(kw_const)
-
-    # globals are the same as those in the caller
-    glbls = caller_ir.func_id.func.__globals__
-
-    # create the function and return it
-    return _create_function_from_code_obj(fcode, func_env, func_arg, func_clo,
-                                          glbls)
-=======
 import sys
 from numba.core.errors import _MovedModule
-sys.modules[__name__] = _MovedModule(locals(), "numba.core.ir_utils")
->>>>>>> d2cac859
+sys.modules[__name__] = _MovedModule(locals(), "numba.core.ir_utils")