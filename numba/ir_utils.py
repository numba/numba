#
# Copyright (c) 2017 Intel Corporation
# SPDX-License-Identifier: BSD-2-Clause
#
from __future__ import print_function, absolute_import

import numpy
import math

import types as pytypes
import collections
import operator
import warnings

from llvmlite import ir as lir

import numba
from numba.six import exec_
from numba import ir, types, typing, config, analysis, utils, cgutils, rewrites
from numba.typing.templates import signature, infer_global, AbstractTemplate
from numba.targets.imputils import impl_ret_untracked
from numba.analysis import (compute_live_map, compute_use_defs,
                            compute_cfg_from_blocks)
from numba.errors import (TypingError, UnsupportedError,
                          NumbaPendingDeprecationWarning, NumbaWarning,
                          feedback_details)

import copy

_unique_var_count = 0


def mk_unique_var(prefix):
    global _unique_var_count
    var = prefix + "." + str(_unique_var_count)
    _unique_var_count = _unique_var_count + 1
    return var


_max_label = 0


def get_unused_var_name(prefix, var_table):
    """ Get a new var name with a given prefix and
        make sure it is unused in the given variable table.
    """
    cur = 0
    while True:
        var = prefix + str(cur)
        if var not in var_table:
            return var
        cur += 1


def next_label():
    global _max_label
    _max_label += 1
    return _max_label


def mk_alloc(typemap, calltypes, lhs, size_var, dtype, scope, loc):
    """generate an array allocation with np.empty() and return list of nodes.
    size_var can be an int variable or tuple of int variables.
    """
    out = []
    ndims = 1
    size_typ = types.intp
    if isinstance(size_var, tuple):
        if len(size_var) == 1:
            size_var = size_var[0]
            size_var = convert_size_to_var(size_var, typemap, scope, loc, out)
        else:
            # tuple_var = build_tuple([size_var...])
            ndims = len(size_var)
            tuple_var = ir.Var(scope, mk_unique_var("$tuple_var"), loc)
            if typemap:
                typemap[tuple_var.name] = types.containers.UniTuple(
                    types.intp, ndims)
            # constant sizes need to be assigned to vars
            new_sizes = [convert_size_to_var(s, typemap, scope, loc, out)
                         for s in size_var]
            tuple_call = ir.Expr.build_tuple(new_sizes, loc)
            tuple_assign = ir.Assign(tuple_call, tuple_var, loc)
            out.append(tuple_assign)
            size_var = tuple_var
            size_typ = types.containers.UniTuple(types.intp, ndims)
    # g_np_var = Global(numpy)
    g_np_var = ir.Var(scope, mk_unique_var("$np_g_var"), loc)
    if typemap:
        typemap[g_np_var.name] = types.misc.Module(numpy)
    g_np = ir.Global('np', numpy, loc)
    g_np_assign = ir.Assign(g_np, g_np_var, loc)
    # attr call: empty_attr = getattr(g_np_var, empty)
    empty_attr_call = ir.Expr.getattr(g_np_var, "empty", loc)
    attr_var = ir.Var(scope, mk_unique_var("$empty_attr_attr"), loc)
    if typemap:
        typemap[attr_var.name] = get_np_ufunc_typ(numpy.empty)
    attr_assign = ir.Assign(empty_attr_call, attr_var, loc)
    # alloc call: lhs = empty_attr(size_var, typ_var)
    typ_var = ir.Var(scope, mk_unique_var("$np_typ_var"), loc)
    if typemap:
        typemap[typ_var.name] = types.functions.NumberClass(dtype)
    # assuming str(dtype) returns valid np dtype string
    dtype_str = str(dtype)
    if dtype_str=='bool':
        # empty doesn't like 'bool' sometimes (e.g. kmeans example)
        dtype_str = 'bool_'
    np_typ_getattr = ir.Expr.getattr(g_np_var, dtype_str, loc)
    typ_var_assign = ir.Assign(np_typ_getattr, typ_var, loc)
    alloc_call = ir.Expr.call(attr_var, [size_var, typ_var], (), loc)
    if calltypes:
        calltypes[alloc_call] = typemap[attr_var.name].get_call_type(
            typing.Context(), [size_typ, types.functions.NumberClass(dtype)], {})
    # signature(
    #    types.npytypes.Array(dtype, ndims, 'C'), size_typ,
    #    types.functions.NumberClass(dtype))
    alloc_assign = ir.Assign(alloc_call, lhs, loc)

    out.extend([g_np_assign, attr_assign, typ_var_assign, alloc_assign])
    return out


def convert_size_to_var(size_var, typemap, scope, loc, nodes):
    if isinstance(size_var, int):
        new_size = ir.Var(scope, mk_unique_var("$alloc_size"), loc)
        if typemap:
            typemap[new_size.name] = types.intp
        size_assign = ir.Assign(ir.Const(size_var, loc), new_size, loc)
        nodes.append(size_assign)
        return new_size
    assert isinstance(size_var, ir.Var)
    return size_var


def get_np_ufunc_typ(func):
    """get type of the incoming function from builtin registry"""
    for (k, v) in typing.npydecl.registry.globals:
        if k == func:
            return v
    raise RuntimeError("type for func ", func, " not found")


def mk_range_block(typemap, start, stop, step, calltypes, scope, loc):
    """make a block that initializes loop range and iteration variables.
    target label in jump needs to be set.
    """
    # g_range_var = Global(range)
    g_range_var = ir.Var(scope, mk_unique_var("$range_g_var"), loc)
    typemap[g_range_var.name] = get_global_func_typ(range)
    g_range = ir.Global('range', range, loc)
    g_range_assign = ir.Assign(g_range, g_range_var, loc)
    arg_nodes, args = _mk_range_args(typemap, start, stop, step, scope, loc)
    # range_call_var = call g_range_var(start, stop, step)
    range_call = ir.Expr.call(g_range_var, args, (), loc)
    calltypes[range_call] = typemap[g_range_var.name].get_call_type(
        typing.Context(), [types.intp] * len(args), {})
    #signature(types.range_state64_type, types.intp)
    range_call_var = ir.Var(scope, mk_unique_var("$range_c_var"), loc)
    typemap[range_call_var.name] = types.iterators.RangeType(types.intp)
    range_call_assign = ir.Assign(range_call, range_call_var, loc)
    # iter_var = getiter(range_call_var)
    iter_call = ir.Expr.getiter(range_call_var, loc)
    calltypes[iter_call] = signature(types.range_iter64_type,
                                     types.range_state64_type)
    iter_var = ir.Var(scope, mk_unique_var("$iter_var"), loc)
    typemap[iter_var.name] = types.iterators.RangeIteratorType(types.intp)
    iter_call_assign = ir.Assign(iter_call, iter_var, loc)
    # $phi = iter_var
    phi_var = ir.Var(scope, mk_unique_var("$phi"), loc)
    typemap[phi_var.name] = types.iterators.RangeIteratorType(types.intp)
    phi_assign = ir.Assign(iter_var, phi_var, loc)
    # jump to header
    jump_header = ir.Jump(-1, loc)
    range_block = ir.Block(scope, loc)
    range_block.body = arg_nodes + [g_range_assign, range_call_assign,
                                    iter_call_assign, phi_assign, jump_header]
    return range_block


def _mk_range_args(typemap, start, stop, step, scope, loc):
    nodes = []
    if isinstance(stop, ir.Var):
        g_stop_var = stop
    else:
        assert isinstance(stop, int)
        g_stop_var = ir.Var(scope, mk_unique_var("$range_stop"), loc)
        if typemap:
            typemap[g_stop_var.name] = types.intp
        stop_assign = ir.Assign(ir.Const(stop, loc), g_stop_var, loc)
        nodes.append(stop_assign)
    if start == 0 and step == 1:
        return nodes, [g_stop_var]

    if isinstance(start, ir.Var):
        g_start_var = start
    else:
        assert isinstance(start, int)
        g_start_var = ir.Var(scope, mk_unique_var("$range_start"), loc)
        if typemap:
            typemap[g_start_var.name] = types.intp
        start_assign = ir.Assign(ir.Const(start, loc), g_start_var, loc)
        nodes.append(start_assign)
    if step == 1:
        return nodes, [g_start_var, g_stop_var]

    if isinstance(step, ir.Var):
        g_step_var = step
    else:
        assert isinstance(step, int)
        g_step_var = ir.Var(scope, mk_unique_var("$range_step"), loc)
        if typemap:
            typemap[g_step_var.name] = types.intp
        step_assign = ir.Assign(ir.Const(step, loc), g_step_var, loc)
        nodes.append(step_assign)

    return nodes, [g_start_var, g_stop_var, g_step_var]


def get_global_func_typ(func):
    """get type variable for func() from builtin registry"""
    for (k, v) in typing.templates.builtin_registry.globals:
        if k == func:
            return v
    raise RuntimeError("func type not found {}".format(func))


def mk_loop_header(typemap, phi_var, calltypes, scope, loc):
    """make a block that is a loop header updating iteration variables.
    target labels in branch need to be set.
    """
    # iternext_var = iternext(phi_var)
    iternext_var = ir.Var(scope, mk_unique_var("$iternext_var"), loc)
    typemap[iternext_var.name] = types.containers.Pair(
        types.intp, types.boolean)
    iternext_call = ir.Expr.iternext(phi_var, loc)
    calltypes[iternext_call] = signature(
        types.containers.Pair(
            types.intp,
            types.boolean),
        types.range_iter64_type)
    iternext_assign = ir.Assign(iternext_call, iternext_var, loc)
    # pair_first_var = pair_first(iternext_var)
    pair_first_var = ir.Var(scope, mk_unique_var("$pair_first_var"), loc)
    typemap[pair_first_var.name] = types.intp
    pair_first_call = ir.Expr.pair_first(iternext_var, loc)
    pair_first_assign = ir.Assign(pair_first_call, pair_first_var, loc)
    # pair_second_var = pair_second(iternext_var)
    pair_second_var = ir.Var(scope, mk_unique_var("$pair_second_var"), loc)
    typemap[pair_second_var.name] = types.boolean
    pair_second_call = ir.Expr.pair_second(iternext_var, loc)
    pair_second_assign = ir.Assign(pair_second_call, pair_second_var, loc)
    # phi_b_var = pair_first_var
    phi_b_var = ir.Var(scope, mk_unique_var("$phi"), loc)
    typemap[phi_b_var.name] = types.intp
    phi_b_assign = ir.Assign(pair_first_var, phi_b_var, loc)
    # branch pair_second_var body_block out_block
    branch = ir.Branch(pair_second_var, -1, -1, loc)
    header_block = ir.Block(scope, loc)
    header_block.body = [iternext_assign, pair_first_assign,
                         pair_second_assign, phi_b_assign, branch]
    return header_block


def legalize_names(varnames):
    """returns a dictionary for conversion of variable names to legal
    parameter names.
    """
    var_map = {}
    for var in varnames:
        new_name = var.replace("_", "__").replace("$", "_").replace(".", "_")
        assert new_name not in var_map
        var_map[var] = new_name
    return var_map


def get_name_var_table(blocks):
    """create a mapping from variable names to their ir.Var objects"""
    def get_name_var_visit(var, namevar):
        namevar[var.name] = var
        return var
    namevar = {}
    visit_vars(blocks, get_name_var_visit, namevar)
    return namevar


def replace_var_names(blocks, namedict):
    """replace variables (ir.Var to ir.Var) from dictionary (name -> name)"""
    # remove identity values to avoid infinite loop
    new_namedict = {}
    for l, r in namedict.items():
        if l != r:
            new_namedict[l] = r

    def replace_name(var, namedict):
        assert isinstance(var, ir.Var)
        while var.name in namedict:
            var = ir.Var(var.scope, namedict[var.name], var.loc)
        return var
    visit_vars(blocks, replace_name, new_namedict)


def replace_var_callback(var, vardict):
    assert isinstance(var, ir.Var)
    while var.name in vardict.keys():
        assert(vardict[var.name].name != var.name)
        new_var = vardict[var.name]
        var = ir.Var(new_var.scope, new_var.name, new_var.loc)
    return var


def replace_vars(blocks, vardict):
    """replace variables (ir.Var to ir.Var) from dictionary (name -> ir.Var)"""
    # remove identity values to avoid infinite loop
    new_vardict = {}
    for l, r in vardict.items():
        if l != r.name:
            new_vardict[l] = r
    visit_vars(blocks, replace_var_callback, new_vardict)


def replace_vars_stmt(stmt, vardict):
    visit_vars_stmt(stmt, replace_var_callback, vardict)


def replace_vars_inner(node, vardict):
    return visit_vars_inner(node, replace_var_callback, vardict)


# other packages that define new nodes add calls to visit variables in them
# format: {type:function}
visit_vars_extensions = {}


def visit_vars(blocks, callback, cbdata):
    """go over statements of block bodies and replace variable names with
    dictionary.
    """
    for block in blocks.values():
        for stmt in block.body:
            visit_vars_stmt(stmt, callback, cbdata)
    return


def visit_vars_stmt(stmt, callback, cbdata):
    # let external calls handle stmt if type matches
    for t, f in visit_vars_extensions.items():
        if isinstance(stmt, t):
            f(stmt, callback, cbdata)
            return
    if isinstance(stmt, ir.Assign):
        stmt.target = visit_vars_inner(stmt.target, callback, cbdata)
        stmt.value = visit_vars_inner(stmt.value, callback, cbdata)
    elif isinstance(stmt, ir.Arg):
        stmt.name = visit_vars_inner(stmt.name, callback, cbdata)
    elif isinstance(stmt, ir.Return):
        stmt.value = visit_vars_inner(stmt.value, callback, cbdata)
    elif isinstance(stmt, ir.Raise):
        stmt.exception = visit_vars_inner(stmt.exception, callback, cbdata)
    elif isinstance(stmt, ir.Branch):
        stmt.cond = visit_vars_inner(stmt.cond, callback, cbdata)
    elif isinstance(stmt, ir.Jump):
        stmt.target = visit_vars_inner(stmt.target, callback, cbdata)
    elif isinstance(stmt, ir.Del):
        # Because Del takes only a var name, we make up by
        # constructing a temporary variable.
        var = ir.Var(None, stmt.value, stmt.loc)
        var = visit_vars_inner(var, callback, cbdata)
        stmt.value = var.name
    elif isinstance(stmt, ir.DelAttr):
        stmt.target = visit_vars_inner(stmt.target, callback, cbdata)
        stmt.attr = visit_vars_inner(stmt.attr, callback, cbdata)
    elif isinstance(stmt, ir.SetAttr):
        stmt.target = visit_vars_inner(stmt.target, callback, cbdata)
        stmt.attr = visit_vars_inner(stmt.attr, callback, cbdata)
        stmt.value = visit_vars_inner(stmt.value, callback, cbdata)
    elif isinstance(stmt, ir.DelItem):
        stmt.target = visit_vars_inner(stmt.target, callback, cbdata)
        stmt.index = visit_vars_inner(stmt.index, callback, cbdata)
    elif isinstance(stmt, ir.StaticSetItem):
        stmt.target = visit_vars_inner(stmt.target, callback, cbdata)
        stmt.index_var = visit_vars_inner(stmt.index_var, callback, cbdata)
        stmt.value = visit_vars_inner(stmt.value, callback, cbdata)
    elif isinstance(stmt, ir.SetItem):
        stmt.target = visit_vars_inner(stmt.target, callback, cbdata)
        stmt.index = visit_vars_inner(stmt.index, callback, cbdata)
        stmt.value = visit_vars_inner(stmt.value, callback, cbdata)
    elif isinstance(stmt, ir.Print):
        stmt.args = [visit_vars_inner(x, callback, cbdata) for x in stmt.args]
    else:
        # TODO: raise NotImplementedError("no replacement for IR node: ", stmt)
        pass
    return


def visit_vars_inner(node, callback, cbdata):
    if isinstance(node, ir.Var):
        return callback(node, cbdata)
    elif isinstance(node, list):
        return [visit_vars_inner(n, callback, cbdata) for n in node]
    elif isinstance(node, tuple):
        return tuple([visit_vars_inner(n, callback, cbdata) for n in node])
    elif isinstance(node, ir.Expr):
        # if node.op in ['binop', 'inplace_binop']:
        #     lhs = node.lhs.name
        #     rhs = node.rhs.name
        #     node.lhs.name = callback, cbdata.get(lhs, lhs)
        #     node.rhs.name = callback, cbdata.get(rhs, rhs)
        for arg in node._kws.keys():
            node._kws[arg] = visit_vars_inner(node._kws[arg], callback, cbdata)
    elif isinstance(node, ir.Yield):
        node.value = visit_vars_inner(node.value, callback, cbdata)
    return node


add_offset_to_labels_extensions = {}


def add_offset_to_labels(blocks, offset):
    """add an offset to all block labels and jump/branch targets
    """
    new_blocks = {}
    for l, b in blocks.items():
        # some parfor last blocks might be empty
        term = None
        if b.body:
            term = b.body[-1]
            for inst in b.body:
                for T, f in add_offset_to_labels_extensions.items():
                    if isinstance(inst, T):
                        f_max = f(inst, offset)
        if isinstance(term, ir.Jump):
            b.body[-1] = ir.Jump(term.target + offset, term.loc)
        if isinstance(term, ir.Branch):
            b.body[-1] = ir.Branch(term.cond, term.truebr + offset,
                                   term.falsebr + offset, term.loc)
        new_blocks[l + offset] = b
    return new_blocks


find_max_label_extensions = {}


def find_max_label(blocks):
    max_label = 0
    for l, b in blocks.items():
        term = None
        if b.body:
            term = b.body[-1]
            for inst in b.body:
                for T, f in find_max_label_extensions.items():
                    if isinstance(inst, T):
                        f_max = f(inst)
                        if f_max > max_label:
                            max_label = f_max
        if l > max_label:
            max_label = l
    return max_label


def flatten_labels(blocks):
    """makes the labels in range(0, len(blocks)), useful to compare CFGs
    """
    # first bulk move the labels out of the rewrite range
    blocks = add_offset_to_labels(blocks, find_max_label(blocks) + 1)
    # order them in topo order because it's easier to read
    new_blocks = {}
    topo_order = find_topo_order(blocks)
    l_map = dict()
    idx = 0
    for x in topo_order:
        l_map[x] = idx
        idx += 1

    for t_node in topo_order:
        b = blocks[t_node]
        # some parfor last blocks might be empty
        term = None
        if b.body:
            term = b.body[-1]
        if isinstance(term, ir.Jump):
            b.body[-1] = ir.Jump(l_map[term.target], term.loc)
        if isinstance(term, ir.Branch):
            b.body[-1] = ir.Branch(term.cond, l_map[term.truebr],
                                   l_map[term.falsebr], term.loc)
        new_blocks[l_map[t_node]] = b
    return new_blocks


def remove_dels(blocks):
    """remove ir.Del nodes"""
    for block in blocks.values():
        new_body = []
        for stmt in block.body:
            if not isinstance(stmt, ir.Del):
                new_body.append(stmt)
        block.body = new_body
    return


def remove_args(blocks):
    """remove ir.Arg nodes"""
    for block in blocks.values():
        new_body = []
        for stmt in block.body:
            if isinstance(stmt, ir.Assign) and isinstance(stmt.value, ir.Arg):
                continue
            new_body.append(stmt)
        block.body = new_body
    return


def dead_code_elimination(func_ir, typemap=None, alias_map=None,
                          arg_aliases=None):
    """ Performs dead code elimination and leaves the IR in a valid state on
    exit (ir.Dels are present in correct locations).
    """
    do_post_proc = False
    while (remove_dead(func_ir.blocks, func_ir.arg_names, func_ir, typemap,
                       alias_map, arg_aliases)):
        do_post_proc = True

    if do_post_proc:
        post_proc = numba.postproc.PostProcessor(func_ir)
        post_proc.run()


def remove_dead(blocks, args, func_ir, typemap=None, alias_map=None, arg_aliases=None):
    """dead code elimination using liveness and CFG info.
    Returns True if something has been removed, or False if nothing is removed.
    """
    cfg = compute_cfg_from_blocks(blocks)
    usedefs = compute_use_defs(blocks)
    live_map = compute_live_map(cfg, blocks, usedefs.usemap, usedefs.defmap)
    call_table, _ = get_call_table(blocks)
    if alias_map is None or arg_aliases is None:
        alias_map, arg_aliases = find_potential_aliases(blocks, args, typemap,
                                                        func_ir)
    if config.DEBUG_ARRAY_OPT >= 1:
        print("remove_dead alias map:", alias_map)
    # keep set for easier search
    alias_set = set(alias_map.keys())

    removed = False
    for label, block in blocks.items():
        # find live variables at each statement to delete dead assignment
        lives = {v.name for v in block.terminator.list_vars()}
        # find live variables at the end of block
        for out_blk, _data in cfg.successors(label):
            lives |= live_map[out_blk]
        removed |= remove_dead_block(block, lives, call_table, arg_aliases,
                                     alias_map, alias_set, func_ir, typemap)

    return removed


# other packages that define new nodes add calls to remove dead code in them
# format: {type:function}
remove_dead_extensions = {}


def remove_dead_block(block, lives, call_table, arg_aliases, alias_map,
                                                  alias_set, func_ir, typemap):
    """remove dead code using liveness info.
    Mutable arguments (e.g. arrays) that are not definitely assigned are live
    after return of function.
    """
    # TODO: find mutable args that are not definitely assigned instead of
    # assuming all args are live after return
    removed = False

    # add statements in reverse order
    new_body = [block.terminator]
    # for each statement in reverse order, excluding terminator
    for stmt in reversed(block.body[:-1]):
        # aliases of lives are also live
        alias_lives = set()
        init_alias_lives = lives & alias_set
        for v in init_alias_lives:
            alias_lives |= alias_map[v]
        lives_n_aliases = lives | alias_lives | arg_aliases

        # let external calls handle stmt if type matches
        if type(stmt) in remove_dead_extensions:
            f = remove_dead_extensions[type(stmt)]
            stmt = f(stmt, lives_n_aliases, arg_aliases, alias_map, func_ir,
                     typemap)
            if stmt is None:
                removed = True
                continue

        # ignore assignments that their lhs is not live or lhs==rhs
        if isinstance(stmt, ir.Assign):
            lhs = stmt.target
            rhs = stmt.value
            if lhs.name not in lives and has_no_side_effect(
                    rhs, lives_n_aliases, call_table):
                removed = True
                continue
            if isinstance(rhs, ir.Var) and lhs.name == rhs.name:
                removed = True
                continue
            # TODO: remove other nodes like SetItem etc.

        if isinstance(stmt, ir.Del):
            if stmt.value not in lives:
                removed = True
                continue

        if isinstance(stmt, ir.SetItem):
            name = stmt.target.name
            if name not in lives_n_aliases:
                continue

        if type(stmt) in analysis.ir_extension_usedefs:
            def_func = analysis.ir_extension_usedefs[type(stmt)]
            uses, defs = def_func(stmt)
            lives -= defs
            lives |= uses
        else:
            lives |= {v.name for v in stmt.list_vars()}
            if isinstance(stmt, ir.Assign):
                lives.remove(lhs.name)

        new_body.append(stmt)
    new_body.reverse()
    block.body = new_body
    return removed

# list of functions
remove_call_handlers = []

def remove_dead_random_call(rhs, lives, call_list):
    if len(call_list) == 3 and call_list[1:] == ['random', numpy]:
        return call_list[0] not in {'seed', 'shuffle'}
    return False

remove_call_handlers.append(remove_dead_random_call)

def has_no_side_effect(rhs, lives, call_table):
    """ Returns True if this expression has no side effects that
        would prevent re-ordering.
    """
    if isinstance(rhs, ir.Expr) and rhs.op == 'call':
        func_name = rhs.func.name
        if func_name not in call_table or call_table[func_name] == []:
            return False
        call_list = call_table[func_name]
        if (call_list == ['empty', numpy] or
            call_list == [slice] or
            call_list == ['stencil', numba] or
            call_list == ['log', numpy] or
            call_list == ['dtype', numpy] or
            call_list == [numba.array_analysis.wrap_index] or
<<<<<<< HEAD
            call_list == ['ceil', math] or
            call_list == [max] or
            call_list == [int]):
=======
            call_list == [numba.special.prange] or
            call_list == [numba.parfor.internal_prange]):
>>>>>>> 88e3dad3
            return True
        elif (isinstance(call_list[0], numba.extending._Intrinsic) and
              (call_list[0]._name == 'empty_inferred' or
               call_list[0]._name == 'unsafe_empty_inferred')):
            return True
        from numba.targets.registry import CPUDispatcher
        from numba.targets.linalg import dot_3_mv_check_args
        if isinstance(call_list[0], CPUDispatcher):
            py_func = call_list[0].py_func
            if py_func == dot_3_mv_check_args:
                return True
        for f in remove_call_handlers:
            if f(rhs, lives, call_list):
                return True
        return False
    if isinstance(rhs, ir.Expr) and rhs.op == 'inplace_binop':
        return rhs.lhs.name not in lives
    if isinstance(rhs, ir.Yield):
        return False
    if isinstance(rhs, ir.Expr) and rhs.op == 'pair_first':
        # don't remove pair_first since prange looks for it
        return False
    return True

is_pure_extensions = []

def is_pure(rhs, lives, call_table):
    """ Returns True if every time this expression is evaluated it
        returns the same result.  This is not the case for things
        like calls to numpy.random.
    """
    if isinstance(rhs, ir.Expr):
        if rhs.op == 'call':
            func_name = rhs.func.name
            if func_name not in call_table or call_table[func_name] == []:
                return False
            call_list = call_table[func_name]
            if (call_list == [slice] or
                call_list == ['log', numpy] or
                call_list == ['empty', numpy] or
                call_list == ['ceil', math] or
                call_list == [max] or
                call_list == [int]):
                return True
            for f in is_pure_extensions:
                if f(rhs, lives, call_list):
                    return True
            return False
        elif rhs.op == 'getiter' or rhs.op == 'iternext':
            return False
    if isinstance(rhs, ir.Yield):
        return False
    return True

def is_const_call(module_name, func_name):
    # Returns True if there is no state in the given module changed by the given function.
    if module_name == 'numpy':
        if func_name in ['empty']:
            return True
    return False

alias_analysis_extensions = {}
alias_func_extensions = {}

def find_potential_aliases(blocks, args, typemap, func_ir, alias_map=None,
                                                            arg_aliases=None):
    "find all array aliases and argument aliases to avoid remove as dead"
    if alias_map is None:
        alias_map = {}
    if arg_aliases is None:
        arg_aliases = set(a for a in args if not is_immutable_type(a, typemap))

    # update definitions since they are not guaranteed to be up-to-date
    # FIXME keep definitions up-to-date to avoid the need for rebuilding
    func_ir._definitions = build_definitions(func_ir.blocks)
    np_alias_funcs = ['ravel', 'transpose', 'reshape']

    for bl in blocks.values():
        for instr in bl.body:
            if type(instr) in alias_analysis_extensions:
                f = alias_analysis_extensions[type(instr)]
                f(instr, args, typemap, func_ir, alias_map, arg_aliases)
            if isinstance(instr, ir.Assign):
                expr = instr.value
                lhs = instr.target.name
                # only mutable types can alias
                if is_immutable_type(lhs, typemap):
                    continue
                if isinstance(expr, ir.Var) and lhs!=expr.name:
                    _add_alias(lhs, expr.name, alias_map, arg_aliases)
                # subarrays like A = B[0] for 2D B
                if (isinstance(expr, ir.Expr) and (expr.op == 'cast' or
                    expr.op in ['getitem', 'static_getitem'])):
                    _add_alias(lhs, expr.value.name, alias_map, arg_aliases)
                # array attributes like A.T
                if (isinstance(expr, ir.Expr) and expr.op == 'getattr'
                        and expr.attr in ['T', 'ctypes', 'flat']):
                    _add_alias(lhs, expr.value.name, alias_map, arg_aliases)
                # a = b.c.  a should alias b
                if (isinstance(expr, ir.Expr) and expr.op == 'getattr'
                        and expr.value.name in arg_aliases):
                    _add_alias(lhs, expr.value.name, alias_map, arg_aliases)
                # calls that can create aliases such as B = A.ravel()
                if isinstance(expr, ir.Expr) and expr.op == 'call':
                    fdef = guard(find_callname, func_ir, expr, typemap)
                    # TODO: sometimes gufunc backend creates duplicate code
                    # causing find_callname to fail. Example: test_argmax
                    # ignored here since those cases don't create aliases
                    # but should be fixed in general
                    if fdef is None:
                        continue
                    fname, fmod = fdef
                    if fdef in alias_func_extensions:
                        alias_func = alias_func_extensions[fdef]
                        alias_func(lhs, expr.args, alias_map, arg_aliases)
                    if fmod == 'numpy' and fname in np_alias_funcs:
                        _add_alias(lhs, expr.args[0].name, alias_map, arg_aliases)
                    if isinstance(fmod, ir.Var) and fname in np_alias_funcs:
                        _add_alias(lhs, fmod.name, alias_map, arg_aliases)

    # copy to avoid changing size during iteration
    old_alias_map = copy.deepcopy(alias_map)
    # combine all aliases transitively
    for v in old_alias_map:
        for w in old_alias_map[v]:
            alias_map[v] |= alias_map[w]
        for w in old_alias_map[v]:
            alias_map[w] = alias_map[v]

    return alias_map, arg_aliases

def _add_alias(lhs, rhs, alias_map, arg_aliases):
    if rhs in arg_aliases:
        arg_aliases.add(lhs)
    else:
        if rhs not in alias_map:
            alias_map[rhs] = set()
        if lhs not in alias_map:
            alias_map[lhs] = set()
        alias_map[rhs].add(lhs)
        alias_map[lhs].add(rhs)
    return

def is_immutable_type(var, typemap):
    # Conservatively, assume mutable if type not available
    if typemap is None or var not in typemap:
        return False
    typ = typemap[var]
    # TODO: add more immutable types
    if isinstance(typ, (types.Number, types.scalars._NPDatetimeBase,
                        types.containers.BaseTuple,
                        types.iterators.RangeType)):
        return True
    if typ==types.string:
        return True
    # consevatively, assume mutable
    return False

def copy_propagate(blocks, typemap):
    """compute copy propagation information for each block using fixed-point
     iteration on data flow equations:
     in_b = intersect(predec(B))
     out_b = gen_b | (in_b - kill_b)
    """
    cfg = compute_cfg_from_blocks(blocks)
    entry = cfg.entry_point()

    # format: dict of block labels to copies as tuples
    # label -> (l,r)
    c_data = init_copy_propagate_data(blocks, entry, typemap)
    (gen_copies, all_copies, kill_copies, in_copies, out_copies) = c_data

    old_point = None
    new_point = copy.deepcopy(out_copies)
    # comparison works since dictionary of built-in types
    while old_point != new_point:
        for label in blocks.keys():
            if label == entry:
                continue
            predecs = [i for i, _d in cfg.predecessors(label)]
            # in_b =  intersect(predec(B))
            in_copies[label] = out_copies[predecs[0]].copy()
            for p in predecs:
                in_copies[label] &= out_copies[p]

            # out_b = gen_b | (in_b - kill_b)
            out_copies[label] = (gen_copies[label]
                                 | (in_copies[label] - kill_copies[label]))
        old_point = new_point
        new_point = copy.deepcopy(out_copies)
    if config.DEBUG_ARRAY_OPT >= 1:
        print("copy propagate out_copies:", out_copies)
    return in_copies, out_copies


def init_copy_propagate_data(blocks, entry, typemap):
    """get initial condition of copy propagation data flow for each block.
    """
    # gen is all definite copies, extra_kill is additional ones that may hit
    # for example, parfors can have control flow so they may hit extra copies
    gen_copies, extra_kill = get_block_copies(blocks, typemap)
    # set of all program copies
    all_copies = set()
    for l, s in gen_copies.items():
        all_copies |= gen_copies[l]
    kill_copies = {}
    for label, gen_set in gen_copies.items():
        kill_copies[label] = set()
        for lhs, rhs in all_copies:
            if lhs in extra_kill[label] or rhs in extra_kill[label]:
                kill_copies[label].add((lhs, rhs))
            # a copy is killed if it is not in this block and lhs or rhs are
            # assigned in this block
            assigned = {lhs for lhs, rhs in gen_set}
            if ((lhs, rhs) not in gen_set
                    and (lhs in assigned or rhs in assigned)):
                kill_copies[label].add((lhs, rhs))
    # set initial values
    # all copies are in for all blocks except entry
    in_copies = {l: all_copies.copy() for l in blocks.keys()}
    in_copies[entry] = set()
    out_copies = {}
    for label in blocks.keys():
        # out_b = gen_b | (in_b - kill_b)
        out_copies[label] = (gen_copies[label]
                             | (in_copies[label] - kill_copies[label]))
    out_copies[entry] = gen_copies[entry]
    return (gen_copies, all_copies, kill_copies, in_copies, out_copies)


# other packages that define new nodes add calls to get copies in them
# format: {type:function}
copy_propagate_extensions = {}


def get_block_copies(blocks, typemap):
    """get copies generated and killed by each block
    """
    block_copies = {}
    extra_kill = {}
    for label, block in blocks.items():
        assign_dict = {}
        extra_kill[label] = set()
        # assignments as dict to replace with latest value
        for stmt in block.body:
            for T, f in copy_propagate_extensions.items():
                if isinstance(stmt, T):
                    gen_set, kill_set = f(stmt, typemap)
                    for lhs, rhs in gen_set:
                        assign_dict[lhs] = rhs
                    # if a=b is in dict and b is killed, a is also killed
                    new_assign_dict = {}
                    for l, r in assign_dict.items():
                        if l not in kill_set and r not in kill_set:
                            new_assign_dict[l] = r
                        if r in kill_set:
                            extra_kill[label].add(l)
                    assign_dict = new_assign_dict
                    extra_kill[label] |= kill_set
            if isinstance(stmt, ir.Assign):
                lhs = stmt.target.name
                if isinstance(stmt.value, ir.Var):
                    rhs = stmt.value.name
                    # copy is valid only if same type (see
                    # TestCFunc.test_locals)
                    # Some transformations can produce assignments of the
                    # form A = A.  We don't put these mapping in the
                    # copy propagation set because then you get cycles and
                    # infinite loops in the replacement phase.
                    if typemap[lhs] == typemap[rhs] and lhs != rhs:
                        assign_dict[lhs] = rhs
                        continue
                if isinstance(stmt.value,
                              ir.Expr) and stmt.value.op == 'inplace_binop':
                    in1_var = stmt.value.lhs.name
                    in1_typ = typemap[in1_var]
                    # inplace_binop assigns first operand if mutable
                    if not (isinstance(in1_typ, types.Number)
                            or in1_typ == types.string):
                        extra_kill[label].add(in1_var)
                        # if a=b is in dict and b is killed, a is also killed
                        new_assign_dict = {}
                        for l, r in assign_dict.items():
                            if l != in1_var and r != in1_var:
                                new_assign_dict[l] = r
                            if r == in1_var:
                                extra_kill[label].add(l)
                        assign_dict = new_assign_dict
                extra_kill[label].add(lhs)
        block_cps = set(assign_dict.items())
        block_copies[label] = block_cps
    return block_copies, extra_kill


# other packages that define new nodes add calls to apply copy propagate in them
# format: {type:function}
apply_copy_propagate_extensions = {}


def apply_copy_propagate(blocks, in_copies, name_var_table, typemap, calltypes,
                         save_copies=None):
    """apply copy propagation to IR: replace variables when copies available"""
    # save_copies keeps an approximation of the copies that were applied, so
    # that the variable names of removed user variables can be recovered to some
    # extent.
    if save_copies is None:
        save_copies = []

    for label, block in blocks.items():
        var_dict = {l: name_var_table[r] for l, r in in_copies[label]}
        # assignments as dict to replace with latest value
        for stmt in block.body:
            if type(stmt) in apply_copy_propagate_extensions:
                f = apply_copy_propagate_extensions[type(stmt)]
                f(stmt, var_dict, name_var_table,
                    typemap, calltypes, save_copies)
            # only rhs of assignments should be replaced
            # e.g. if x=y is available, x in x=z shouldn't be replaced
            elif isinstance(stmt, ir.Assign):
                stmt.value = replace_vars_inner(stmt.value, var_dict)
            else:
                replace_vars_stmt(stmt, var_dict)
            fix_setitem_type(stmt, typemap, calltypes)
            for T, f in copy_propagate_extensions.items():
                if isinstance(stmt, T):
                    gen_set, kill_set = f(stmt, typemap)
                    for lhs, rhs in gen_set:
                        if rhs in name_var_table:
                            var_dict[lhs] = name_var_table[rhs]
                    for l, r in var_dict.copy().items():
                        if l in kill_set or r.name in kill_set:
                            var_dict.pop(l)
            if isinstance(stmt, ir.Assign) and isinstance(stmt.value, ir.Var):
                lhs = stmt.target.name
                rhs = stmt.value.name
                # rhs could be replaced with lhs from previous copies
                if lhs != rhs:
                    # copy is valid only if same type (see
                    # TestCFunc.test_locals)
                    if typemap[lhs] == typemap[rhs] and rhs in name_var_table:
                        var_dict[lhs] = name_var_table[rhs]
                    else:
                        var_dict.pop(lhs, None)
                    # a=b kills previous t=a
                    lhs_kill = []
                    for k, v in var_dict.items():
                        if v.name == lhs:
                            lhs_kill.append(k)
                    for k in lhs_kill:
                        var_dict.pop(k, None)
            if (isinstance(stmt, ir.Assign)
                                        and not isinstance(stmt.value, ir.Var)):
                lhs = stmt.target.name
                var_dict.pop(lhs, None)
                # previous t=a is killed if a is killed
                lhs_kill = []
                for k, v in var_dict.items():
                    if v.name == lhs:
                        lhs_kill.append(k)
                for k in lhs_kill:
                    var_dict.pop(k, None)
        save_copies.extend(var_dict.items())

    return save_copies

def fix_setitem_type(stmt, typemap, calltypes):
    """Copy propagation can replace setitem target variable, which can be array
    with 'A' layout. The replaced variable can be 'C' or 'F', so we update
    setitem call type reflect this (from matrix power test)
    """
    if not isinstance(stmt, (ir.SetItem, ir.StaticSetItem)):
        return
    t_typ = typemap[stmt.target.name]
    s_typ = calltypes[stmt].args[0]
    # test_optional t_typ can be Optional with array
    if not isinstance(
            s_typ,
            types.npytypes.Array) or not isinstance(
            t_typ,
            types.npytypes.Array):
        return
    if s_typ.layout == 'A' and t_typ.layout != 'A':
        new_s_typ = s_typ.copy(layout=t_typ.layout)
        calltypes[stmt].args = (
            new_s_typ,
            calltypes[stmt].args[1],
            calltypes[stmt].args[2])
    return


def dprint_func_ir(func_ir, title, blocks=None):
    """Debug print function IR, with an optional blocks argument
    that may differ from the IR's original blocks.
    """
    if config.DEBUG_ARRAY_OPT >= 1:
        ir_blocks = func_ir.blocks
        func_ir.blocks = ir_blocks if blocks == None else blocks
        name = func_ir.func_id.func_qualname
        print(("IR %s: %s" % (title, name)).center(80, "-"))
        func_ir.dump()
        print("-" * 40)
        func_ir.blocks = ir_blocks


def find_topo_order(blocks, cfg = None):
    """find topological order of blocks such that true branches are visited
    first (e.g. for_break test in test_dataflow).
    """
    if cfg is None:
        cfg = compute_cfg_from_blocks(blocks)
    post_order = []
    seen = set()

    def _dfs_rec(node):
        if node not in seen:
            seen.add(node)
            succs = cfg._succs[node]
            last_inst = blocks[node].body[-1]
            if isinstance(last_inst, ir.Branch):
                succs = [last_inst.falsebr, last_inst.truebr]
            for dest in succs:
                if (node, dest) not in cfg._back_edges:
                    _dfs_rec(dest)
            post_order.append(node)

    _dfs_rec(cfg.entry_point())
    post_order.reverse()
    return post_order


# other packages that define new nodes add calls to get call table
# format: {type:function}
call_table_extensions = {}


def get_call_table(blocks, call_table=None, reverse_call_table=None, topological_ordering=True):
    """returns a dictionary of call variables and their references.
    """
    # call_table example: c = np.zeros becomes c:["zeroes", np]
    # reverse_call_table example: c = np.zeros becomes np_var:c
    if call_table is None:
        call_table = {}
    if reverse_call_table is None:
        reverse_call_table = {}

    if topological_ordering:
        order = find_topo_order(blocks)
    else:
        order = list(blocks.keys())

    for label in reversed(order):
        for inst in reversed(blocks[label].body):
            if isinstance(inst, ir.Assign):
                lhs = inst.target.name
                rhs = inst.value
                if isinstance(rhs, ir.Expr) and rhs.op == 'call':
                    call_table[rhs.func.name] = []
                if isinstance(rhs, ir.Expr) and rhs.op == 'getattr':
                    if lhs in call_table:
                        call_table[lhs].append(rhs.attr)
                        reverse_call_table[rhs.value.name] = lhs
                    if lhs in reverse_call_table:
                        call_var = reverse_call_table[lhs]
                        call_table[call_var].append(rhs.attr)
                        reverse_call_table[rhs.value.name] = call_var
                if isinstance(rhs, ir.Global):
                    if lhs in call_table:
                        call_table[lhs].append(rhs.value)
                    if lhs in reverse_call_table:
                        call_var = reverse_call_table[lhs]
                        call_table[call_var].append(rhs.value)
                if isinstance(rhs, ir.FreeVar):
                    if lhs in call_table:
                        call_table[lhs].append(rhs.value)
                    if lhs in reverse_call_table:
                        call_var = reverse_call_table[lhs]
                        call_table[call_var].append(rhs.value)
                if isinstance(rhs, ir.Var):
                    if lhs in call_table:
                        call_table[lhs].append(rhs.name)
                        reverse_call_table[rhs.name] = lhs
                    if lhs in reverse_call_table:
                        call_var = reverse_call_table[lhs]
                        call_table[call_var].append(rhs.name)
            for T, f in call_table_extensions.items():
                if isinstance(inst, T):
                    f(inst, call_table, reverse_call_table)
    return call_table, reverse_call_table


# other packages that define new nodes add calls to get tuple table
# format: {type:function}
tuple_table_extensions = {}


def get_tuple_table(blocks, tuple_table=None):
    """returns a dictionary of tuple variables and their values.
    """
    if tuple_table is None:
        tuple_table = {}

    for block in blocks.values():
        for inst in block.body:
            if isinstance(inst, ir.Assign):
                lhs = inst.target.name
                rhs = inst.value
                if isinstance(rhs, ir.Expr) and rhs.op == 'build_tuple':
                    tuple_table[lhs] = rhs.items
                if isinstance(rhs, ir.Const) and isinstance(rhs.value, tuple):
                    tuple_table[lhs] = rhs.value
            for T, f in tuple_table_extensions.items():
                if isinstance(inst, T):
                    f(inst, tuple_table)
    return tuple_table


def get_stmt_writes(stmt):
    writes = set()
    if isinstance(stmt, (ir.Assign, ir.SetItem, ir.StaticSetItem)):
        writes.add(stmt.target.name)
    return writes


def rename_labels(blocks):
    """rename labels of function body blocks according to topological sort.
    The set of labels of these blocks will remain unchanged.
    """
    topo_order = find_topo_order(blocks)

    # make a block with return last if available (just for readability)
    return_label = -1
    for l, b in blocks.items():
        if isinstance(b.body[-1], ir.Return):
            return_label = l
    # some cases like generators can have no return blocks
    if return_label != -1:
        topo_order.remove(return_label)
        topo_order.append(return_label)

    label_map = {}
    all_labels = sorted(topo_order, reverse=True)
    for label in topo_order:
        label_map[label] = all_labels.pop()
    # update target labels in jumps/branches
    for b in blocks.values():
        term = b.terminator
        if isinstance(term, ir.Jump):
            term.target = label_map[term.target]
        if isinstance(term, ir.Branch):
            term.truebr = label_map[term.truebr]
            term.falsebr = label_map[term.falsebr]
    # update blocks dictionary keys
    new_blocks = {}
    for k, b in blocks.items():
        new_label = label_map[k]
        new_blocks[new_label] = b

    return new_blocks


def simplify_CFG(blocks):
    """transform chains of blocks that have no loop into a single block"""
    # first, inline single-branch-block to its predecessors
    cfg = compute_cfg_from_blocks(blocks)
    def find_single_branch(label):
        block = blocks[label]
        return len(block.body) == 1 and isinstance(block.body[0], ir.Branch)
    single_branch_blocks = list(filter(find_single_branch, blocks.keys()))
    marked_for_del = set()
    for label in single_branch_blocks:
        inst = blocks[label].body[0]
        predecessors = cfg.predecessors(label)
        delete_block = True
        for (p, q) in predecessors:
            block = blocks[p]
            if isinstance(block.body[-1], ir.Jump):
                block.body[-1] = copy.copy(inst)
            else:
                delete_block = False
        if delete_block:
            marked_for_del.add(label)
    # Delete marked labels
    for label in marked_for_del:
        del blocks[label]
    merge_adjacent_blocks(blocks)
    return rename_labels(blocks)


arr_math = ['min', 'max', 'sum', 'prod', 'mean', 'var', 'std',
            'cumsum', 'cumprod', 'argmin', 'argmax', 'argsort',
            'nonzero', 'ravel']


def canonicalize_array_math(func_ir, typemap, calltypes, typingctx):
    # save array arg to call
    # call_varname -> array
    blocks = func_ir.blocks
    saved_arr_arg = {}
    topo_order = find_topo_order(blocks)
    for label in topo_order:
        block = blocks[label]
        new_body = []
        for stmt in block.body:
            if isinstance(stmt, ir.Assign) and isinstance(stmt.value, ir.Expr):
                lhs = stmt.target.name
                rhs = stmt.value
                # replace A.func with np.func, and save A in saved_arr_arg
                if (rhs.op == 'getattr' and rhs.attr in arr_math
                        and isinstance(
                            typemap[rhs.value.name], types.npytypes.Array)):
                    rhs = stmt.value
                    arr = rhs.value
                    saved_arr_arg[lhs] = arr
                    scope = arr.scope
                    loc = arr.loc
                    # g_np_var = Global(numpy)
                    g_np_var = ir.Var(scope, mk_unique_var("$np_g_var"), loc)
                    typemap[g_np_var.name] = types.misc.Module(numpy)
                    g_np = ir.Global('np', numpy, loc)
                    g_np_assign = ir.Assign(g_np, g_np_var, loc)
                    rhs.value = g_np_var
                    new_body.append(g_np_assign)
                    func_ir._definitions[g_np_var.name] = [g_np]
                    # update func var type
                    func = getattr(numpy, rhs.attr)
                    func_typ = get_np_ufunc_typ(func)
                    typemap.pop(lhs)
                    typemap[lhs] = func_typ
                if rhs.op == 'call' and rhs.func.name in saved_arr_arg:
                    # add array as first arg
                    arr = saved_arr_arg[rhs.func.name]
                    # update call type signature to include array arg
                    old_sig = calltypes.pop(rhs)
                    # argsort requires kws for typing so sig.args can't be used
                    # reusing sig.args since some types become Const in sig
                    argtyps = old_sig.args[:len(rhs.args)]
                    kwtyps = {name: typemap[v.name] for name, v in rhs.kws}
                    calltypes[rhs] = typemap[rhs.func.name].get_call_type(
                        typingctx, [typemap[arr.name]] + list(argtyps), kwtyps)
                    rhs.args = [arr] + rhs.args

            new_body.append(stmt)
        block.body = new_body
    return


# format: {type:function}
array_accesses_extensions = {}


def get_array_accesses(blocks, accesses=None):
    """returns a set of arrays accessed and their indices.
    """
    if accesses is None:
        accesses = set()

    for block in blocks.values():
        for inst in block.body:
            if isinstance(inst, ir.SetItem):
                accesses.add((inst.target.name, inst.index.name))
            if isinstance(inst, ir.StaticSetItem):
                accesses.add((inst.target.name, inst.index_var.name))
            if isinstance(inst, ir.Assign):
                lhs = inst.target.name
                rhs = inst.value
                if isinstance(rhs, ir.Expr) and rhs.op == 'getitem':
                    accesses.add((rhs.value.name, rhs.index.name))
                if isinstance(rhs, ir.Expr) and rhs.op == 'static_getitem':
                    index = rhs.index
                    # slice is unhashable, so just keep the variable
                    if index is None or is_slice_index(index):
                        index = rhs.index_var.name
                    accesses.add((rhs.value.name, index))
            for T, f in array_accesses_extensions.items():
                if isinstance(inst, T):
                    f(inst, accesses)
    return accesses

def is_slice_index(index):
    """see if index is a slice index or has slice in it"""
    if isinstance(index, slice):
        return True
    if isinstance(index, tuple):
        for i in index:
            if isinstance(i, slice):
                return True
    return False

def merge_adjacent_blocks(blocks):
    cfg = compute_cfg_from_blocks(blocks)
    # merge adjacent blocks
    removed = set()
    for label in list(blocks.keys()):
        if label in removed:
            continue
        block = blocks[label]
        succs = list(cfg.successors(label))
        while True:
            if len(succs) != 1:
                break
            next_label = succs[0][0]
            if next_label in removed:
                break
            preds = list(cfg.predecessors(next_label))
            succs = list(cfg.successors(next_label))
            if len(preds) != 1 or preds[0][0] != label:
                break
            next_block = blocks[next_label]
            # XXX: commented out since scope objects are not consistent
            # throughout the compiler. for example, pieces of code are compiled
            # and inlined on the fly without proper scope merge.
            # if block.scope != next_block.scope:
            #     break
            # merge
            block.body.pop()  # remove Jump
            block.body += next_block.body
            del blocks[next_label]
            removed.add(next_label)
            label = next_label

def restore_copy_var_names(blocks, save_copies, typemap):
    """
    restores variable names of user variables after applying copy propagation
    """
    rename_dict = {}
    for (a, b) in save_copies:
        # a is string name, b is variable
        # if a is user variable and b is generated temporary and b is not
        # already renamed
        if (not a.startswith('$') and b.name.startswith('$')
                                                and b.name not in rename_dict):
            new_name = mk_unique_var('${}'.format(a));
            rename_dict[b.name] = new_name
            typ = typemap.pop(b.name)
            typemap[new_name] = typ

    replace_var_names(blocks, rename_dict)

def simplify(func_ir, typemap, calltypes):
    remove_dels(func_ir.blocks)
    # get copies in to blocks and out from blocks
    in_cps, out_cps = copy_propagate(func_ir.blocks, typemap)
    # table mapping variable names to ir.Var objects to help replacement
    name_var_table = get_name_var_table(func_ir.blocks)
    save_copies = apply_copy_propagate(
        func_ir.blocks,
        in_cps,
        name_var_table,
        typemap,
        calltypes)
    restore_copy_var_names(func_ir.blocks, save_copies, typemap)
    # remove dead code to enable fusion
    remove_dead(func_ir.blocks, func_ir.arg_names, func_ir, typemap)
    func_ir.blocks = simplify_CFG(func_ir.blocks)
    if config.DEBUG_ARRAY_OPT >= 1:
        dprint_func_ir(func_ir, "after simplify")

class GuardException(Exception):
    pass

def require(cond):
    """
    Raise GuardException if the given condition is False.
    """
    if not cond:
       raise GuardException

def guard(func, *args, **kwargs):
    """
    Run a function with given set of arguments, and guard against
    any GuardException raised by the function by returning None,
    or the expected return results if no such exception was raised.
    """
    try:
        return func(*args, **kwargs)
    except GuardException:
        return None

def get_definition(func_ir, name, **kwargs):
    """
    Same as func_ir.get_definition(name), but raise GuardException if
    exception KeyError is caught.
    """
    try:
        return func_ir.get_definition(name, **kwargs)
    except KeyError:
        raise GuardException

def build_definitions(blocks, definitions=None):
    """Build the definitions table of the given blocks by scanning
    through all blocks and instructions, useful when the definitions
    table is out-of-sync.
    Will return a new definition table if one is not passed.
    """
    if definitions is None:
        definitions = collections.defaultdict(list)

    for block in blocks.values():
        for inst in block.body:
            if isinstance(inst, ir.Assign):
                name = inst.target.name
                definition = definitions.get(name, [])
                if definition == []:
                    definitions[name] = definition
                definition.append(inst.value)
            if type(inst) in build_defs_extensions:
                f = build_defs_extensions[type(inst)]
                f(inst, definitions)

    return definitions

build_defs_extensions = {}

def find_callname(func_ir, expr, typemap=None, definition_finder=get_definition):
    """Try to find a call expression's function and module names and return
    them as strings for unbounded calls. If the call is a bounded call, return
    the self object instead of module name. Raise GuardException if failed.

    Providing typemap can make the call matching more accurate in corner cases
    such as bounded call on an object which is inside another object.
    """
    require(isinstance(expr, ir.Expr) and expr.op == 'call')
    callee = expr.func
    callee_def = definition_finder(func_ir, callee)
    attrs = []
    obj = None
    while True:
        if isinstance(callee_def, (ir.Global, ir.FreeVar)):
            # require(callee_def.value == numpy)
            # these checks support modules like numpy, numpy.random as well as
            # calls like len() and intrinsitcs like assertEquiv
            keys = ['name', '_name', '__name__']
            value = None
            for key in keys:
                if hasattr(callee_def.value, key):
                    value = getattr(callee_def.value, key)
                    break
            if not value or not isinstance(value, str):
                raise GuardException
            attrs.append(value)
            def_val = callee_def.value
            # get the underlying definition of Intrinsic object to be able to
            # find the module effectively.
            # Otherwise, it will return numba.extending
            if isinstance(def_val, numba.extending._Intrinsic):
                def_val = def_val._defn
            if hasattr(def_val, '__module__'):
                mod_name = def_val.__module__
                # it might be a numpy function imported directly
                if (hasattr(numpy, value)
                        and def_val == getattr(numpy, value)):
                    attrs += ['numpy']
                # it might be a np.random function imported directly
                elif (hasattr(numpy.random, value)
                        and def_val == getattr(numpy.random, value)):
                    attrs += ['random', 'numpy']
                elif mod_name is not None:
                    attrs.append(mod_name)
            else:
                class_name = def_val.__class__.__name__
                if class_name == 'builtin_function_or_method':
                    class_name = 'builtin'
                if class_name != 'module':
                    attrs.append(class_name)
            break
        elif isinstance(callee_def, ir.Expr) and callee_def.op == 'getattr':
            obj = callee_def.value
            attrs.append(callee_def.attr)
            if typemap and obj.name in typemap:
                typ = typemap[obj.name]
                if not isinstance(typ, types.Module):
                    return attrs[0], obj
            callee_def = definition_finder(func_ir, obj)
        else:
            # obj.func calls where obj is not np array
            if obj is not None:
                return '.'.join(reversed(attrs)), obj
            raise GuardException
    return attrs[0], '.'.join(reversed(attrs[1:]))

def find_build_sequence(func_ir, var):
    """Check if a variable is constructed via build_tuple or
    build_list or build_set, and return the sequence and the
    operator, or raise GuardException otherwise.
    Note: only build_tuple is immutable, so use with care.
    """
    require(isinstance(var, ir.Var))
    var_def = get_definition(func_ir, var)
    require(isinstance(var_def, ir.Expr))
    build_ops = ['build_tuple', 'build_list', 'build_set']
    require(var_def.op in build_ops)
    return var_def.items, var_def.op

def find_const(func_ir, var):
    """Check if a variable is defined as constant, and return
    the constant value, or raise GuardException otherwise.
    """
    require(isinstance(var, ir.Var))
    var_def = get_definition(func_ir, var)
    require(isinstance(var_def, (ir.Const, ir.Global, ir.FreeVar)))
    return var_def.value

def compile_to_numba_ir(mk_func, glbls, typingctx=None, arg_typs=None,
                        typemap=None, calltypes=None):
    """
    Compile a function or a make_function node to Numba IR.

    Rename variables and
    labels to avoid conflict if inlined somewhere else. Perform type inference
    if typingctx and other typing inputs are available and update typemap and
    calltypes.
    """
    from numba import typed_passes
    # mk_func can be actual function or make_function node, or a njit function
    if hasattr(mk_func, 'code'):
        code = mk_func.code
    elif hasattr(mk_func, '__code__'):
        code = mk_func.__code__
    else:
        raise NotImplementedError("function type not recognized {}".format(mk_func))
    f_ir = get_ir_of_code(glbls, code)
    remove_dels(f_ir.blocks)

    # relabel by adding an offset
    global _max_label
    f_ir.blocks = add_offset_to_labels(f_ir.blocks, _max_label + 1)
    max_label = max(f_ir.blocks.keys())
    _max_label = max_label

    # rename all variables to avoid conflict
    var_table = get_name_var_table(f_ir.blocks)
    new_var_dict = {}
    for name, var in var_table.items():
        new_var_dict[name] = mk_unique_var(name)
    replace_var_names(f_ir.blocks, new_var_dict)

    # perform type inference if typingctx is available and update type
    # data structures typemap and calltypes
    if typingctx:
        f_typemap, f_return_type, f_calltypes = typed_passes.type_inference_stage(
                typingctx, f_ir, arg_typs, None)
        # remove argument entries like arg.a from typemap
        arg_names = [vname for vname in f_typemap if vname.startswith("arg.")]
        for a in arg_names:
            f_typemap.pop(a)
        typemap.update(f_typemap)
        calltypes.update(f_calltypes)
    return f_ir

def _create_function_from_code_obj(fcode, func_env, func_arg, func_clo, glbls):
    """
    Creates a function from a code object. Args:
    * fcode - the code object
    * func_env - string for the freevar placeholders
    * func_arg - string for the function args (e.g. "a, b, c, d=None")
    * func_clo - string for the closure args
    * glbls - the function globals
    """
    func_text = "def g():\n%s\n  def f(%s):\n    return (%s)\n  return f" % (
        func_env, func_arg, func_clo)
    loc = {}
    exec_(func_text, glbls, loc)

    # hack parameter name .0 for Python 3 versions < 3.6
    if utils.PYVERSION >= (3,) and utils.PYVERSION < (3, 6):
        co_varnames = list(fcode.co_varnames)
        if len(co_varnames) > 0 and co_varnames[0] == ".0":
            co_varnames[0] = "implicit0"
        fcode = pytypes.CodeType(
            fcode.co_argcount,
            fcode.co_kwonlyargcount,
            fcode.co_nlocals,
            fcode.co_stacksize,
            fcode.co_flags,
            fcode.co_code,
            fcode.co_consts,
            fcode.co_names,
            tuple(co_varnames),
            fcode.co_filename,
            fcode.co_name,
            fcode.co_firstlineno,
            fcode.co_lnotab,
            fcode.co_freevars,
            fcode.co_cellvars)

    f = loc['g']()
    # replace the code body
    f.__code__ = fcode
    f.__name__ = fcode.co_name
    return f

def get_ir_of_code(glbls, fcode):
    """
    Compile a code object to get its IR.
    """
    nfree = len(fcode.co_freevars)
    func_env = "\n".join(["  c_%d = None" % i for i in range(nfree)])
    func_clo = ",".join(["c_%d" % i for i in range(nfree)])
    func_arg = ",".join(["x_%d" % i for i in range(fcode.co_argcount)])

    f = _create_function_from_code_obj(fcode, func_env, func_arg, func_clo,
                                       glbls)

    from numba import compiler
    ir = compiler.run_frontend(f)
    # we need to run the before inference rewrite pass to normalize the IR
    # XXX: check rewrite pass flag?
    # for example, Raise nodes need to become StaticRaise before type inference
    class DummyPipeline(object):
        def __init__(self, f_ir):
            self.state = compiler.StateDict()
            self.state.typingctx = None
            self.state.targetctx = None
            self.state.args = None
            self.state.func_ir = f_ir
            self.state.typemap = None
            self.state.return_type = None
            self.state.calltypes = None
    rewrites.rewrite_registry.apply('before-inference', DummyPipeline(ir).state)
    # call inline pass to handle cases like stencils and comprehensions
    swapped = {} # TODO: get this from diagnostics store
    inline_pass = numba.inline_closurecall.InlineClosureCallPass(
        ir, numba.targets.cpu.ParallelOptions(False), swapped)
    inline_pass.run()
    from numba import postproc
    post_proc = postproc.PostProcessor(ir)
    post_proc.run()
    return ir

def replace_arg_nodes(block, args):
    """
    Replace ir.Arg(...) with variables
    """
    for stmt in block.body:
        if isinstance(stmt, ir.Assign) and isinstance(stmt.value, ir.Arg):
            idx = stmt.value.index
            assert(idx < len(args))
            stmt.value = args[idx]
    return

def replace_returns(blocks, target, return_label):
    """
    Return return statement by assigning directly to target, and a jump.
    """
    for block in blocks.values():
        casts = []
        for i, stmt in enumerate(block.body):
            if isinstance(stmt, ir.Return):
                assert(i + 1 == len(block.body))
                block.body[i] = ir.Assign(stmt.value, target, stmt.loc)
                block.body.append(ir.Jump(return_label, stmt.loc))
                # remove cast of the returned value
                for cast in casts:
                    if cast.target.name == stmt.value.name:
                        cast.value = cast.value.value
            elif isinstance(stmt, ir.Assign) and isinstance(stmt.value, ir.Expr) and stmt.value.op == 'cast':
                casts.append(stmt)

def gen_np_call(func_as_str, func, lhs, args, typingctx, typemap, calltypes):
    scope = args[0].scope
    loc = args[0].loc

    # g_np_var = Global(numpy)
    g_np_var = ir.Var(scope, mk_unique_var("$np_g_var"), loc)
    typemap[g_np_var.name] = types.misc.Module(numpy)
    g_np = ir.Global('np', numpy, loc)
    g_np_assign = ir.Assign(g_np, g_np_var, loc)
    # attr call: <something>_attr = getattr(g_np_var, func_as_str)
    np_attr_call = ir.Expr.getattr(g_np_var, func_as_str, loc)
    attr_var = ir.Var(scope, mk_unique_var("$np_attr_attr"), loc)
    func_var_typ = get_np_ufunc_typ(func)
    typemap[attr_var.name] = func_var_typ
    attr_assign = ir.Assign(np_attr_call, attr_var, loc)
    # np call: lhs = np_attr(*args)
    np_call = ir.Expr.call(attr_var, args, (), loc)
    arg_types = [typemap[x.name] for x in args]
    func_typ = func_var_typ.get_call_type(typingctx, arg_types, {})
    calltypes[np_call] = func_typ
    np_assign = ir.Assign(np_call, lhs, loc)
    return [g_np_assign, attr_assign, np_assign]

def dump_block(label, block):
    print(label, ":")
    for stmt in block.body:
        print("    ", stmt)

def dump_blocks(blocks):
    for label, block in blocks.items():
        dump_block(label, block)

def is_get_setitem(stmt):
    """stmt is getitem assignment or setitem (and static cases)"""
    return is_getitem(stmt) or is_setitem(stmt)


def is_getitem(stmt):
    """true if stmt is a getitem or static_getitem assignment"""
    return (isinstance(stmt, ir.Assign)
            and isinstance(stmt.value, ir.Expr)
            and stmt.value.op in ['getitem', 'static_getitem'])

def is_setitem(stmt):
    """true if stmt is a SetItem or StaticSetItem node"""
    return isinstance(stmt, (ir.SetItem, ir.StaticSetItem))

def index_var_of_get_setitem(stmt):
    """get index variable for getitem/setitem nodes (and static cases)"""
    if is_getitem(stmt):
        if stmt.value.op == 'getitem':
            return stmt.value.index
        else:
            return stmt.value.index_var

    if is_setitem(stmt):
        if isinstance(stmt, ir.SetItem):
            return stmt.index
        else:
            return stmt.index_var

    return None

def set_index_var_of_get_setitem(stmt, new_index):
    if is_getitem(stmt):
        if stmt.value.op == 'getitem':
            stmt.value.index = new_index
        else:
            stmt.value.index_var = new_index
    elif is_setitem(stmt):
        if isinstance(stmt, ir.SetItem):
            stmt.index = new_index
        else:
            stmt.index_var = new_index
    else:
        raise ValueError("getitem or setitem node expected but received {}".format(
                     stmt))


def is_namedtuple_class(c):
    """check if c is a namedtuple class"""
    if not isinstance(c, type):
        return False
    # should have only tuple as superclass
    bases = c.__bases__
    if len(bases) != 1 or bases[0] != tuple:
        return False
    # should have _make method
    if not hasattr(c, '_make'):
        return False
    # should have _fields that is all string
    fields = getattr(c, '_fields', None)
    if not isinstance(fields, tuple):
        return False
    return all(isinstance(f, str) for f in fields)


def fill_block_with_call(newblock, callee, label_next, inputs, outputs):
    """Fill *newblock* to call *callee* with arguments listed in *inputs*.
    The returned values are unwraped into variables in *outputs*.
    The block would then jump to *label_next*.
    """
    scope = newblock.scope
    loc = newblock.loc

    fn = ir.Const(value=callee, loc=loc)
    fnvar = scope.make_temp(loc=loc)
    newblock.append(ir.Assign(target=fnvar, value=fn, loc=loc))
    # call
    args = [scope.get_exact(name) for name in inputs]
    callexpr = ir.Expr.call(func=fnvar, args=args, kws=(), loc=loc)
    callres = scope.make_temp(loc=loc)
    newblock.append(ir.Assign(target=callres, value=callexpr, loc=loc))
    # unpack return value
    for i, out in enumerate(outputs):
        target = scope.get_exact(out)
        getitem = ir.Expr.static_getitem(value=callres, index=i,
                                         index_var=None, loc=loc)
        newblock.append(ir.Assign(target=target, value=getitem, loc=loc))
    # jump to next block
    newblock.append(ir.Jump(target=label_next, loc=loc))
    return newblock


def fill_callee_prologue(block, inputs, label_next):
    """
    Fill a new block *block* that unwraps arguments using names in *inputs* and
    then jumps to *label_next*.

    Expected to use with *fill_block_with_call()*
    """
    scope = block.scope
    loc = block.loc
    # load args
    args = [ir.Arg(name=k, index=i, loc=loc)
            for i, k in enumerate(inputs)]
    for aname, aval in zip(inputs, args):
        tmp = ir.Var(scope=scope, name=aname, loc=loc)
        block.append(ir.Assign(target=tmp, value=aval, loc=loc))
    # jump to loop entry
    block.append(ir.Jump(target=label_next, loc=loc))
    return block


def fill_callee_epilogue(block, outputs):
    """
    Fill a new block *block* to prepare the return values.
    This block is the last block of the function.

    Expected to use with *fill_block_with_call()*
    """
    scope = block.scope
    loc = block.loc
    # prepare tuples to return
    vals = [scope.get_exact(name=name) for name in outputs]
    tupexpr = ir.Expr.build_tuple(items=vals, loc=loc)
    tup = scope.make_temp(loc=loc)
    block.append(ir.Assign(target=tup, value=tupexpr, loc=loc))
    # return
    block.append(ir.Return(value=tup, loc=loc))
    return block


def find_global_value(func_ir, var):
    """Check if a variable is a global value, and return the value,
    or raise GuardException otherwise.
    """
    dfn = get_definition(func_ir, var)
    if isinstance(dfn, ir.Global):
        return dfn.value

    if isinstance(dfn, ir.Expr) and dfn.op == 'getattr':
        prev_val = find_global_value(func_ir, dfn.value)
        try:
            val = getattr(prev_val, dfn.attr)
            return val
        except AttributeError:
            raise GuardException

    raise GuardException


def raise_on_unsupported_feature(func_ir, typemap):
    """
    Helper function to walk IR and raise if it finds op codes
    that are unsupported. Could be extended to cover IR sequences
    as well as op codes. Intended use is to call it as a pipeline
    stage just prior to lowering to prevent LoweringErrors for known
    unsupported features.
    """
    gdb_calls = [] # accumulate calls to gdb/gdb_init

    # issue 2195: check for excessively large tuples
    for arg_name in func_ir.arg_names:
        if arg_name in typemap and \
           isinstance(typemap[arg_name], types.containers.UniTuple) and \
           typemap[arg_name].count > 1000:
            # Raise an exception when len(tuple) > 1000. The choice of this number (1000)
            # was entirely arbitrary
            msg = ("Tuple '{}' length must be smaller than 1000.\n"
                   "Large tuples lead to the generation of a prohibitively large "
                   "LLVM IR which causes excessive memory pressure "
                   "and large compile times.\n"
                   "As an alternative, the use of a 'list' is recommended in "
                   "place of a 'tuple' as lists do not suffer from this problem.".format(arg_name))
            raise UnsupportedError(msg, func_ir.loc)

    for blk in func_ir.blocks.values():
        for stmt in blk.find_insts(ir.Assign):
            # This raises on finding `make_function`
            if isinstance(stmt.value, ir.Expr):
                if stmt.value.op == 'make_function':
                    val = stmt.value

                    # See if the construct name can be refined
                    code = getattr(val, 'code', None)
                    if code is not None:
                        # check if this is a closure, the co_name will
                        # be the captured function name which is not
                        # useful so be explicit
                        if getattr(val, 'closure', None) is not None:
                            use = '<creating a function from a closure>'
                            expr = ''
                        else:
                            use = code.co_name
                            expr = '(%s) ' % use
                    else:
                        use = '<could not ascertain use case>'
                        expr = ''

                    msg = ("Numba encountered the use of a language "
                            "feature it does not support in this context: "
                            "%s (op code: make_function not supported). If "
                            "the feature is explicitly supported it is "
                            "likely that the result of the expression %s"
                            "is being used in an unsupported manner.") % \
                            (use, expr)
                    raise UnsupportedError(msg, stmt.value.loc)

            # this checks for gdb initialization calls, only one is permitted
            if isinstance(stmt.value, (ir.Global, ir.FreeVar)):
                val = stmt.value
                val = getattr(val, 'value', None)
                if val is None:
                    continue

                # check global function
                found = False
                if isinstance(val, pytypes.FunctionType):
                    found = val in {numba.gdb, numba.gdb_init}
                if not found: # freevar bind to intrinsic
                    found = getattr(val, '_name', "") == "gdb_internal"
                if found:
                    gdb_calls.append(stmt.loc) # report last seen location

            # this checks that np.<type> was called if view is called
            if isinstance(stmt.value, ir.Expr):
                if stmt.value.op == 'getattr' and stmt.value.attr == 'view':
                    var = stmt.value.value.name
                    if isinstance(typemap[var], types.Array):
                        continue
                    df = func_ir.get_definition(var)
                    cn = guard(find_callname, func_ir, df)
                    if cn and cn[1] == 'numpy':
                        ty = getattr(numpy, cn[0])
                        if (numpy.issubdtype(ty, numpy.integer) or
                                numpy.issubdtype(ty, numpy.floating)):
                            continue

                    vardescr = '' if var.startswith('$') else "'{}' ".format(var)
                    raise TypingError(
                        "'view' can only be called on NumPy dtypes, "
                        "try wrapping the variable {}with 'np.<dtype>()'".
                        format(vardescr), loc=stmt.loc)

            # checks for globals that are also reflected
            if isinstance(stmt.value, ir.Global):
                ty = typemap[stmt.target.name]
                msg = ("The use of a %s type, assigned to variable '%s' in "
                       "globals, is not supported as globals are considered "
                       "compile-time constants and there is no known way to "
                       "compile a %s type as a constant.")
                if (getattr(ty, 'reflected', False) or
                    isinstance(ty, types.DictType)):
                    raise TypingError(msg % (ty, stmt.value.name, ty), loc=stmt.loc)

            # checks for generator expressions (yield in use when func_ir has
            # not been identified as a generator).
            if isinstance(stmt.value, ir.Yield) and not func_ir.is_generator:
                msg = "The use of generator expressions is unsupported."
                raise UnsupportedError(msg, loc=stmt.loc)

    # There is more than one call to function gdb/gdb_init
    if len(gdb_calls) > 1:
        msg = ("Calling either numba.gdb() or numba.gdb_init() more than once "
               "in a function is unsupported (strange things happen!), use "
               "numba.gdb_breakpoint() to create additional breakpoints "
               "instead.\n\nRelevant documentation is available here:\n"
               "http://numba.pydata.org/numba-doc/latest/user/troubleshoot.html"
               "/troubleshoot.html#using-numba-s-direct-gdb-bindings-in-"
               "nopython-mode\n\nConflicting calls found at:\n %s")
        buf = '\n'.join([x.strformat() for x in gdb_calls])
        raise UnsupportedError(msg % buf)


def warn_deprecated(func_ir, typemap):
    # first pass, just walk the type map
    for name, ty in typemap.items():
        # the Type Metaclass has a reflected member
        if ty.reflected:
            # if its an arg, report function call
            if name.startswith('arg.'):
                loc = func_ir.loc
                arg = name.split('.')[1]
                fname = func_ir.func_id.func_qualname
                tyname = 'list' if isinstance(ty, types.List) else 'set'
                url = ("http://numba.pydata.org/numba-doc/latest/reference/"
                       "deprecation.html#deprecation-of-reflection-for-list-and"
                       "-set-types")
                msg = ("\nEncountered the use of a type that is scheduled for "
                        "deprecation: type 'reflected %s' found for argument "
                        "'%s' of function '%s'.\n\nFor more information visit "
                        "%s" % (tyname, arg, fname, url))
                warnings.warn(NumbaPendingDeprecationWarning(msg, loc=loc))


def resolve_func_from_module(func_ir, node):
    """
    This returns the python function that is being getattr'd from a module in
    some IR, it resolves import chains/submodules recursively. Should it not be
    possible to find the python function being called None will be returned.

    func_ir - the FunctionIR object
    node - the IR node from which to start resolving (should be a `getattr`).
    """
    getattr_chain = []
    def resolve_mod(mod):
        if getattr(mod, 'op', False) == 'getattr':
            getattr_chain.insert(0, mod.attr)
            try:
                mod = func_ir.get_definition(mod.value)
            except KeyError: # multiple definitions
                return None
            return resolve_mod(mod)
        elif isinstance(mod, (ir.Global, ir.FreeVar)):
            if isinstance(mod.value, pytypes.ModuleType):
                return mod
        return None

    mod = resolve_mod(node)
    if mod is not None:
        defn = mod.value
        for x in getattr_chain:
            defn = getattr(defn, x, False)
            if not defn:
                break
        else:
            return defn
    else:
        return None


def check_and_legalize_ir(func_ir):
    """
    This checks that the IR presented is legal, warns and legalizes if not
    """
    orig_ir = func_ir.copy()
    post_proc = numba.postproc.PostProcessor(func_ir)
    post_proc.run()
    msg = ("\nNumba has detected inconsistencies in its internal "
           "representation of the code at %s. Numba can probably recover from "
           "this problem and is attempting to do, however something inside "
           "Numba needs fixing...\n%s\n") % (func_ir.loc, feedback_details)
    if not func_ir.equal_ir(orig_ir):
        msg +=  func_ir.diff_str(orig_ir)
        warnings.warn(NumbaWarning(msg, loc=func_ir.loc))


def convert_code_obj_to_function(code_obj, caller_ir):
    """
    Converts a code object from a `make_function.code` attr in the IR into a
    python function, caller_ir is the FunctionIR of the caller and is used for
    the resolution of freevars.
    """
    fcode = code_obj.code
    nfree = len(fcode.co_freevars)

    # try and resolve freevars if they are consts in the caller's IR
    # these can be baked into the new function
    freevars = []
    for x in fcode.co_freevars:
        # not using guard here to differentiate between multiple definition and
        # non-const variable
        try:
            freevar_def = caller_ir.get_definition(x)
        except KeyError:
            msg = ("Cannot capture a constant value for variable '%s' as there "
                   "are multiple definitions present." % x)
            raise TypingError(msg, loc=code_obj.loc)
        if isinstance(freevar_def, ir.Const):
            freevars.append(freevar_def.value)
        else:
            msg = ("Cannot capture the non-constant value associated with "
                   "variable '%s' in a function that will escape." % x)
            raise TypingError(msg, loc=code_obj.loc)

    func_env = "\n".join(["  c_%d = %s" % (i, x) for i, x in enumerate(freevars)])
    func_clo = ",".join(["c_%d" % i for i in range(nfree)])
    co_varnames = list(fcode.co_varnames)

    # This is horrible. The code object knows about the number of args present
    # it also knows the name of the args but these are bundled in with other
    # vars in `co_varnames`. The make_function IR node knows what the defaults
    # are, they are defined in the IR as consts. The following finds the total
    # number of args (args + kwargs with defaults), finds the default values
    # and infers the number of "kwargs with defaults" from this and then infers
    # the number of actual arguments from that.
    n_kwargs = 0
    n_allargs = fcode.co_argcount
    kwarg_defaults = caller_ir.get_definition(code_obj.defaults)
    if kwarg_defaults is not None:
        if isinstance(kwarg_defaults, tuple):
            d = [caller_ir.get_definition(x).value for x in kwarg_defaults]
            kwarg_defaults_tup = tuple(d)
        else:
            d = [caller_ir.get_definition(x).value
                 for x in kwarg_defaults.items]
            kwarg_defaults_tup = tuple(d)
        n_kwargs = len(kwarg_defaults_tup)
    nargs = n_allargs - n_kwargs

    func_arg = ",".join(["%s" % (co_varnames[i]) for i in range(nargs)])
    if n_kwargs:
        kw_const = ["%s = %s" % (co_varnames[i + nargs], kwarg_defaults_tup[i])
                    for i in range(n_kwargs)]
        func_arg += ", "
        func_arg += ", ".join(kw_const)

    # globals are the same as those in the caller
    glbls = caller_ir.func_id.func.__globals__

    # create the function and return it
    return _create_function_from_code_obj(fcode, func_env, func_arg, func_clo,
                                          glbls)<|MERGE_RESOLUTION|>--- conflicted
+++ resolved
@@ -651,14 +651,11 @@
             call_list == ['log', numpy] or
             call_list == ['dtype', numpy] or
             call_list == [numba.array_analysis.wrap_index] or
-<<<<<<< HEAD
             call_list == ['ceil', math] or
             call_list == [max] or
-            call_list == [int]):
-=======
+            call_list == [int] or
             call_list == [numba.special.prange] or
             call_list == [numba.parfor.internal_prange]):
->>>>>>> 88e3dad3
             return True
         elif (isinstance(call_list[0], numba.extending._Intrinsic) and
               (call_list[0]._name == 'empty_inferred' or
