--- conflicted
+++ resolved
@@ -707,7 +707,7 @@
                 # only mutable types can alias
                 if is_immutable_type(lhs, typemap):
                     continue
-<<<<<<< HEAD
+
                 if (typemap is None or
                     lhs not in typemap or
                     not isinstance(typemap[lhs], types.npytypes.Array)):
@@ -724,9 +724,13 @@
                     # subarrays like A = B[0] for 2D B
                     if expr.op == 'cast' or expr.op in ['getitem', 'static_getitem']:
                         _add_alias(lhs, expr.value.name, alias_map, arg_aliases)
-                    # array attributes like A.T
-                    elif expr.op == 'getattr' and expr.attr in ['T', 'ctypes', 'flat']:
-                        _add_alias(lhs, expr.value.name, alias_map, arg_aliases)
+                    elif expr.op == 'getattr':
+                        # array attributes like A.T
+                        if expr.attr in ['T', 'ctypes', 'flat']:
+                            _add_alias(lhs, expr.value.name, alias_map, arg_aliases)
+                        # a = b.c.  a should alias b
+                        elif expr.value.name in arg_aliases:
+                            _add_alias(lhs, expr.value.name, alias_map, arg_aliases)
                     # calls that can create aliases such as B = A.ravel()
                     elif expr.op == 'call':
                         fdef = guard(find_callname, func_ir, expr, typemap)
@@ -754,39 +758,6 @@
         # We don't have to do all combinations of args since the code below combines transitively.
         for possibly_aliased_arg in possibly_aliased_list[1:]:
             _add_alias(first_possibility, possibly_aliased_arg, alias_map, arg_aliases)
-=======
-                if isinstance(expr, ir.Var) and lhs!=expr.name:
-                    _add_alias(lhs, expr.name, alias_map, arg_aliases)
-                # subarrays like A = B[0] for 2D B
-                if (isinstance(expr, ir.Expr) and (expr.op == 'cast' or
-                    expr.op in ['getitem', 'static_getitem'])):
-                    _add_alias(lhs, expr.value.name, alias_map, arg_aliases)
-                # array attributes like A.T
-                if (isinstance(expr, ir.Expr) and expr.op == 'getattr'
-                        and expr.attr in ['T', 'ctypes', 'flat']):
-                    _add_alias(lhs, expr.value.name, alias_map, arg_aliases)
-                # a = b.c.  a should alias b
-                if (isinstance(expr, ir.Expr) and expr.op == 'getattr'
-                        and expr.value.name in arg_aliases):
-                    _add_alias(lhs, expr.value.name, alias_map, arg_aliases)
-                # calls that can create aliases such as B = A.ravel()
-                if isinstance(expr, ir.Expr) and expr.op == 'call':
-                    fdef = guard(find_callname, func_ir, expr, typemap)
-                    # TODO: sometimes gufunc backend creates duplicate code
-                    # causing find_callname to fail. Example: test_argmax
-                    # ignored here since those cases don't create aliases
-                    # but should be fixed in general
-                    if fdef is None:
-                        continue
-                    fname, fmod = fdef
-                    if fdef in alias_func_extensions:
-                        alias_func = alias_func_extensions[fdef]
-                        alias_func(lhs, expr.args, alias_map, arg_aliases)
-                    if fmod == 'numpy' and fname in np_alias_funcs:
-                        _add_alias(lhs, expr.args[0].name, alias_map, arg_aliases)
-                    if isinstance(fmod, ir.Var) and fname in np_alias_funcs:
-                        _add_alias(lhs, fmod.name, alias_map, arg_aliases)
->>>>>>> 92dbdb90
 
     # copy to avoid changing size during iteration
     old_alias_map = copy.deepcopy(alias_map)
