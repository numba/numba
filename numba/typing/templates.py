--- conflicted
+++ resolved
@@ -723,67 +723,12 @@
 
         @lower_getattr(cls.key, attr)
         def getattr_impl(context, builder, typ, value):
-<<<<<<< HEAD
             typingctx = context.typing_context
             fnty = cls._get_function_type(typingctx, typ)
             sig = cls._get_signature(typingctx, fnty, (typ,), {})
             call = context.get_function(fnty, sig)
             return call(builder, (value,))
 
-=======
-            sig_args = (typ,)
-            sig_kws = {}
-            typing_context = context.typing_context
-            disp, sig_args = cls._get_dispatcher(typing_context, typ, attr,
-                                                 sig_args, sig_kws)
-            disp_type = types.Dispatcher(disp)
-            sig = disp_type.get_call_type(typing_context, sig_args, sig_kws)
-            call = context.get_function(disp_type, sig)
-            return call(builder, (value,))
-
-    @classmethod
-    def _get_dispatcher(cls, context, typ, attr, sig_args, sig_kws):
-        """
-        Get the compiled dispatcher implementing the attribute for
-        the given formal signature.
-        """
-        cache_key = context, typ, attr, tuple(sig_args), tuple(sig_kws.items())
-        try:
-            disp = cls._impl_cache[cache_key]
-        except KeyError:
-            # Get the overload implementation for the given type
-            pyfunc = cls._overload_func(*sig_args, **sig_kws)
-            if pyfunc is None:
-                # No implementation => fail typing
-                cls._impl_cache[cache_key] = None
-                return None, None
-            elif isinstance(pyfunc, tuple):
-                # The implementation returned a signature that the
-                # type-inferencer should be using.
-                sig, pyfunc = pyfunc
-                sig_args = sig.args
-                cache_key = None            # don't cache
-
-            from numba import jit
-            disp = cls._impl_cache[cache_key] = jit(nopython=True)(pyfunc)
-        return disp, sig_args
-
-    def _resolve_impl_sig(self, typ, attr, sig_args, sig_kws):
-        """
-        Compute the actual implementation sig for the given formal argument
-        types.
-        """
-        disp, sig_args = self._get_dispatcher(self.context, typ, attr,
-                                              sig_args, sig_kws)
-        if disp is None:
-            return None
-
-        # Compile and type it for the given types
-        disp_type = types.Dispatcher(disp)
-        sig = disp_type.get_call_type(self.context, sig_args, sig_kws)
-        return sig
-
->>>>>>> c21e1b31
     def _resolve(self, typ, attr):
         if self._attr != attr:
             return None
@@ -822,17 +767,9 @@
         def method_impl(context, builder, sig, args):
             typ = sig.args[0]
             typing_context = context.typing_context
-<<<<<<< HEAD
             fnty = cls._get_function_type(typing_context, typ)
             sig = cls._get_signature(typing_context, fnty, sig.args, {})
             call = context.get_function(fnty, sig)
-=======
-            disp, sig_args = cls._get_dispatcher(typing_context, typ, attr,
-                                                 sig.args, {})
-            disp_type = types.Dispatcher(disp)
-            sig = disp_type.get_call_type(typing_context, sig.args, {})
-            call = context.get_function(disp_type, sig)
->>>>>>> c21e1b31
             # Link dependent library
             context.add_linking_libs(getattr(call, 'libs', ()))
             return call(builder, args)
