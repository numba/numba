from __future__ import print_function, absolute_import

from collections import namedtuple
import ctypes
import enum
import sys

import numpy as np

from numba import numpy_support, types, utils, smartarray


class Purpose(enum.Enum):
    # Value being typed is used as an argument
    argument = 1
    # Value being typed is used as a constant
    constant = 2


_TypeofContext = namedtuple("_TypeofContext", ("purpose",))

def typeof(val, purpose=Purpose.argument):
    """
    Get the Numba type of a Python value for the given purpose.
    """
    # Note the behaviour for Purpose.argument must match _typeof.c.
    c = _TypeofContext(purpose)
    return typeof_impl(val, c)


@utils.singledispatch
def typeof_impl(val, c):
    """
    Generic typeof() implementation.
    """
    tp = getattr(val, "_numba_type_", None)
    if tp is not None:
        return tp

    tp = _typeof_buffer(val, c)
    if tp is not None:
        return tp

    # cffi is handled here as it does not expose a public base class
    # for exported functions or CompiledFFI instances.
    from . import cffi_utils
    if cffi_utils.SUPPORTED:
        if cffi_utils.is_cffi_func(val):
            return cffi_utils.make_function_type(val)
        if cffi_utils.is_ffi_instance(val):
            return types.ffi

<<<<<<< HEAD
=======
    # XXX should raise ValueError instead?
    return getattr(val, "_numba_type_", None)

>>>>>>> a2536f65

def _typeof_buffer(val, c):
    from . import bufproto
    try:
        m = memoryview(val)
    except TypeError:
        return
    # Object has the buffer protocol
    try:
        dtype = bufproto.decode_pep3118_format(m.format, m.itemsize)
    except ValueError:
        return
    type_class = bufproto.get_type_class(type(val))
    layout = bufproto.infer_layout(m)
    return type_class(dtype, m.ndim, layout=layout,
                      readonly=m.readonly)


@typeof_impl.register(ctypes._CFuncPtr)
def typeof_ctypes_function(val, c):
    from .ctypes_utils import is_ctypes_funcptr, make_function_type
    if is_ctypes_funcptr(val):
        return make_function_type(val)

@typeof_impl.register(bool)
def _typeof_bool(val, c):
    return types.boolean

@typeof_impl.register(float)
def _typeof_bool(val, c):
    return types.float64

@typeof_impl.register(complex)
def _typeof_bool(val, c):
    return types.complex128

def _typeof_int(val, c):
    # As in _typeof.c
    nbits = utils.bit_length(val)
    if nbits < 32:
        typ = types.intp
    elif nbits < 64:
        typ = types.int64
    elif nbits == 64 and val >= 0:
        typ = types.uint64
    else:
        raise ValueError("Int value is too large: %s" % val)
    return typ

for cls in utils.INT_TYPES:
    typeof_impl.register(cls, _typeof_int)

@typeof_impl.register(np.generic)
def _typeof_numpy_scalar(val, c):
    try:
        return numpy_support.map_arrayscalar_type(val)
    except NotImplementedError:
        pass

@typeof_impl.register(str)
def _typeof_str(val, c):
    return types.string

@typeof_impl.register(type(None))
def _typeof_none(val, c):
    return types.none

@typeof_impl.register(type(Ellipsis))
def _typeof_ellipsis(val, c):
    return types.ellipsis

@typeof_impl.register(tuple)
def _typeof_tuple(val, c):
    tys = [typeof_impl(v, c) for v in val]
    if any(ty is None for ty in tys):
        return
    return types.BaseTuple.from_types(tys, type(val))

@typeof_impl.register(list)
def _typeof_list(val, c):
    if len(val) == 0:
        raise ValueError("Cannot type empty list")
    ty = typeof_impl(val[0], c)
    return types.List(ty, reflected=True)

@typeof_impl.register(set)
def _typeof_set(val, c):
    if len(val) == 0:
        raise ValueError("Cannot type empty set")
    item = next(iter(val))
    ty = typeof_impl(item, c)
    return types.Set(ty, reflected=True)

@typeof_impl.register(slice)
def _typeof_slice(val, c):
    return types.slice2_type if val.step in (None, 1) else types.slice3_type

@typeof_impl.register(enum.Enum)
@typeof_impl.register(enum.IntEnum)
def _typeof_enum(val, c):
    clsty = typeof_impl(type(val), c)
    return clsty.member_type

@typeof_impl.register(enum.EnumMeta)
def _typeof_enum_class(val, c):
    cls = val
    members = list(cls.__members__.values())
    if len(members) == 0:
        raise ValueError("Cannot type enum with no members")
    dtypes = {typeof_impl(mem.value, c) for mem in members}
    if len(dtypes) > 1:
        raise ValueError("Cannot type heterogenous enum: "
                         "got value types %s"
                         % ", ".join(sorted(str(ty) for ty in dtypes)))
    if issubclass(val, enum.IntEnum):
        typecls = types.IntEnumClass
    else:
        typecls = types.EnumClass
    return typecls(cls, dtypes.pop())

@typeof_impl.register(np.dtype)
def _typeof_dtype(val, c):
    tp = numpy_support.from_dtype(val)
    return types.DType(tp)

@typeof_impl.register(np.ndarray)
def _typeof_ndarray(val, c):
    try:
        dtype = numpy_support.from_dtype(val.dtype)
    except NotImplementedError:
        raise ValueError("Unsupported array dtype: %s" % (val.dtype,))
    layout = numpy_support.map_layout(val)
    readonly = not val.flags.writeable
    return types.Array(dtype, val.ndim, layout, readonly=readonly)

@typeof_impl.register(smartarray.SmartArray)
def typeof_array(val, c):
<<<<<<< HEAD
    arrty = typeof_impl(val.host(), c)
    return types.SmartArrayType(arrty.dtype, arrty.ndim, arrty.layout, type(val))
=======
    arrty = typeof_impl(val.get('host'), c)
    return types.SmartArrayType(arrty.dtype, arrty.ndim, arrty.layout, type(val))
>>>>>>> a2536f65
<|MERGE_RESOLUTION|>--- conflicted
+++ resolved
@@ -50,12 +50,9 @@
         if cffi_utils.is_ffi_instance(val):
             return types.ffi
 
-<<<<<<< HEAD
-=======
     # XXX should raise ValueError instead?
     return getattr(val, "_numba_type_", None)
 
->>>>>>> a2536f65
 
 def _typeof_buffer(val, c):
     from . import bufproto
@@ -193,10 +190,5 @@
 
 @typeof_impl.register(smartarray.SmartArray)
 def typeof_array(val, c):
-<<<<<<< HEAD
-    arrty = typeof_impl(val.host(), c)
-    return types.SmartArrayType(arrty.dtype, arrty.ndim, arrty.layout, type(val))
-=======
     arrty = typeof_impl(val.get('host'), c)
-    return types.SmartArrayType(arrty.dtype, arrty.ndim, arrty.layout, type(val))
->>>>>>> a2536f65
+    return types.SmartArrayType(arrty.dtype, arrty.ndim, arrty.layout, type(val))