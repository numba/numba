# -*- coding: utf-8 -*-
from __future__ import print_function, division, absolute_import
import weakref
import ast as ast_module
import types
import logging
import pprint

import llvm.core

from numba import pipeline, naming, error, reporting, PY3
from numba.control_flow.control_flow import ControlFlow
from numba.utils import TypedProperty, WriteOnceTypedProperty, NumbaContext
from numba.minivect.minitypes import FunctionType
from numba import functions, symtab
from numba.utility.cbuilder import library
from numba.nodes import metadata
from numba.codegen import translate
from numba.codegen import globalconstants

from numba.intrinsic import default_intrinsic_library
from numba.external import default_external_library
from numba.external.utility import default_utility_library

# ______________________________________________________________________
# Module data

logger = logging.getLogger(__name__)

default_pipeline_order = [
    'ast3to2',
    'resolve_templates',
    'validate_signature',
    'update_signature',
    'create_lfunc1',
    'ControlFlowAnalysis',
    #'ConstFolding',
    'TypeInfer',
    'update_signature',
    'create_lfunc2',
    'TypeSet',
    'dump_cfg',
    'ClosureTypeInference',
    'create_lfunc3',
    'TransformFor',
    'Specialize',
    'RewriteArrayExpressions',
    'SpecializeComparisons',
    'SpecializeSSA',
    'SpecializeClosures',
    'Optimize',
    'Preloader',
    'SpecializeLoops',
    'FixASTLocations',
    'LateSpecializer',
    'SpecializeFunccalls',
    'SpecializeExceptions',
    'FixASTLocations',
    'cleanup_symtab',
    'CodeGen',
    'LinkingStage',
    'WrapperStage',
    'ErrorReporting',
]

default_type_infer_pipeline_order = [
    'ast3to2',
    'ControlFlowAnalysis',
    'TypeInfer',
]

compile_idx = default_pipeline_order.index('TypeInfer') + 1
default_compile_pipeline_order = default_pipeline_order[compile_idx:]

default_dummy_type_infer_pipeline_order = [
    'ast3to2',
    'TypeInfer',
    'TypeSet',
]

<<<<<<< HEAD
default_numba_lower_pipeline_order = [
=======
default_numba_wrapper_pipeline_order = [
    'ast3to2',
>>>>>>> 64a89a0f
    'LateSpecializer',
    'SpecializeFunccalls',
    'SpecializeExceptions',
]


default_numba_wrapper_pipeline_order = default_numba_lower_pipeline_order

default_numba_late_translate_pipeline_order = \
    default_numba_lower_pipeline_order + [
    'CodeGen',
]
# ______________________________________________________________________
# Convenience functions

def insert_stage(pipeline_order, stage, after=None, before=None):
    if after is not None:
        idx = pipeline_order.index(after) + 1
    else:
        idx = pipeline_order.index(before)

    pipeline_order.insert(idx, stage)

# ______________________________________________________________________
# Class definitions

class _AbstractNumbaEnvironment(object):
    '''Used to break circular type dependency between the translation
    and function environments and the top-level NumbaEnvironment.'''

# ______________________________________________________________________

class FunctionErrorEnvironment(object):
    """
    Environment for errors or warnings that occurr during translation of
    a function.
    """

    func = WriteOnceTypedProperty(
        (types.NoneType, types.FunctionType),
        'Function (or similar) being translated.')

    ast = TypedProperty(
        ast_module.AST,
        'Original Abstract Syntax Tree for the function being translated.')

    source = TypedProperty(
        list, #(str, unicode),
        "Function source code")

    enable_post_mortem = TypedProperty(
        bool,
        "Enable post-mortem debugging for the Numba compiler",
        False|1
    )

    collection = TypedProperty(
        reporting.MessageCollection,
        "Collection of error and warning messages")

    warning_styles = {
        'simple' : reporting.MessageCollection,
        'fancy': reporting.FancyMessageCollection,
    }

    def __init__(self, func, ast, warnstyle):
        self.func = func
        self.ast = ast # copy.deepcopy(ast)

        # Retrieve the source code now
        source_descr = reporting.SourceDescr(func, ast)
        self.source = source_descr.get_lines()

        collection_cls = self.warning_styles[warnstyle]
        self.collection = collection_cls(self.ast, self.source)

    def merge_in(self, parent_error_env):
        """
        Merge error messages into another error environment.
        Useful to propagate error messages for inner functions outwards.
        """
        parent_error_env.collection.messages.extend(self.collection.messages)
        del self.collection.messages[:]

# ______________________________________________________________________

class FunctionEnvironment(object):
    '''State for a function under translation.'''
    # ____________________________________________________________
    # Properties

    numba = WriteOnceTypedProperty(
        _AbstractNumbaEnvironment,
        'Grandparent environment (top-level Numba environment).')

    func = WriteOnceTypedProperty(
        object, 'Function (or similar) being translated.')

    ast = TypedProperty(
        ast_module.AST,
        'Abstract syntax tree for the function being translated.')

    func_signature = TypedProperty(
        FunctionType,
        'Type signature for the function being translated.')

    is_partial = TypedProperty(
        bool,
        "Whether this environment is a partially constructed environment",
        False)

    func_name = TypedProperty(str, 'Target function name.')

    mangled_name = TypedProperty(str, 'Mangled name of compiled function.')

    qualified_name = TypedProperty(str, "Target qualified function name "
                                        "('mymodule.myfunc')")

    llvm_module = TypedProperty(
        llvm.core.Module,
        'LLVM module for this function.  This module is first optimized and '
        'then linked into a global module.  The Python wrapper function goes '
        'directly into the main fat module.')

    error_env = TypedProperty(
        FunctionErrorEnvironment,
        "Error environment for this function.")

    lfunc = TypedProperty(
        (types.NoneType, llvm.core.Function),
        "Compiled, native, Numba function",
        None)

    link = TypedProperty(
        bool,
        'Flag indicating whether the LLVM function needs to be linked into '
        'the global fast module from LLVMContextManager',
        True)

    wrap = TypedProperty(
        bool,
        'Flag indicating whether the function needs a wrapper function to be '
        'callable from Python.',
        True)

    llvm_wrapper_func = TypedProperty(
        (llvm.core.Function, types.NoneType),
        'The LLVM wrapper function for the target function.  This is a '
        'wrapper function that accept python object arguments and returns an '
        'object.')

    numba_wrapper_func = TypedProperty(
        object,
        'The Numba wrapper function (see numbafunction.c) for the target '
        'function.  This is a wrapper function that accept python object '
        'arguments and returns an object.')

    symtab = TypedProperty(
        (symtab.Symtab, dict),
        'A map from local variable names to symbol table variables for all '
        'local variables. '
        '({ "local_var_name" : numba.symtab.Variable(local_var_type) })')

    function_globals = TypedProperty(
        (dict, types.NoneType),
        "Globals dict of the function",)

    locals = TypedProperty(
        dict,
        'A map from local variable names to types.  Used to handle the locals '
        'keyword argument to the autojit decorator. '
        '({ "local_var_name" : local_var_type } for @autojit(locals=...))')

    template_signature = TypedProperty(
        object, # FIXME
        'Template signature for @autojit.  E.g. T(T[:, :]).  See '
        'numba.typesystem.templatetypes.')

    ast_metadata = TypedProperty(
        object,
        'Metadata for AST nodes of the function being compiled.')

    flow = TypedProperty(
        (types.NoneType, ControlFlow),
        "Control flow graph. See numba.control_flow.",
        default=None)

    # FIXME: Get rid of this.  See comment for translator property,
    # below.
    cfg_transform = TypedProperty(
        object, # Should be ControlFlowAnalysis.
        'The Control Flow Analysis transform object '
        '(control_flow.ControlFlowAnalysis). Set during the cfg pass.')

    # FIXME: Get rid of this property; pipeline stages are users and
    # transformers of the environment.  Any state needed beyond a
    # given stage should be put in the environment instead of keeping
    # around the whole transformer.
    # TODO: Create linking stage
    translator = TypedProperty(
        object, # FIXME: Should be LLVMCodeGenerator, but that causes
                # module coupling.
        'The code generator instance used to generate the target LLVM '
        'function.  Set during the code generation pass, and used for '
        'after-the-fact wrapper generation.')

    is_closure = TypedProperty(
        bool,
        'Flag indicating if the current function under translation is a '
        'closure or not.',
        False)

    closures = TypedProperty(
        dict, 'Map from ast nodes to closures.')

    closure_scope = TypedProperty(
        (dict, types.NoneType),
        'Collective symtol table containing all entries from outer '
        'functions.')

    need_closure_wrapper = TypedProperty(
        bool, "Whether this closure needs a Python wrapper function",
        default=True,
    )

    refcount_args = TypedProperty(
        bool, "Whether to use refcounting for the function arguments", True)

    warn = TypedProperty(
        bool,
        'Flag that enables control flow warnings on a per-function level.',
        True)

    warnstyle = TypedProperty(
        str if PY3 else basestring,
        'Warning style, currently available: simple, fancy',
        default='fancy'
    )

    kwargs = TypedProperty(
        dict,
        'Additional keyword arguments.  Deprecated, but kept for backward '
        'compatibility.')

    # ____________________________________________________________
    # Methods

    def __init__(self, *args, **kws):
        self.init(*args, **kws)

    def init(self, parent, func, ast, func_signature,
             name=None, qualified_name=None,
             mangled_name=None,
             llvm_module=None, wrap=True, link=True,
             symtab=None,
             error_env=None, function_globals=None, locals=None,
             template_signature=None, cfg_transform=None,
             is_closure=False, closures=None, closure_scope=None,
             refcount_args=True,
             ast_metadata=None, warn=True, warnstyle='fancy',
             **kws):

        self.parent = parent
        self.numba = parent.numba
        self.func = func
        self.ast = ast
        self.func_signature = func_signature

        if name is None:
            if self.func and self.func.__module__:
                module_name = self.func.__module__
                name = '.'.join([module_name, self.func.__name__])
            else:
                name = self.ast.name

        if mangled_name is None:
            mangled_name = naming.specialized_mangle(name,
                                                     self.func_signature.args)

        self.func_name = name
        self.mangled_name = mangled_name
        self.qualified_name = qualified_name or name
        self.llvm_module = (llvm_module if llvm_module
                                 else self.numba.llvm_context.module)
        self.wrap = wrap
        self.link = link
        self.llvm_wrapper_func = None
        self.symtab = symtab if symtab is not None else {}

        self.error_env = error_env or FunctionErrorEnvironment(self.func,
                                                               self.ast,
                                                               warnstyle)

        if function_globals is not None:
            self.function_globals = function_globals
        else:
            self.function_globals = self.func.__globals__

        self.locals = locals if locals is not None else {}
        self.template_signature = template_signature
        self.cfg_transform = cfg_transform
        self.is_closure = is_closure
        self.closures = closures if closures is not None else {}
        self.closure_scope = closure_scope

        self.refcount_args = refcount_args

        if ast_metadata is not None:
            self.ast_metadata = ast_metadata
        else:
            self.ast_metadata = metadata.create_metadata_env()

        self.warn = warn
        self.warnstyle = warnstyle
        self.kwargs = kws

    def getstate(self):
        state = dict(
            parent=self.parent,
            func=self.func,
            ast=self.ast,
            func_signature=self.func_signature,
            name=self.func_name,
            mangled_name=self.mangled_name,
            qualified_name=self.qualified_name,
            llvm_module=self.llvm_module,
            wrap=self.wrap,
            link=self.link,
            symtab=self.symtab,
            function_globals=self.function_globals,
            locals=self.locals,
            template_signature=self.template_signature,
            cfg_transform=self.cfg_transform,
            is_closure=self.is_closure,
            closures=self.closures,
            closure_scope=self.closure_scope,
            warn=self.warn,
            warnstyle=self.warnstyle,
        )
        return state

    def inherit(self, **kwds):
        """
        Inherit from a parent FunctionEnvironment (e.g. to run pipeline stages
        on a subset of the AST).
        """
        # TODO: link these things together
        state = self.getstate()
        state.update(kwds)
        return type(self)(**state)

    @property
    def func_doc(self):
        if self.func is not None:
            return self.func.__doc__
        else:
            return ast_module.get_docstring(self.ast)

# ______________________________________________________________________

class TranslationEnvironment(object):
    '''State for a given translation.'''
    # ____________________________________________________________
    # Properties

    numba = TypedProperty(_AbstractNumbaEnvironment, 'Parent environment')

    crnt = TypedProperty(
        (FunctionEnvironment, types.NoneType),
        'The environment corresponding to the current function under '
        'translation.')

    stack = TypedProperty(
        list,
        'A stack consisting of FunctionEnvironment instances.  Used to '
        'manage lexical closures.')

    functions = TypedProperty(
        dict,
        'A map from target function names that are under compilation to their '
        'corresponding FunctionEnvironments')

    func_envs = TypedProperty(
        weakref.WeakKeyDictionary,
        "Map from root AST nodes to FunctionEnvironment objects."
        "This allows tracking environments of partially processed ASTs.")

    nopython = TypedProperty(
        bool,
        'Flag used to indicate if calls to the Python C API are permitted or '
        'not during code generation.',
        False)

    allow_rebind_args = TypedProperty(
        bool,
        'Flag indicating whether the type of arguments may be overridden for '
        '@jit functions.  This is always true (except for in tests perhaps!)',
        True)

    warn = TypedProperty(
        bool,
        'Flag that enables control flow warnings. FunctionEnvironment inherits '
        'this unless overridden.',
        True)

    is_pycc = TypedProperty(
        bool,
        'Flag that tells us whether this function is being exported with pycc.',
        False)

    # ____________________________________________________________
    # Methods

    def __init__(self, parent, **kws):
        self.numba = parent
        self.crnt = None
        self.stack = [(kws, None)]
        self.functions = {}
        self.func_envs = weakref.WeakKeyDictionary()
        self.set_flags(**kws)

    def set_flags(self, **kws):
        self.nopython = kws.get('nopython', False)
        self.allow_rebind_args = kws.get('allow_rebind_args', True)
        self.warn = kws.get('warn', True)
        self.is_pycc = kws.get('is_pycc', False)

    def get_or_make_env(self, func, ast, func_signature, **kwds):
        if ast not in self.func_envs:
            kwds.setdefault('warn', self.warn)
            func_env = self.numba.FunctionEnvironment(
                    self, func, ast, func_signature, **kwds)
            self.func_envs[ast] = func_env
        else:
            func_env = self.func_envs[ast]
            if func_env.is_partial:
                state = func_env.partial_state
            else:
                state = func_env.getstate()

            state.update(kwds, func=func, ast=ast,
                               func_signature=func_signature)
            func_env.init(self, **state)

        return func_env

    def get_env(self, ast):
        if ast in self.func_envs:
            return self.func_envs[ast]
        else:
            return None

    def make_partial_env(self, ast, **kwds):
        """
        Create a partial environment for a function that only initializes
        the given attributes.

        Later attributes will override existing attributes.
        """
        if ast in self.func_envs:
            func_env = self.func_envs[ast]
        else:
            func_env = self.numba.FunctionEnvironment.__new__(
                    self.numba.FunctionEnvironment)
            func_env.is_partial = True
            func_env.partial_state = kwds

            for key, value in kwds.iteritems():
                setattr(func_env, key, value)

            self.func_envs[ast] = func_env
            func_env.ast = ast

        return func_env

    def push(self, func, ast, func_signature, **kws):
        func_env = self.get_or_make_env(func, ast, func_signature, **kws)
        return self.push_env(func_env, **kws)

    def push_env(self, func_env, **kws):
        self.set_flags(**kws)
        self.crnt = func_env
        self.stack.append((kws, self.crnt))
        self.functions[self.crnt.func_name] = self.crnt
        self.func_envs[func_env.ast] = func_env
        if self.numba.debug:
            logger.debug('stack=%s\ncrnt=%r (%r)', pprint.pformat(self.stack),
                         self.crnt, self.crnt.func if self.crnt else None)
        return self.crnt

    def pop(self):
        ret_val = self.stack.pop()
        kws, self.crnt = self.stack[-1]
        self.set_flags(**kws)
        if self.numba.debug:
            logger.debug('stack=%s\ncrnt=%r (%r)', pprint.pformat(self.stack),
                         self.crnt, self.crnt.func if self.crnt else None)
        return ret_val

# ______________________________________________________________________

class TranslationContext(object):
    """Context manager for handling a translation.  Pushes a
    FunctionEnvironment input onto the given translation environment's
    stack, and pops it when leaving the translation context.
    """
    def __init__(self, env, *args, **kws):
        self.translation_environment = env.translation
        self.args = args
        self.kws = kws

    def __enter__(self):
        return self.translation_environment.push(*self.args, **self.kws)

    def __exit__(self, exc_type, exc_value, exc_tb):
        self.translation_environment.pop()

# ______________________________________________________________________

class PyccEnvironment(object):
    '''pycc environment

    Includes flags, and modules for exported functions.
    '''
    # ____________________________________________________________
    # Properties

    wrap_exports = TypedProperty(
        bool,
        'Boolean flag used to indicate that Python wrappers should be '
        'generated for exported functions.')

    function_signature_map = TypedProperty(
        dict,
        'Map from function names to type signatures for the translated '
        'function (used for header generation).')

    function_module_map = TypedProperty(
        dict,
        'Map from function names to LLVM modules that define the translated '
        'function.')

    function_wrapper_map = TypedProperty(
        dict,
        'Map from function names to tuples containing LLVM wrapper functions '
        'and LLVM modules that define the wrapper function.')

    # ____________________________________________________________
    # Methods

    def __init__(self, wrap_exports=False, *args, **kws):
        self.reset(wrap_exports, *args, **kws)

    def reset(self, wrap_exports=False, *args, **kws):
        '''Clear the current set of exported functions.'''
        self.wrap_exports = wrap_exports
        self.function_signature_map = {}
        self.function_module_map = {}
        self.function_wrapper_map = {}

# ______________________________________________________________________

class NumbaEnvironment(_AbstractNumbaEnvironment):
    '''Defines global state for a Numba translator. '''
    # ____________________________________________________________
    # Properties

    name = TypedProperty((str, unicode), "Name of the environment.")

    pipelines = TypedProperty(
        dict, 'Map from entry point names to PipelineStages.')

    pipeline_stages = TypedProperty(
        types.ModuleType,
        'Namespace for pipeline stages.  Initially set to the numba.pipeline '
        'module.',
        pipeline)

    default_pipeline = TypedProperty(
        str,
        'Default entry point name.  Used to index into the "pipelines" map.',
        default='numba')

    context = TypedProperty(
        NumbaContext,
        'Defines a global typing context for handling promotions and type '
        'representations.')

    specializations = TypedProperty(
        functions.FunctionCache, 'Cache for previously specialized functions.')

    exports = TypedProperty(
        PyccEnvironment, 'Translation environment for pycc usage')

    debug = TypedProperty(
        bool,
        'Global flag indicating verbose debugging output should be enabled.',
        False)

    debug_coercions = TypedProperty(
        bool,
        'Flag for checking type coercions done during late specialization.',
        False)

    stage_checks = TypedProperty(
        bool,
        'Global flag for enabling detailed checks in translation pipeline '
        'stages.',
        False)

    translation = TypedProperty(
        TranslationEnvironment,
        'Current translation environment, specific to the current pipeline '
        'being run.')

    llvm_context = TypedProperty(
        translate.LLVMContextManager,
        "Manages the global LLVM module and linkages of new translations."
    )

    constants_manager = TypedProperty(
        globalconstants.LLVMConstantsManager,
        "Holds constant values in an LLVM module.",
        default=globalconstants.LLVMConstantsManager(),
    )

    # ____________________________________________________________
    # Class members

    environment_map = {}

    TranslationContext = TranslationContext
    TranslationEnvironment = TranslationEnvironment
    FunctionEnvironment = FunctionEnvironment

    # ____________________________________________________________
    # Methods

    def __init__(self, name, *args, **kws):
        self.name = name
        actual_default_pipeline = pipeline.ComposedPipelineStage(
            default_pipeline_order)
        self.pipelines = {
            self.default_pipeline : actual_default_pipeline,
            'type_infer' : pipeline.ComposedPipelineStage(
                default_type_infer_pipeline_order),
            'dummy_type_infer' : pipeline.ComposedPipelineStage(
                default_dummy_type_infer_pipeline_order),
            'compile' : pipeline.ComposedPipelineStage(
                default_compile_pipeline_order),
            'wrap_func' : pipeline.ComposedPipelineStage(
                default_numba_wrapper_pipeline_order),
            'lower' : pipeline.ComposedPipelineStage(
                default_numba_lower_pipeline_order),
            'late_translate' : pipeline.ComposedPipelineStage(
                default_numba_late_translate_pipeline_order),
            }
        self.context = NumbaContext()
        self.specializations = functions.FunctionCache(env=self)
        self.exports = PyccEnvironment()
        self.translation = self.TranslationEnvironment(self)
        self.debug = logger.getEffectiveLevel() < logging.DEBUG

        # FIXME: NumbaContext has up to now been used as a stand in
        # for NumbaEnvironment, so the following member definitions
        # should be moved into the environment, and the code that uses
        # them should be updated.
        context = self.context
        context.env = self
        context.numba_pipeline = actual_default_pipeline
        context.function_cache = self.specializations
        context.intrinsic_library = default_intrinsic_library(context)
        context.external_library = default_external_library(context)
        context.utility_library = default_utility_library(context)
        self.llvm_context = translate.LLVMContextManager()

    def link_cbuilder_utilities(self):
        self.context.cbuilder_library = library.CBuilderLibrary()
        self.context.cbuilder_library.declare_registered(self)

        # Link modules
        self.context.cbuilder_library.link(self.llvm_context.module)

    @classmethod
    def get_environment(cls, environment_key = None, *args, **kws):
        '''
        Given an optional key, return the global Numba environment for
        that key.  If no key is given, return the default global
        environment.

        Note that internally, the default environment is mapped to None.
        '''
        if environment_key in cls.environment_map:
            ret_val = cls.environment_map[environment_key]
        else:
            ret_val = cls(environment_key or 'numba', *args, **kws)
            cls.environment_map[environment_key] = ret_val
        return ret_val

    @property
    def crnt(self):
        return self.translation.crnt

    def get_pipeline(self, pipeline_name=None):
        '''Convenience function for getting a pipeline object (which
        should be a callable object that accepts (ast, env) arguments,
        and returns an ast).'''
        if pipeline_name is None:
            pipeline_name = self.default_pipeline
        return self.pipelines[pipeline_name]

    def get_or_add_pipeline(self, pipeline_name=None, pipeline_ctor=None):
        if pipeline_name is None:
            pipeline_name = self.default_pipeline
        if pipeline_name in self.pipelines:
            pipeline_obj = self.pipelines[pipeline_name]
        else:
            pipeline_obj = self.pipelines[pipeline_name] = pipeline_ctor()
        return pipeline_obj

    def __repr__(self):
        return "NumbaEnvironment(%s)" % self.name

# ______________________________________________________________________
# Main (self-test) routine

def main(*args):
    import numba as nb
    test_ast = ast_module.parse('def test_fn(a, b):\n  return a + b\n\n',
                                   '<string>', 'exec')
    exec(compile(test_ast, '<string>', 'exec'))
    test_fn_ast = test_ast.body[-1]
    test_fn_sig = nb.double(nb.double, nb.double)
    test_fn_sig.name = test_fn.__name__
    env = NumbaEnvironment.get_environment()
    with TranslationContext(env, test_fn, test_fn_ast, test_fn_sig):
        env.get_pipeline()(test_fn_ast, env)
    assert env.pipeline_stages == pipeline

if __name__ == "__main__":
    import sys
    main(*sys.argv[1:])<|MERGE_RESOLUTION|>--- conflicted
+++ resolved
@@ -78,12 +78,8 @@
     'TypeSet',
 ]
 
-<<<<<<< HEAD
 default_numba_lower_pipeline_order = [
-=======
-default_numba_wrapper_pipeline_order = [
     'ast3to2',
->>>>>>> 64a89a0f
     'LateSpecializer',
     'SpecializeFunccalls',
     'SpecializeExceptions',
