--- conflicted
+++ resolved
@@ -229,8 +229,6 @@
         return self.get_abi_sizeof(self.get_value_type(aryty))
 
 
-<<<<<<< HEAD
-=======
 class FastMathOptions(object):
     """
     Options for controlling fast math optimization.
@@ -299,7 +297,6 @@
             raise ValueError("Expect parallel option to be either a bool or a dict")
 
 
->>>>>>> 2893849c
 # ----------------------------------------------------------------------------
 # TargetOptions
 
@@ -316,12 +313,8 @@
         "no_cpython_wrapper": bool,
         "fastmath": FastMathOptions,
         "error_model": str,
-<<<<<<< HEAD
         "parallel": ParallelOptions,
         "inline": InlineOptions,
-=======
-        "parallel": ParallelOptions
->>>>>>> 2893849c
     }
 
 
