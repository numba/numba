--- conflicted
+++ resolved
@@ -1,370 +1,3 @@
 import sys
-<<<<<<< HEAD
-import platform
-
-import llvmlite.binding as ll
-import llvmlite.llvmpy.core as lc
-
-from numba import _dynfunc, config
-from numba.callwrapper import PyCallWrapper
-from .base import BaseContext, PYOBJECT
-from numba import utils, cgutils, types
-from numba.utils import cached_property
-from numba.targets import (
-    callconv, codegen, externals, intrinsics, listobj, setobj, dictimpl,
-)
-from .options import TargetOptions
-from numba.runtime import rtsys
-from numba.compiler_lock import global_compiler_lock
-import numba.entrypoints
-from . import fastmathpass
-from .cpu_options import ParallelOptions, FastMathOptions, InlineOptions
-
-
-# Keep those structures in sync with _dynfunc.c.
-
-class ClosureBody(cgutils.Structure):
-    _fields = [('env', types.pyobject)]
-
-
-class EnvBody(cgutils.Structure):
-    _fields = [
-        ('globals', types.pyobject),
-        ('consts', types.pyobject),
-    ]
-
-
-#ll.set_option('openmp', '-debug')
-ll.set_option('openmp', '-paropt=31')
-ll.set_option('openmp', '-fopenmp')
-#ll.set_option('openmp', '-fiopenmp')
-ll.set_option('openmp', '-fintel-compatibility')
-ll.set_option('openmp', '-mllvm')
-ll.set_option('openmp', '-fintel-openmp-region')
-ll.set_option('openmp', '-fopenmp-threadprivate-legacy')
-#ll.set_option('openmp', '-print-after-all')
-#ll.set_option('openmp', '-debug-pass=Structure')
-
-class CPUContext(BaseContext):
-    """
-    Changes BaseContext calling convention
-    """
-    allow_dynamic_globals = True
-
-    # Overrides
-    def create_module(self, name):
-        return self._internal_codegen._create_empty_module(name)
-
-    @global_compiler_lock
-    def init(self):
-        self.is32bit = (utils.MACHINE_BITS == 32)
-        self._internal_codegen = codegen.JITCPUCodegen("numba.exec")
-
-        # Add ARM ABI functions from libgcc_s
-        if platform.machine() == 'armv7l':
-            ll.load_library_permanently('libgcc_s.so.1')
-
-        # Map external C functions.
-        externals.c_math_functions.install(self)
-
-        # Initialize NRT runtime
-        rtsys.initialize(self)
-
-        # Initialize additional implementations
-        if utils.PY3:
-            import numba.unicode
-
-    def load_additional_registries(self):
-        # Add target specific implementations
-        from . import (cffiimpl, cmathimpl, mathimpl, npyimpl,
-                       printimpl, randomimpl)
-        self.install_registry(cmathimpl.registry)
-        self.install_registry(cffiimpl.registry)
-        self.install_registry(mathimpl.registry)
-        self.install_registry(npyimpl.registry)
-        self.install_registry(printimpl.registry)
-        self.install_registry(randomimpl.registry)
-        self.install_registry(randomimpl.registry)
-
-        # load 3rd party extensions
-        numba.entrypoints.init_all()
-
-    @property
-    def target_data(self):
-        return self._internal_codegen.target_data
-
-    def with_aot_codegen(self, name, **aot_options):
-        aot_codegen = codegen.AOTCPUCodegen(name, **aot_options)
-        return self.subtarget(_internal_codegen=aot_codegen,
-                              aot_mode=True)
-
-    def codegen(self):
-        return self._internal_codegen
-
-    @cached_property
-    def call_conv(self):
-        return callconv.CPUCallConv(self)
-
-    def get_env_body(self, builder, envptr):
-        """
-        From the given *envptr* (a pointer to a _dynfunc.Environment object),
-        get a EnvBody allowing structured access to environment fields.
-        """
-        body_ptr = cgutils.pointer_add(
-            builder, envptr, _dynfunc._impl_info['offsetof_env_body'])
-        return EnvBody(self, builder, ref=body_ptr, cast_ref=True)
-
-    def get_env_manager(self, builder):
-        envgv = self.declare_env_global(builder.module,
-                                        self.get_env_name(self.fndesc))
-        envarg = builder.load(envgv)
-        pyapi = self.get_python_api(builder)
-        pyapi.emit_environment_sentry(envarg)
-        env_body = self.get_env_body(builder, envarg)
-        return pyapi.get_env_manager(self.environment, env_body, envarg)
-
-    def get_generator_state(self, builder, genptr, return_type):
-        """
-        From the given *genptr* (a pointer to a _dynfunc.Generator object),
-        get a pointer to its state area.
-        """
-        return cgutils.pointer_add(
-            builder, genptr, _dynfunc._impl_info['offsetof_generator_state'],
-            return_type=return_type)
-
-    def build_list(self, builder, list_type, items):
-        """
-        Build a list from the Numba *list_type* and its initial *items*.
-        """
-        return listobj.build_list(self, builder, list_type, items)
-
-    def build_set(self, builder, set_type, items):
-        """
-        Build a set from the Numba *set_type* and its initial *items*.
-        """
-        return setobj.build_set(self, builder, set_type, items)
-
-    def build_map(self, builder, dict_type, item_types, items):
-        from numba import dictobject
-
-        return dictobject.build_map(self, builder, dict_type, item_types, items)
-
-
-    def post_lowering(self, mod, library):
-        if self.fastmath:
-            fastmathpass.rewrite_module(mod, self.fastmath)
-
-        if self.is32bit:
-            # 32-bit machine needs to replace all 64-bit div/rem to avoid
-            # calls to compiler-rt
-            intrinsics.fix_divmod(mod)
-
-        library.add_linking_library(rtsys.library)
-
-    def create_cpython_wrapper(self, library, fndesc, env, call_helper,
-                               release_gil=False):
-        wrapper_module = self.create_module("wrapper")
-        fnty = self.call_conv.get_function_type(fndesc.restype, fndesc.argtypes)
-        wrapper_callee = wrapper_module.add_function(fnty, fndesc.llvm_func_name)
-        builder = PyCallWrapper(self, wrapper_module, wrapper_callee,
-                                fndesc, env, call_helper=call_helper,
-                                release_gil=release_gil)
-        builder.build()
-        if config.DUMP_LLVM:
-            print(("LLVM WRAPPER DUMP %s" % fndesc).center(80, '-'))
-            print(wrapper_module)
-            print('=' * 80)
-            import sys
-            sys.stdout.flush()
-        library.add_ir_module(wrapper_module)
-
-    def get_executable(self, library, fndesc, env):
-        """
-        Returns
-        -------
-        (cfunc, fnptr)
-
-        - cfunc
-            callable function (Can be None)
-        - fnptr
-            callable function address
-        - env
-            an execution environment (from _dynfunc)
-        """
-        # Code generation
-        baseptr = library.get_pointer_to_function(fndesc.llvm_func_name)
-        fnptr = library.get_pointer_to_function(fndesc.llvm_cpython_wrapper_name)
-
-        # Note: we avoid reusing the original docstring to avoid encoding
-        # issues on Python 2, see issue #1908
-        doc = "compiled wrapper for %r" % (fndesc.qualname,)
-        cfunc = _dynfunc.make_function(fndesc.lookup_module(),
-                                       fndesc.qualname.split('.')[-1],
-                                       doc, fnptr, env,
-                                       # objects to keepalive with the function
-                                       (library,)
-                                       )
-        library.codegen.set_env(self.get_env_name(fndesc), env)
-        return cfunc
-
-    def calc_array_sizeof(self, ndim):
-        '''
-        Calculate the size of an array struct on the CPU target
-        '''
-        aryty = types.Array(types.int32, ndim, 'A')
-        return self.get_abi_sizeof(self.get_value_type(aryty))
-
-
-class FastMathOptions(object):
-    """
-    Options for controlling fast math optimization.
-    """
-    def __init__(self, value):
-        # https://releases.llvm.org/7.0.0/docs/LangRef.html#fast-math-flags
-        valid_flags = {
-            'fast',
-            'nnan', 'ninf', 'nsz', 'arcp',
-            'contract', 'afn', 'reassoc',
-        }
-
-        if value is True:
-            self.flags = {'fast'}
-        elif value is False:
-            self.flags = set()
-        elif isinstance(value, set):
-            invalid = value - valid_flags
-            if invalid:
-                raise ValueError("Unrecognized fastmath flags: %s" % invalid)
-            self.flags = value
-        elif isinstance(value, dict):
-            invalid = set(value.keys()) - valid_flags
-            if invalid:
-                raise ValueError("Unrecognized fastmath flags: %s" % invalid)
-            self.flags = {v for v, enable in value.items() if enable}
-        else:
-            raise ValueError("Expected fastmath option(s) to be either a bool, dict or set")
-
-    def __bool__(self):
-        return bool(self.flags)
-
-    __nonzero__ = __bool__
-
-
-class ParallelOptions(object):
-    """
-    Options for controlling auto parallelization.
-    """
-    def __init__(self, value):
-        self.gen_openmp = False
-        self.gen_spirv = False
-        if isinstance(value, bool):
-            self.enabled = value
-            self.comprehension = value
-            self.reduction = value
-            self.setitem = value
-            self.numpy = value
-            self.stencil = value
-            self.fusion = value
-            self.prange = value
-        elif isinstance(value, dict):
-            self.enabled = True
-            self.comprehension = value.pop('comprehension', True)
-            self.reduction = value.pop('reduction', True)
-            self.setitem = value.pop('setitem', True)
-            self.numpy = value.pop('numpy', True)
-            self.stencil = value.pop('stencil', True)
-            self.fusion = value.pop('fusion', True)
-            self.prange = value.pop('prange', True)
-            self.gen_openmp = value.pop('openmp', False)
-            self.gen_spirv = value.pop('spirv', False)
-            if value:
-                raise NameError("Unrecognized parallel options: %s" % value.keys())
-        else:
-            raise ValueError("Expect parallel option to be either a bool or a dict")
-
-        if self.gen_openmp + self.gen_spirv > 1:
-            raise VAlueError("At most one of the openmp and spirv options may be specified.")
-
-# ----------------------------------------------------------------------------
-# TargetOptions
-
-class CPUTargetOptions(TargetOptions):
-    OPTIONS = {
-        "nopython": bool,
-        "nogil": bool,
-        "forceobj": bool,
-        "looplift": bool,
-        "boundscheck": bool,
-        "debug": bool,
-        "_nrt": bool,
-        "no_rewrites": bool,
-        "no_cpython_wrapper": bool,
-        "fastmath": FastMathOptions,
-        "error_model": str,
-        "parallel": ParallelOptions,
-        "inline": InlineOptions,
-    }
-
-
-# ----------------------------------------------------------------------------
-# Internal
-
-def remove_refct_calls(func):
-    """
-    Remove redundant incref/decref within on a per block basis
-    """
-    for bb in func.basic_blocks:
-        remove_null_refct_call(bb)
-        remove_refct_pairs(bb)
-
-
-def remove_null_refct_call(bb):
-    """
-    Remove refct api calls to NULL pointer
-    """
-    pass
-    ## Skipped for now
-    # for inst in bb.instructions:
-    #     if isinstance(inst, lc.CallOrInvokeInstruction):
-    #         fname = inst.called_function.name
-    #         if fname == "Py_IncRef" or fname == "Py_DecRef":
-    #             arg = inst.args[0]
-    #             print(type(arg))
-    #             if isinstance(arg, lc.ConstantPointerNull):
-    #                 inst.erase_from_parent()
-
-
-def remove_refct_pairs(bb):
-    """
-    Remove incref decref pairs on the same variable
-    """
-
-    didsomething = True
-
-    while didsomething:
-        didsomething = False
-
-        increfs = {}
-        decrefs = {}
-
-        # Mark
-        for inst in bb.instructions:
-            if isinstance(inst, lc.CallOrInvokeInstruction):
-                fname = inst.called_function.name
-                if fname == "Py_IncRef":
-                    arg = inst.operands[0]
-                    increfs[arg] = inst
-                elif fname == "Py_DecRef":
-                    arg = inst.operands[0]
-                    decrefs[arg] = inst
-
-        # Sweep
-        for val in increfs.keys():
-            if val in decrefs:
-                increfs[val].erase_from_parent()
-                decrefs[val].erase_from_parent()
-                didsomething = True
-=======
 from numba.core.errors import _MovedModule
-sys.modules[__name__] = _MovedModule(locals(), "numba.core.cpu")
->>>>>>> d2cac859
+sys.modules[__name__] = _MovedModule(locals(), "numba.core.cpu")