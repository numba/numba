"""
Implementation of math operations on Array objects.
"""

from __future__ import print_function, absolute_import, division

import math
from collections import namedtuple
from enum import IntEnum
from functools import partial

import numpy as np

import llvmlite.llvmpy.core as lc

from numba import types, cgutils, generated_jit
from numba.extending import overload, overload_method, register_jitable
from numba.numpy_support import as_dtype, type_can_asarray
from numba.numpy_support import version as numpy_version
from numba.targets.imputils import (lower_builtin, impl_ret_borrowed,
                                    impl_ret_new_ref, impl_ret_untracked)
from numba.typing import signature
from .arrayobj import make_array, load_item, store_item, _empty_nd_impl
from .linalg import ensure_blas

from numba.extending import intrinsic
from numba.errors import RequireLiteralValue, TypingError


def _check_blas():
    # Checks if a BLAS is available so e.g. dot will work
    try:
        ensure_blas()
    except ImportError:
        return False
    return True


_HAVE_BLAS = _check_blas()


@intrinsic
def _create_tuple_result_shape(tyctx, shape_list, shape_tuple):
    """
    This routine converts shape list where the axis dimension has already
    been popped to a tuple for indexing of the same size.  The original shape
    tuple is also required because it contains a length field at compile time
    whereas the shape list does not.
    """

    # The new tuple's size is one less than the original tuple since axis
    # dimension removed.
    nd = len(shape_tuple) - 1
    # The return type of this intrinsic is an int tuple of length nd.
    tupty = types.UniTuple(types.intp, nd)
    # The function signature for this intrinsic.
    function_sig = tupty(shape_list, shape_tuple)

    def codegen(cgctx, builder, signature, args):
        lltupty = cgctx.get_value_type(tupty)
        # Create an empty int tuple.
        tup = cgutils.get_null_value(lltupty)

        # Get the shape list from the args and we don't need shape tuple.
        [in_shape, _] = args

        def array_indexer(a, i):
            return a[i]

        # loop to fill the tuple
        for i in range(nd):
            dataidx = cgctx.get_constant(types.intp, i)
            # compile and call array_indexer
            data = cgctx.compile_internal(builder, array_indexer,
                                          types.intp(shape_list, types.intp),
                                          [in_shape, dataidx])
            tup = builder.insert_value(tup, data, i)
        return tup

    return function_sig, codegen


@intrinsic
def _gen_index_tuple(tyctx, shape_tuple, value, axis):
    """
    Generates a tuple that can be used to index a specific slice from an
    array for sum with axis.  shape_tuple is the size of the dimensions of
    the input array.  'value' is the value to put in the indexing tuple
    in the axis dimension and 'axis' is that dimension.  For this to work,
    axis has to be a const.
    """
    if not isinstance(axis, types.Literal):
        raise RequireLiteralValue('axis argument must be a constant')
    # Get the value of the axis constant.
    axis_value = axis.literal_value
    # The length of the indexing tuple to be output.
    nd = len(shape_tuple)

    # If the axis value is impossible for the given size array then
    # just fake it like it was for axis 0.  This will stop compile errors
    # when it looks like it could be called from array_sum_axis but really
    # can't because that routine checks the axis mismatch and raise an
    # exception.
    if axis_value >= nd:
        axis_value = 0

    # Calculate the type of the indexing tuple.  All the non-axis
    # dimensions have slice2 type and the axis dimension has int type.
    before = axis_value
    after = nd - before - 1

    types_list = []
    types_list += [types.slice2_type] * before
    types_list += [types.intp]
    types_list += [types.slice2_type] * after

    # Creates the output type of the function.
    tupty = types.Tuple(types_list)
    # Defines the signature of the intrinsic.
    function_sig = tupty(shape_tuple, value, axis)

    def codegen(cgctx, builder, signature, args):
        lltupty = cgctx.get_value_type(tupty)
        # Create an empty indexing tuple.
        tup = cgutils.get_null_value(lltupty)

        # We only need value of the axis dimension here.
        # The rest are constants defined above.
        [_, value_arg, _] = args

        def create_full_slice():
            return slice(None, None)

        # loop to fill the tuple with slice(None,None) before
        # the axis dimension.

        # compile and call create_full_slice
        slice_data = cgctx.compile_internal(builder, create_full_slice,
                                            types.slice2_type(),
                                            [])
        for i in range(0, axis_value):
            tup = builder.insert_value(tup, slice_data, i)

        # Add the axis dimension 'value'.
        tup = builder.insert_value(tup, value_arg, axis_value)

        # loop to fill the tuple with slice(None,None) after
        # the axis dimension.
        for i in range(axis_value + 1, nd):
            tup = builder.insert_value(tup, slice_data, i)
        return tup

    return function_sig, codegen


#----------------------------------------------------------------------------
# Basic stats and aggregates

@lower_builtin(np.sum, types.Array)
@lower_builtin("array.sum", types.Array)
def array_sum(context, builder, sig, args):
    zero = sig.return_type(0)

    def array_sum_impl(arr):
        c = zero
        for v in np.nditer(arr):
            c += v.item()
        return c

    res = context.compile_internal(builder, array_sum_impl, sig, args,
                                   locals=dict(c=sig.return_type))
    return impl_ret_borrowed(context, builder, sig.return_type, res)


@register_jitable
def _array_sum_axis_nop(arr, v):
    return arr


<<<<<<< HEAD
@lower_builtin(np.sum, types.Array, types.intp, types.DTypeSpec)
@lower_builtin(np.sum, types.Array, types.IntegerLiteral, types.DTypeSpec)
@lower_builtin("array.sum", types.Array, types.intp, types.DTypeSpec)
@lower_builtin("array.sum", types.Array, types.IntegerLiteral, types.DTypeSpec)
def array_sum_axis_dtype(context, builder, sig, args):
    """
    The third parameter to gen_index_tuple that generates the indexing
    tuples has to be a const so we can't just pass "axis" through since
    that isn't const.  We can check for specific values and have
    different instances that do take consts.  Supporting axis summation
    only up to the fourth dimension for now.
    """
    # typing/arraydecl.py:sum_expand defines the return type for sum with axis.
    # It is one dimension less than the input array.

    retty = sig.return_type
    zero = getattr(retty, 'dtype', retty)(0)
    # if the return is scalar in type then "take" the 0th element of the
    # 0d array accumulator as the return value
    if getattr(retty, 'ndim', None) is None:
        op = np.take
    else:
        op = _array_sum_axis_nop
    [ty_array, ty_axis, ty_dtype] = sig.args
    is_axis_const = False
    const_axis_val = 0
    if isinstance(ty_axis, types.Literal):
        # this special-cases for constant axis
        const_axis_val = ty_axis.literal_value
        # fix negative axis
        if const_axis_val < 0:
            const_axis_val = ty_array.ndim + const_axis_val
        if const_axis_val < 0 or const_axis_val > ty_array.ndim:
            raise ValueError("'axis' entry is out of bounds")

        ty_axis = context.typing_context.resolve_value_type(const_axis_val)
        axis_val = context.get_constant(ty_axis, const_axis_val)
        # rewrite arguments
        args = args[0], axis_val, args[2]
        # rewrite sig
        sig = sig.replace(args=[ty_array, ty_axis, ty_dtype])
        is_axis_const = True

    def array_sum_impl_axis(arr, axis, dtype):
        ndim = arr.ndim

        if not is_axis_const:
            # Catch where axis is negative or greater than 3.
            if axis < 0 or axis > 3:
                raise ValueError("Numba does not support sum with axis "
                                 "parameter outside the range 0 to 3.")

        # Catch the case where the user misspecifies the axis to be
        # more than the number of the array's dimensions.
        if axis >= ndim:
            raise ValueError("axis is out of bounds for array")

        # Convert the shape of the input array to a list.
        ashape = list(arr.shape)
        # Get the length of the axis dimension.
        axis_len = ashape[axis]
        # Remove the axis dimension from the list of dimensional lengths.
        ashape.pop(axis)
        # Convert this shape list back to a tuple using above intrinsic.
        ashape_without_axis = _create_tuple_result_shape(ashape, arr.shape)
        # Tuple needed here to create output array with correct size.
        result = np.full(ashape_without_axis, zero, type(zero))

        # Iterate through the axis dimension.
        for axis_index in range(axis_len):
            if is_axis_const:
                # constant specialized version works for any valid axis value
                index_tuple_generic = _gen_index_tuple(arr.shape, axis_index,
                                                       const_axis_val)
                result += arr[index_tuple_generic]
            else:
                # Generate a tuple used to index the input array.
                # The tuple is ":" in all dimensions except the axis
                # dimension where it is "axis_index".
                if axis == 0:
                    index_tuple1 = _gen_index_tuple(arr.shape, axis_index, 0)
                    result += arr[index_tuple1]
                elif axis == 1:
                    index_tuple2 = _gen_index_tuple(arr.shape, axis_index, 1)
                    result += arr[index_tuple2]
                elif axis == 2:
                    index_tuple3 = _gen_index_tuple(arr.shape, axis_index, 2)
                    result += arr[index_tuple3]
                elif axis == 3:
                    index_tuple4 = _gen_index_tuple(arr.shape, axis_index, 3)
                    result += arr[index_tuple4]

        return op(result, 0)

    res = context.compile_internal(builder, array_sum_impl_axis, sig, args)
    return impl_ret_new_ref(context, builder, sig.return_type, res)


@lower_builtin(np.sum, types.Array,  types.DTypeSpec)
@lower_builtin(np.sum, types.Array,  types.DTypeSpec)
@lower_builtin("array.sum", types.Array, types.DTypeSpec)
@lower_builtin("array.sum", types.Array, types.DTypeSpec)
def array_sum_dtype(context, builder, sig, args):
    zero = sig.return_type(0)

    def array_sum_impl(arr, dtype):
        c = zero
        for v in np.nditer(arr):
            c += v.item()
        return c

    res = context.compile_internal(builder, array_sum_impl, sig, args,
                                   locals=dict(c=sig.return_type))
    return impl_ret_borrowed(context, builder, sig.return_type, res)



@lower_builtin(np.sum, types.Array, types.intp)
@lower_builtin(np.sum, types.Array, types.IntegerLiteral)
@lower_builtin("array.sum", types.Array, types.intp)
@lower_builtin("array.sum", types.Array, types.IntegerLiteral)
def array_sum_axis(context, builder, sig, args):
    """
    The third parameter to gen_index_tuple that generates the indexing
    tuples has to be a const so we can't just pass "axis" through since
    that isn't const.  We can check for specific values and have
    different instances that do take consts.  Supporting axis summation
    only up to the fourth dimension for now.
    """
    # typing/arraydecl.py:sum_expand defines the return type for sum with axis.
    # It is one dimension less than the input array.

    retty = sig.return_type
    zero = getattr(retty, 'dtype', retty)(0)
    # if the return is scalar in type then "take" the 0th element of the
    # 0d array accumulator as the return value
    if getattr(retty, 'ndim', None) is None:
        op = np.take
    else:
        op = _array_sum_axis_nop
    [ty_array, ty_axis] = sig.args
    is_axis_const = False
    const_axis_val = 0
    if isinstance(ty_axis, types.Literal):
        # this special-cases for constant axis
        const_axis_val = ty_axis.literal_value
        # fix negative axis
        if const_axis_val < 0:
            const_axis_val = ty_array.ndim + const_axis_val
        if const_axis_val < 0 or const_axis_val > ty_array.ndim:
            raise ValueError("'axis' entry is out of bounds")
=======
def gen_sum_axis_impl(is_axis_const, const_axis_val, op, zero):
    def inner(arr, axis):
        """
        function that performs sums over one specific axis
>>>>>>> 18be7fb5

        The third parameter to gen_index_tuple that generates the indexing
        tuples has to be a const so we can't just pass "axis" through since
        that isn't const.  We can check for specific values and have
        different instances that do take consts.  Supporting axis summation
        only up to the fourth dimension for now.

        typing/arraydecl.py:sum_expand defines the return type for sum with axis.
        It is one dimension less than the input array.
        """
        ndim = arr.ndim

        if not is_axis_const:
            # Catch where axis is negative or greater than 3.
            if axis < 0 or axis > 3:
                raise ValueError("Numba does not support sum with axis "
                                 "parameter outside the range 0 to 3.")

        # Catch the case where the user misspecifies the axis to be
        # more than the number of the array's dimensions.
        if axis >= ndim:
            raise ValueError("axis is out of bounds for array")

        # Convert the shape of the input array to a list.
        ashape = list(arr.shape)
        # Get the length of the axis dimension.
        axis_len = ashape[axis]
        # Remove the axis dimension from the list of dimensional lengths.
        ashape.pop(axis)
        # Convert this shape list back to a tuple using above intrinsic.
        ashape_without_axis = _create_tuple_result_shape(ashape, arr.shape)
        # Tuple needed here to create output array with correct size.
        result = np.full(ashape_without_axis, zero, type(zero))

        # Iterate through the axis dimension.
        for axis_index in range(axis_len):
            if is_axis_const:
                # constant specialized version works for any valid axis value
                index_tuple_generic = _gen_index_tuple(arr.shape, axis_index,
                                                       const_axis_val)
                result += arr[index_tuple_generic]
            else:
                # Generate a tuple used to index the input array.
                # The tuple is ":" in all dimensions except the axis
                # dimension where it is "axis_index".
                if axis == 0:
                    index_tuple1 = _gen_index_tuple(arr.shape, axis_index, 0)
                    result += arr[index_tuple1]
                elif axis == 1:
                    index_tuple2 = _gen_index_tuple(arr.shape, axis_index, 1)
                    result += arr[index_tuple2]
                elif axis == 2:
                    index_tuple3 = _gen_index_tuple(arr.shape, axis_index, 2)
                    result += arr[index_tuple3]
                elif axis == 3:
                    index_tuple4 = _gen_index_tuple(arr.shape, axis_index, 3)
                    result += arr[index_tuple4]
        return op(result, 0)
    return inner


@lower_builtin(np.sum, types.Array, types.intp, types.DTypeSpec)
@lower_builtin(np.sum, types.Array, types.IntegerLiteral, types.DTypeSpec)
@lower_builtin("array.sum", types.Array, types.intp, types.DTypeSpec)
@lower_builtin("array.sum", types.Array, types.IntegerLiteral, types.DTypeSpec)
def array_sum_axis_dtype(context, builder, sig, args):
    retty = sig.return_type
    zero = getattr(retty, 'dtype', retty)(0)
    # if the return is scalar in type then "take" the 0th element of the
    # 0d array accumulator as the return value
    if getattr(retty, 'ndim', None) is None:
        op = np.take
    else:
        op = _array_sum_axis_nop
    [ty_array, ty_axis, ty_dtype] = sig.args
    is_axis_const = False
    const_axis_val = 0
    if isinstance(ty_axis, types.Literal):
        # this special-cases for constant axis
        const_axis_val = ty_axis.literal_value
        # fix negative axis
        if const_axis_val < 0:
            const_axis_val = ty_array.ndim + const_axis_val
        if const_axis_val < 0 or const_axis_val > ty_array.ndim:
            raise ValueError("'axis' entry is out of bounds")

        ty_axis = context.typing_context.resolve_value_type(const_axis_val)
        axis_val = context.get_constant(ty_axis, const_axis_val)
        # rewrite arguments
        args = args[0], axis_val, args[2]
        # rewrite sig
        sig = sig.replace(args=[ty_array, ty_axis, ty_dtype])
        is_axis_const = True

    gen_impl = gen_sum_axis_impl(is_axis_const, const_axis_val, op, zero)
    compiled = register_jitable(gen_impl)

    def array_sum_impl_axis(arr, axis, dtype):
        return compiled(arr, axis)

    res = context.compile_internal(builder, array_sum_impl_axis, sig, args)
    return impl_ret_new_ref(context, builder, sig.return_type, res)


@lower_builtin(np.sum, types.Array,  types.DTypeSpec)
@lower_builtin("array.sum", types.Array, types.DTypeSpec)
def array_sum_dtype(context, builder, sig, args):
    zero = sig.return_type(0)

    def array_sum_impl(arr, dtype):
        c = zero
        for v in np.nditer(arr):
            c += v.item()
        return c

    res = context.compile_internal(builder, array_sum_impl, sig, args,
                                   locals=dict(c=sig.return_type))
    return impl_ret_borrowed(context, builder, sig.return_type, res)


@lower_builtin(np.sum, types.Array, types.intp)
@lower_builtin(np.sum, types.Array, types.IntegerLiteral)
@lower_builtin("array.sum", types.Array, types.intp)
@lower_builtin("array.sum", types.Array, types.IntegerLiteral)
def array_sum_axis(context, builder, sig, args):
    retty = sig.return_type
    zero = getattr(retty, 'dtype', retty)(0)
    # if the return is scalar in type then "take" the 0th element of the
    # 0d array accumulator as the return value
    if getattr(retty, 'ndim', None) is None:
        op = np.take
    else:
        op = _array_sum_axis_nop
    [ty_array, ty_axis] = sig.args
    is_axis_const = False
    const_axis_val = 0
    if isinstance(ty_axis, types.Literal):
        # this special-cases for constant axis
        const_axis_val = ty_axis.literal_value
        # fix negative axis
        if const_axis_val < 0:
            const_axis_val = ty_array.ndim + const_axis_val
        if const_axis_val < 0 or const_axis_val > ty_array.ndim:
            raise ValueError("'axis' entry is out of bounds")

        ty_axis = context.typing_context.resolve_value_type(const_axis_val)
        axis_val = context.get_constant(ty_axis, const_axis_val)
        # rewrite arguments
        args = args[0], axis_val
        # rewrite sig
        sig = sig.replace(args=[ty_array, ty_axis])
        is_axis_const = True

    gen_impl = gen_sum_axis_impl(is_axis_const, const_axis_val, op, zero)
    compiled = register_jitable(gen_impl)

    def array_sum_impl_axis(arr, axis):
        return compiled(arr, axis)

    res = context.compile_internal(builder, array_sum_impl_axis, sig, args)
    return impl_ret_new_ref(context, builder, sig.return_type, res)


@lower_builtin(np.prod, types.Array)
@lower_builtin("array.prod", types.Array)
def array_prod(context, builder, sig, args):

    def array_prod_impl(arr):
        c = 1
        for v in np.nditer(arr):
            c *= v.item()
        return c

    res = context.compile_internal(builder, array_prod_impl, sig, args,
                                   locals=dict(c=sig.return_type))
    return impl_ret_borrowed(context, builder, sig.return_type, res)


@lower_builtin(np.cumsum, types.Array)
@lower_builtin("array.cumsum", types.Array)
def array_cumsum(context, builder, sig, args):
    scalar_dtype = sig.return_type.dtype
    dtype = as_dtype(scalar_dtype)
    zero = scalar_dtype(0)

    def array_cumsum_impl(arr):
        out = np.empty(arr.size, dtype)
        c = zero
        for idx, v in enumerate(arr.flat):
            c += v
            out[idx] = c
        return out

    res = context.compile_internal(builder, array_cumsum_impl, sig, args,
                                   locals=dict(c=scalar_dtype))
    return impl_ret_new_ref(context, builder, sig.return_type, res)


@lower_builtin(np.cumprod, types.Array)
@lower_builtin("array.cumprod", types.Array)
def array_cumprod(context, builder, sig, args):
    scalar_dtype = sig.return_type.dtype
    dtype = as_dtype(scalar_dtype)

    def array_cumprod_impl(arr):
        out = np.empty(arr.size, dtype)
        c = 1
        for idx, v in enumerate(arr.flat):
            c *= v
            out[idx] = c
        return out

    res = context.compile_internal(builder, array_cumprod_impl, sig, args,
                                   locals=dict(c=scalar_dtype))
    return impl_ret_new_ref(context, builder, sig.return_type, res)

@register_jitable
def sum_array(arr, dtype):
    return np.sum(arr, dtype=dtype)

@register_jitable
def sum_array_axis(arr, axis, dtype):
    return np.sum(arr, axis=axis, dtype=dtype)

@overload(np.mean)
@overload_method(types.Array, 'mean')
def array_mean(arr, axis=None):
    if isinstance(arr, types.Array):
        if axis is None:
            def mean_impl(arr, axis=None):
                return sum_array(arr, dtype=np.float64)/arr.size
            return mean_impl
        elif isinstance(axis, types.Integer):
            def mean_impl(arr, axis=None):
                if axis >= arr.ndim:
                    raise ValueError("'axis' entry is out of bounds")
                return sum_array_axis(arr, axis=axis, dtype=np.float64)/arr.shape[axis]
            return mean_impl
        elif isinstance(axis, types.IntegerLiteral):
            if axis.literal_value >= arr.ndim:
                raise ValueError("'axis' entry is out of bounds")
            def mean_impl(arr, axis=None):
                return sum_array_axis(arr, axis=axis, dtype=np.float64)/arr.shape[axis]
            return mean_impl

@lower_builtin(np.var, types.Array)
@lower_builtin("array.var", types.Array)
def array_var(context, builder, sig, args):
    def array_var_impl(arr):
        # Compute the mean
        m = arr.mean()

        # Compute the sum of square diffs
        ssd = 0
        for v in np.nditer(arr):
            val = (v.item() - m)
            ssd += np.real(val * np.conj(val))
        return ssd / arr.size

    res = context.compile_internal(builder, array_var_impl, sig, args)
    return impl_ret_untracked(context, builder, sig.return_type, res)


@lower_builtin(np.std, types.Array)
@lower_builtin("array.std", types.Array)
def array_std(context, builder, sig, args):
    def array_std_impl(arry):
        return arry.var() ** 0.5
    res = context.compile_internal(builder, array_std_impl, sig, args)
    return impl_ret_untracked(context, builder, sig.return_type, res)


def zero_dim_msg(fn_name):
    msg = ("zero-size array to reduction operation "
           "{0} which has no identity".format(fn_name))
    return msg


@lower_builtin(np.min, types.Array)
@lower_builtin("array.min", types.Array)
def array_min(context, builder, sig, args):
    ty = sig.args[0].dtype
    MSG = zero_dim_msg('minimum')

    if isinstance(ty, (types.NPDatetime, types.NPTimedelta)):
        # NaT is smaller than every other value, but it is
        # ignored as far as min() is concerned.
        nat = ty('NaT')

        def array_min_impl(arry):
            if arry.size == 0:
                raise ValueError(MSG)

            min_value = nat
            it = np.nditer(arry)
            for view in it:
                v = view.item()
                if v != nat:
                    min_value = v
                    break

            for view in it:
                v = view.item()
                if v != nat and v < min_value:
                    min_value = v
            return min_value

    elif isinstance(ty, types.Complex):
        def array_min_impl(arry):
            if arry.size == 0:
                raise ValueError(MSG)

            it = np.nditer(arry)
            min_value = next(it).take(0)

            for view in it:
                v = view.item()
                if v.real < min_value.real:
                    min_value = v
                elif v.real == min_value.real:
                    if v.imag < min_value.imag:
                        min_value = v
            return min_value

    else:
        def array_min_impl(arry):
            if arry.size == 0:
                raise ValueError(MSG)

            it = np.nditer(arry)
            min_value = next(it).take(0)

            for view in it:
                v = view.item()
                if v < min_value:
                    min_value = v
            return min_value

    res = context.compile_internal(builder, array_min_impl, sig, args)
    return impl_ret_borrowed(context, builder, sig.return_type, res)


@lower_builtin(np.max, types.Array)
@lower_builtin("array.max", types.Array)
def array_max(context, builder, sig, args):
    ty = sig.args[0].dtype
    MSG = zero_dim_msg('maximum')

    if isinstance(ty, types.Complex):
        def array_max_impl(arry):
            if arry.size == 0:
                raise ValueError(MSG)

            it = np.nditer(arry)
            max_value = next(it).take(0)

            for view in it:
                v = view.item()
                if v.real > max_value.real:
                    max_value = v
                elif v.real == max_value.real:
                    if v.imag > max_value.imag:
                        max_value = v
            return max_value
    else:
        def array_max_impl(arry):
            if arry.size == 0:
                raise ValueError(MSG)

            it = np.nditer(arry)
            max_value = next(it).take(0)

            for view in it:
                v = view.item()
                if v > max_value:
                    max_value = v
            return max_value

    res = context.compile_internal(builder, array_max_impl, sig, args)
    return impl_ret_borrowed(context, builder, sig.return_type, res)


@lower_builtin(np.argmin, types.Array)
@lower_builtin("array.argmin", types.Array)
def array_argmin(context, builder, sig, args):
    ty = sig.args[0].dtype
    # NOTE: Under Numpy < 1.10, argmin() is inconsistent with min() on NaT values:
    # https://github.com/numpy/numpy/issues/6030

    if (numpy_version >= (1, 10) and
            isinstance(ty, (types.NPDatetime, types.NPTimedelta))):
        # NaT is smaller than every other value, but it is
        # ignored as far as argmin() is concerned.
        nat = ty('NaT')

        def array_argmin_impl(arry):
            if arry.size == 0:
                raise ValueError("attempt to get argmin of an empty sequence")
            min_value = nat
            min_idx = 0
            it = arry.flat
            idx = 0
            for v in it:
                if v != nat:
                    min_value = v
                    min_idx = idx
                    idx += 1
                    break
                idx += 1

            for v in it:
                if v != nat and v < min_value:
                    min_value = v
                    min_idx = idx
                idx += 1
            return min_idx

    else:
        def array_argmin_impl(arry):
            if arry.size == 0:
                raise ValueError("attempt to get argmin of an empty sequence")
            for v in arry.flat:
                min_value = v
                min_idx = 0
                break

            idx = 0
            for v in arry.flat:
                if v < min_value:
                    min_value = v
                    min_idx = idx
                idx += 1
            return min_idx
    res = context.compile_internal(builder, array_argmin_impl, sig, args)
    return impl_ret_untracked(context, builder, sig.return_type, res)


@lower_builtin(np.argmax, types.Array)
@lower_builtin("array.argmax", types.Array)
def array_argmax(context, builder, sig, args):
    def array_argmax_impl(arry):
        if arry.size == 0:
            raise ValueError("attempt to get argmax of an empty sequence")
        for v in arry.flat:
            max_value = v
            max_idx = 0
            break

        idx = 0
        for v in arry.flat:
            if v > max_value:
                max_value = v
                max_idx = idx
            idx += 1
        return max_idx
    res = context.compile_internal(builder, array_argmax_impl, sig, args)
    return impl_ret_untracked(context, builder, sig.return_type, res)


@overload(np.all)
@overload_method(types.Array, "all")
def np_all(a):
    def flat_all(a):
        for v in np.nditer(a):
            if not v.item():
                return False
        return True

    return flat_all


@overload(np.any)
@overload_method(types.Array, "any")
def np_any(a):
    def flat_any(a):
        for v in np.nditer(a):
            if v.item():
                return True
        return False

    return flat_any


def get_isnan(dtype):
    """
    A generic isnan() function
    """
    if isinstance(dtype, (types.Float, types.Complex)):
        return np.isnan
    else:
        @register_jitable
        def _trivial_isnan(x):
            return False
        return _trivial_isnan


@register_jitable
def less_than(a, b):
    return a < b


@register_jitable
def greater_than(a, b):
    return a > b


@register_jitable
def check_array(a):
    if a.size == 0:
        raise ValueError('zero-size array to reduction operation not possible')


def nan_min_max_factory(comparison_op, is_complex_dtype):
    if is_complex_dtype:
        def impl(a):
            arr = np.asarray(a)
            check_array(arr)
            it = np.nditer(arr)
            return_val = next(it).take(0)
            for view in it:
                v = view.item()
                if np.isnan(return_val.real) and not np.isnan(v.real):
                    return_val = v
                else:
                    if comparison_op(v.real, return_val.real):
                        return_val = v
                    elif v.real == return_val.real:
                        if comparison_op(v.imag, return_val.imag):
                            return_val = v
            return return_val
    else:
        def impl(a):
            arr = np.asarray(a)
            check_array(arr)
            it = np.nditer(arr)
            return_val = next(it).take(0)
            for view in it:
                v = view.item()
                if not np.isnan(v):
                    if not comparison_op(return_val, v):
                        return_val = v
            return return_val

    return impl


real_nanmin = register_jitable(
    nan_min_max_factory(less_than, is_complex_dtype=False)
)
real_nanmax = register_jitable(
    nan_min_max_factory(greater_than, is_complex_dtype=False)
)
complex_nanmin = register_jitable(
    nan_min_max_factory(less_than, is_complex_dtype=True)
)
complex_nanmax = register_jitable(
    nan_min_max_factory(greater_than, is_complex_dtype=True)
)


@overload(np.nanmin)
def np_nanmin(a):
    dt = determine_dtype(a)
    if np.issubdtype(dt, np.complexfloating):
        return complex_nanmin
    else:
        return real_nanmin


@overload(np.nanmax)
def np_nanmax(a):
    dt = determine_dtype(a)
    if np.issubdtype(dt, np.complexfloating):
        return complex_nanmax
    else:
        return real_nanmax


if numpy_version >= (1, 8):
    @overload(np.nanmean)
    def np_nanmean(a):
        if not isinstance(a, types.Array):
            return
        isnan = get_isnan(a.dtype)

        def nanmean_impl(a):
            c = 0.0
            count = 0
            for view in np.nditer(a):
                v = view.item()
                if not isnan(v):
                    c += v.item()
                    count += 1
            # np.divide() doesn't raise ZeroDivisionError
            return np.divide(c, count)

        return nanmean_impl

    @overload(np.nanvar)
    def np_nanvar(a):
        if not isinstance(a, types.Array):
            return
        isnan = get_isnan(a.dtype)

        def nanvar_impl(a):
            # Compute the mean
            m = np.nanmean(a)

            # Compute the sum of square diffs
            ssd = 0.0
            count = 0
            for view in np.nditer(a):
                v = view.item()
                if not isnan(v):
                    val = (v.item() - m)
                    ssd += np.real(val * np.conj(val))
                    count += 1
            # np.divide() doesn't raise ZeroDivisionError
            return np.divide(ssd, count)

        return nanvar_impl

    @overload(np.nanstd)
    def np_nanstd(a):
        if not isinstance(a, types.Array):
            return

        def nanstd_impl(a):
            return np.nanvar(a) ** 0.5

        return nanstd_impl


@overload(np.nansum)
def np_nansum(a):
    if not isinstance(a, types.Array):
        return
    if isinstance(a.dtype, types.Integer):
        retty = types.intp
    else:
        retty = a.dtype
    zero = retty(0)
    isnan = get_isnan(a.dtype)

    def nansum_impl(a):
        c = zero
        for view in np.nditer(a):
            v = view.item()
            if not isnan(v):
                c += v
        return c

    return nansum_impl


if numpy_version >= (1, 10):
    @overload(np.nanprod)
    def np_nanprod(a):
        if not isinstance(a, types.Array):
            return
        if isinstance(a.dtype, types.Integer):
            retty = types.intp
        else:
            retty = a.dtype
        one = retty(1)
        isnan = get_isnan(a.dtype)

        def nanprod_impl(a):
            c = one
            for view in np.nditer(a):
                v = view.item()
                if not isnan(v):
                    c *= v
            return c

        return nanprod_impl

if numpy_version >= (1, 12):
    @overload(np.nancumprod)
    def np_nancumprod(a):
        if not isinstance(a, types.Array):
            return

        if isinstance(a.dtype, (types.Boolean, types.Integer)):
            # dtype cannot possibly contain NaN
            return lambda a: np.cumprod(a)
        else:
            retty = a.dtype
            is_nan = get_isnan(retty)
            one = retty(1)

            def nancumprod_impl(a):
                out = np.empty(a.size, retty)
                c = one
                for idx, v in enumerate(a.flat):
                    if ~is_nan(v):
                        c *= v
                    out[idx] = c
                return out

            return nancumprod_impl

    @overload(np.nancumsum)
    def np_nancumsum(a):
        if not isinstance(a, types.Array):
            return

        if isinstance(a.dtype, (types.Boolean, types.Integer)):
            # dtype cannot possibly contain NaN
            return lambda a: np.cumsum(a)
        else:
            retty = a.dtype
            is_nan = get_isnan(retty)
            zero = retty(0)

            def nancumsum_impl(a):
                out = np.empty(a.size, retty)
                c = zero
                for idx, v in enumerate(a.flat):
                    if ~is_nan(v):
                        c += v
                    out[idx] = c
                return out

            return nancumsum_impl


@register_jitable
def prepare_ptp_input(a):
    arr = _asarray(a)
    if len(arr) == 0:
        raise ValueError('zero-size array reduction not possible')
    else:
        return arr


def _compute_current_val_impl_gen(op):
    def _compute_current_val_impl(current_val, val):
        if isinstance(current_val, types.Complex):
            # The sort order for complex numbers is lexicographic. If both the
            # real and imaginary parts are non-nan then the order is determined
            # by the real parts except when they are equal, in which case the
            # order is determined by the imaginary parts.
            # https://github.com/numpy/numpy/blob/577a86e/numpy/core/fromnumeric.py#L874-L877
            def impl(current_val, val):
                if op(val.real, current_val.real):
                    return val
                elif (val.real == current_val.real
                        and op(val.imag, current_val.imag)):
                    return val
                return current_val
        else:
            def impl(current_val, val):
                return val if op(val, current_val) else current_val
        return impl
    return _compute_current_val_impl


_compute_a_max = generated_jit(_compute_current_val_impl_gen(greater_than))
_compute_a_min = generated_jit(_compute_current_val_impl_gen(less_than))


@generated_jit
def _early_return(val):
    UNUSED = 0
    if isinstance(val, types.Complex):
        def impl(val):
            if np.isnan(val.real):
                if np.isnan(val.imag):
                    return True, np.nan + np.nan * 1j
                else:
                    return True, np.nan + 0j
            else:
                return False, UNUSED
    elif isinstance(val, types.Float):
        def impl(val):
            if np.isnan(val):
                return True, np.nan
            else:
                return False, UNUSED
    else:
        def impl(val):
            return False, UNUSED
    return impl


@overload(np.ptp)
def np_ptp(a):

    if hasattr(a, 'dtype'):
        if isinstance(a.dtype, types.Boolean):
            raise TypingError("Boolean dtype is unsupported (as per NumPy)")
            # Numpy raises a TypeError

    def np_ptp_impl(a):
        arr = prepare_ptp_input(a)

        a_flat = arr.flat
        a_min = a_flat[0]
        a_max = a_flat[0]

        for i in range(arr.size):
            val = a_flat[i]
            take_branch, retval = _early_return(val)
            if take_branch:
                return retval
            a_max = _compute_a_max(a_max, val)
            a_min = _compute_a_min(a_min, val)

        return a_max - a_min

    return np_ptp_impl


#----------------------------------------------------------------------------
# Median and partitioning

@register_jitable
def nan_aware_less_than(a, b):
    if np.isnan(a):
        return False
    else:
        if np.isnan(b):
            return True
        else:
            return a < b


def _partition_factory(pivotimpl):
    def _partition(A, low, high):
        mid = (low + high) >> 1
        # NOTE: the pattern of swaps below for the pivot choice and the
        # partitioning gives good results (i.e. regular O(n log n))
        # on sorted, reverse-sorted, and uniform arrays.  Subtle changes
        # risk breaking this property.

        # Use median of three {low, middle, high} as the pivot
        if pivotimpl(A[mid], A[low]):
            A[low], A[mid] = A[mid], A[low]
        if pivotimpl(A[high], A[mid]):
            A[high], A[mid] = A[mid], A[high]
        if pivotimpl(A[mid], A[low]):
            A[low], A[mid] = A[mid], A[low]
        pivot = A[mid]

        A[high], A[mid] = A[mid], A[high]
        i = low
        j = high - 1
        while True:
            while i < high and pivotimpl(A[i], pivot):
                i += 1
            while j >= low and pivotimpl(pivot, A[j]):
                j -= 1
            if i >= j:
                break
            A[i], A[j] = A[j], A[i]
            i += 1
            j -= 1
        # Put the pivot back in its final place (all items before `i`
        # are smaller than the pivot, all items at/after `i` are larger)
        A[i], A[high] = A[high], A[i]
        return i
    return _partition


_partition = register_jitable(_partition_factory(less_than))
_partition_w_nan = register_jitable(_partition_factory(nan_aware_less_than))


def _select_factory(partitionimpl):
    def _select(arry, k, low, high):
        """
        Select the k'th smallest element in array[low:high + 1].
        """
        i = partitionimpl(arry, low, high)
        while i != k:
            if i < k:
                low = i + 1
                i = partitionimpl(arry, low, high)
            else:
                high = i - 1
                i = partitionimpl(arry, low, high)
        return arry[k]
    return _select


_select = register_jitable(_select_factory(_partition))
_select_w_nan = register_jitable(_select_factory(_partition_w_nan))


@register_jitable
def _select_two(arry, k, low, high):
    """
    Select the k'th and k+1'th smallest elements in array[low:high + 1].

    This is significantly faster than doing two independent selections
    for k and k+1.
    """
    while True:
        assert high > low  # by construction
        i = _partition(arry, low, high)
        if i < k:
            low = i + 1
        elif i > k + 1:
            high = i - 1
        elif i == k:
            _select(arry, k + 1, i + 1, high)
            break
        else:  # i == k + 1
            _select(arry, k, low, i - 1)
            break

    return arry[k], arry[k + 1]


@register_jitable
def _median_inner(temp_arry, n):
    """
    The main logic of the median() call.  *temp_arry* must be disposable,
    as this function will mutate it.
    """
    low = 0
    high = n - 1
    half = n >> 1
    if n & 1 == 0:
        a, b = _select_two(temp_arry, half - 1, low, high)
        return (a + b) / 2
    else:
        return _select(temp_arry, half, low, high)


@overload(np.median)
def np_median(a):
    if not isinstance(a, types.Array):
        return

    def median_impl(a):
        # np.median() works on the flattened array, and we need a temporary
        # workspace anyway
        temp_arry = a.flatten()
        n = temp_arry.shape[0]
        return _median_inner(temp_arry, n)

    return median_impl


@register_jitable
def _collect_percentiles_inner(a, q):
    n = len(a)

    if n == 1:
        # single element array; output same for all percentiles
        out = np.full(len(q), a[0], dtype=np.float64)
    else:
        out = np.empty(len(q), dtype=np.float64)
        for i in range(len(q)):
            percentile = q[i]

            # bypass pivoting where requested percentile is 100
            if percentile == 100:
                val = np.max(a)
                # heuristics to handle infinite values a la NumPy
                if ~np.all(np.isfinite(a)):
                    if ~np.isfinite(val):
                        val = np.nan

            # bypass pivoting where requested percentile is 0
            elif percentile == 0:
                val = np.min(a)
                # convoluted heuristics to handle infinite values a la NumPy
                if ~np.all(np.isfinite(a)):
                    num_pos_inf = np.sum(a == np.inf)
                    num_neg_inf = np.sum(a == -np.inf)
                    num_finite = n - (num_neg_inf + num_pos_inf)
                    if num_finite == 0:
                        val = np.nan
                    if num_pos_inf == 1 and n == 2:
                        val = np.nan
                    if num_neg_inf > 1:
                        val = np.nan
                    if num_finite == 1:
                        if num_pos_inf > 1:
                            if num_neg_inf != 1:
                                val = np.nan

            else:
                # linear interp between closest ranks
                rank = 1 + (n - 1) * np.true_divide(percentile, 100.0)
                f = math.floor(rank)
                m = rank - f
                lower, upper = _select_two(a, k=int(f - 1), low=0, high=(n - 1))
                val = lower * (1 - m) + upper * m
            out[i] = val

    return out


@register_jitable
def _can_collect_percentiles(a, nan_mask, skip_nan):
    if skip_nan:
        a = a[~nan_mask]
        if len(a) == 0:
            return False  # told to skip nan, but no elements remain
    else:
        if np.any(nan_mask):
            return False  # told *not* to skip nan, but nan encountered

    if len(a) == 1:  # single element array
        val = a[0]
        return np.isfinite(val)  # can collect percentiles if element is finite
    else:
        return True


@register_jitable
def check_valid(q, q_upper_bound):
    valid = True

    # avoid expensive reductions where possible
    if q.ndim == 1 and q.size < 10:
        for i in range(q.size):
            if q[i] < 0.0 or q[i] > q_upper_bound or np.isnan(q[i]):
                valid = False
                break
    else:
        if np.any(np.isnan(q)) or np.any(q < 0.0) or np.any(q > q_upper_bound):
            valid = False

    return valid


@register_jitable
def percentile_is_valid(q):
    if not check_valid(q, q_upper_bound=100.0):
        raise ValueError('Percentiles must be in the range [0, 100]')


@register_jitable
def quantile_is_valid(q):
    if not check_valid(q, q_upper_bound=1.0):
        raise ValueError('Quantiles must be in the range [0, 1]')


@register_jitable
def _collect_percentiles(a, q, check_q, factor, skip_nan):
    q = np.asarray(q, dtype=np.float64).flatten()
    check_q(q)
    q = q * factor

    temp_arry = np.asarray(a, dtype=np.float64).flatten()
    nan_mask = np.isnan(temp_arry)

    if _can_collect_percentiles(temp_arry, nan_mask, skip_nan):
        temp_arry = temp_arry[~nan_mask]
        out = _collect_percentiles_inner(temp_arry, q)
    else:
        out = np.full(len(q), np.nan)

    return out


def _percentile_quantile_inner(a, q, skip_nan, factor, check_q):
    """
    The underlying algorithm to find percentiles and quantiles
    is the same, hence we converge onto the same code paths
    in this inner function implementation
    """
    dt = determine_dtype(a)
    if np.issubdtype(dt, np.complexfloating):
        raise TypingError('Not supported for complex dtype')
        # this could be supported, but would require a
        # lexicographic comparison

    def np_percentile_q_scalar_impl(a, q):
        return _collect_percentiles(a, q, check_q, factor, skip_nan)[0]

    def np_percentile_impl(a, q):
        return _collect_percentiles(a, q, check_q, factor, skip_nan)

    if isinstance(q, (types.Number, types.Boolean)):
        return np_percentile_q_scalar_impl
    elif isinstance(q, types.Array) and q.ndim == 0:
        return np_percentile_q_scalar_impl
    else:
        return np_percentile_impl


if numpy_version >= (1, 10):
    @overload(np.percentile)
    def np_percentile(a, q):
        # Note: np.percentile behaviour in the case of an array containing one
        # or more NaNs was changed in numpy 1.10 to return an array of np.NaN of
        # length equal to q, hence version guard.
        return _percentile_quantile_inner(
            a, q, skip_nan=False, factor=1.0, check_q=percentile_is_valid
        )


if numpy_version >= (1, 11):
    @overload(np.nanpercentile)
    def np_nanpercentile(a, q):
        # Note: np.nanpercentile return type in the case of an all-NaN slice
        # was changed in 1.11 to be an array of np.NaN of length equal to q,
        # hence version guard.
        return _percentile_quantile_inner(
            a, q, skip_nan=True, factor=1.0, check_q=percentile_is_valid
        )


if numpy_version >= (1, 15):
    @overload(np.quantile)
    def np_quantile(a, q):
        return _percentile_quantile_inner(
            a, q, skip_nan=False, factor=100.0, check_q=quantile_is_valid
        )


if numpy_version >= (1, 15):
    @overload(np.nanquantile)
    def np_nanquantile(a, q):
        return _percentile_quantile_inner(
            a, q, skip_nan=True, factor=100.0, check_q=quantile_is_valid
        )


if numpy_version >= (1, 9):
    @overload(np.nanmedian)
    def np_nanmedian(a):
        if not isinstance(a, types.Array):
            return
        isnan = get_isnan(a.dtype)

        def nanmedian_impl(a):
            # Create a temporary workspace with only non-NaN values
            temp_arry = np.empty(a.size, a.dtype)
            n = 0
            for view in np.nditer(a):
                v = view.item()
                if not isnan(v):
                    temp_arry[n] = v
                    n += 1

            # all NaNs
            if n == 0:
                return np.nan

            return _median_inner(temp_arry, n)

        return nanmedian_impl


@register_jitable
def np_partition_impl_inner(a, kth_array):

    # allocate and fill empty array rather than copy a and mutate in place
    # as the latter approach fails to preserve strides
    out = np.empty_like(a)

    idx = np.ndindex(a.shape[:-1])  # Numpy default partition axis is -1
    for s in idx:
        arry = a[s].copy()
        low = 0
        high = len(arry) - 1

        for kth in kth_array:
            _select_w_nan(arry, kth, low, high)
            low = kth  # narrow span of subsequent partition

        out[s] = arry
    return out


@register_jitable
def valid_kths(a, kth):
    """
    Returns a sorted, unique array of kth values which serve
    as indexers for partitioning the input array, a.

    If the absolute value of any of the provided values
    is greater than a.shape[-1] an exception is raised since
    we are partitioning along the last axis (per Numpy default
    behaviour).

    Values less than 0 are transformed to equivalent positive
    index values.
    """
    kth_array = _asarray(kth).astype(np.int64)  # cast boolean to int, where relevant

    if kth_array.ndim != 1:
        raise ValueError('kth must be scalar or 1-D')
        # numpy raises ValueError: object too deep for desired array

    if np.any(np.abs(kth_array) >= a.shape[-1]):
        raise ValueError("kth out of bounds")

    out = np.empty_like(kth_array)

    for index, val in np.ndenumerate(kth_array):
        if val < 0:
            out[index] = val + a.shape[-1]  # equivalent positive index
        else:
            out[index] = val

    return np.unique(out)


@overload(np.partition)
def np_partition(a, kth):

    if not isinstance(a, (types.Array, types.Sequence, types.Tuple)):
        raise TypeError('The first argument must be an array-like')

    if isinstance(a, types.Array) and a.ndim == 0:
        raise TypeError('The first argument must be at least 1-D (found 0-D)')

    kthdt = getattr(kth, 'dtype', kth)
    if not isinstance(kthdt, (types.Boolean, types.Integer)):  # bool gets cast to int subsequently
        raise TypeError('Partition index must be integer')

    def np_partition_impl(a, kth):
        a_tmp = _asarray(a)
        if a_tmp.size == 0:
            return a_tmp.copy()
        else:
            kth_array = valid_kths(a_tmp, kth)
            return np_partition_impl_inner(a_tmp, kth_array)

    return np_partition_impl


#----------------------------------------------------------------------------
# Building matrices

@register_jitable
def _tri_impl(N, M, k):
    shape = max(0, N), max(0, M)  # numpy floors each dimension at 0
    out = np.empty(shape, dtype=np.float64)  # numpy default dtype

    for i in range(shape[0]):
        m_max = min(max(0, i + k + 1), shape[1])
        out[i, :m_max] = 1
        out[i, m_max:] = 0

    return out


@overload(np.tri)
def np_tri(N, M=None, k=0):

    # we require k to be integer, unlike numpy
    if not isinstance(k, (int, types.Integer)):
        raise TypeError('k must be an integer')

    def tri_impl(N, M=None, k=0):
        if M is None:
            M = N
        return _tri_impl(N, M, k)

    return tri_impl


@register_jitable
def _make_square(m):
    """
    Takes a 1d array and tiles it to form a square matrix
    - i.e. a facsimile of np.tile(m, (len(m), 1))
    """
    assert m.ndim == 1

    len_m = len(m)
    out = np.empty((len_m, len_m), dtype=m.dtype)

    for i in range(len_m):
        out[i] = m

    return out


@register_jitable
def np_tril_impl_2d(m, k=0):
    mask = np.tri(m.shape[-2], M=m.shape[-1], k=k).astype(np.uint)
    return np.where(mask, m, np.zeros_like(m, dtype=m.dtype))


@overload(np.tril)
def my_tril(m, k=0):

    # we require k to be integer, unlike numpy
    if not isinstance(k, (int, types.Integer)):
        raise TypeError('k must be an integer')

    def np_tril_impl_1d(m, k=0):
        m_2d = _make_square(m)
        return np_tril_impl_2d(m_2d, k)

    def np_tril_impl_multi(m, k=0):
        mask = np.tri(m.shape[-2], M=m.shape[-1], k=k).astype(np.uint)
        idx = np.ndindex(m.shape[:-2])
        z = np.empty_like(m)
        zero_opt = np.zeros_like(mask, dtype=m.dtype)
        for sel in idx:
            z[sel] = np.where(mask, m[sel], zero_opt)
        return z

    if m.ndim == 1:
        return np_tril_impl_1d
    elif m.ndim == 2:
        return np_tril_impl_2d
    else:
        return np_tril_impl_multi


@register_jitable
def np_triu_impl_2d(m, k=0):
    mask = np.tri(m.shape[-2], M=m.shape[-1], k=k - 1).astype(np.uint)
    return np.where(mask, np.zeros_like(m, dtype=m.dtype), m)


@overload(np.triu)
def my_triu(m, k=0):
    # we require k to be integer, unlike numpy
    if not isinstance(k, (int, types.Integer)):
        raise TypeError('k must be an integer')

    def np_triu_impl_1d(m, k=0):
        m_2d = _make_square(m)
        return np_triu_impl_2d(m_2d, k)

    def np_triu_impl_multi(m, k=0):
        mask = np.tri(m.shape[-2], M=m.shape[-1], k=k - 1).astype(np.uint)
        idx = np.ndindex(m.shape[:-2])
        z = np.empty_like(m)
        zero_opt = np.zeros_like(mask, dtype=m.dtype)
        for sel in idx:
            z[sel] = np.where(mask, zero_opt, m[sel])
        return z

    if m.ndim == 1:
        return np_triu_impl_1d
    elif m.ndim == 2:
        return np_triu_impl_2d
    else:
        return np_triu_impl_multi


def _prepare_array(arr):
    pass


@overload(_prepare_array)
def _prepare_array_impl(arr):
    if arr in (None, types.none):
        return lambda arr: np.array(())
    else:
        return lambda arr: _asarray(arr).ravel()


def _dtype_of_compound(inobj):
    obj = inobj
    while True:
        if isinstance(obj, (types.Number, types.Boolean)):
            return as_dtype(obj)
        l = getattr(obj, '__len__', None)
        if l is not None and l() == 0: # empty tuple or similar
            return np.float64
        dt = getattr(obj, 'dtype', None)
        if dt is None:
            raise TypeError("type has no dtype attr")
        if isinstance(obj, types.Sequence):
            obj = obj.dtype
        else:
            return as_dtype(dt)


if numpy_version >= (1, 12):  # replicate behaviour of NumPy 1.12 bugfix release
    @overload(np.ediff1d)
    def np_ediff1d(ary, to_end=None, to_begin=None):

        if isinstance(ary, types.Array):
            if isinstance(ary.dtype, types.Boolean):
                raise TypeError("Boolean dtype is unsupported (as per NumPy)")
                # Numpy tries to do this: return ary[1:] - ary[:-1] which results in a
                # TypeError exception being raised

        # since np 1.16 there are casting checks for to_end and to_begin to make
        # sure they are compatible with the ary
        if numpy_version >= (1, 16):
            ary_dt = _dtype_of_compound(ary)
            to_begin_dt = None
            if not(_is_nonelike(to_begin)):
                to_begin_dt = _dtype_of_compound(to_begin)
            to_end_dt = None
            if not(_is_nonelike(to_end)):
                to_end_dt = _dtype_of_compound(to_end)

            if to_begin_dt is not None and not np.can_cast(to_begin_dt, ary_dt):
                msg = "dtype of to_begin must be compatible with input ary"
                raise TypeError(msg)

            if to_end_dt is not None and not np.can_cast(to_end_dt, ary_dt):
                msg = "dtype of to_end must be compatible with input ary"
                raise TypeError(msg)

        def np_ediff1d_impl(ary, to_end=None, to_begin=None):
            # transform each input into an equivalent 1d array
            start = _prepare_array(to_begin)
            mid = _prepare_array(ary)
            end = _prepare_array(to_end)

            out_dtype = mid.dtype
            # output array dtype determined by ary dtype, per NumPy (for the most part);
            # an exception to the rule is a zero length array-like, where NumPy falls back
            # to np.float64; this behaviour is *not* replicated

            if len(mid) > 0:
                out = np.empty((len(start) + len(mid) + len(end) - 1), dtype=out_dtype)
                start_idx = len(start)
                mid_idx = len(start) + len(mid) - 1
                out[:start_idx] = start
                out[start_idx:mid_idx] = np.diff(mid)
                out[mid_idx:] = end
            else:
                out = np.empty((len(start) + len(end)), dtype=out_dtype)
                start_idx = len(start)
                out[:start_idx] = start
                out[start_idx:] = end
            return out

        return np_ediff1d_impl


def _select_element(arr):
    pass


@overload(_select_element)
def _select_element_impl(arr):
    zerod = getattr(arr, 'ndim', None) == 0
    if zerod:
        def impl(arr):
            x = np.array((1,), dtype=arr.dtype)
            x[:] = arr
            return x[0]
        return impl
    else:
        def impl(arr):
            return arr
        return impl


def _get_d(dx, x):
    pass


@overload(_get_d)
def get_d_impl(x, dx):
    if _is_nonelike(x):
        def impl(x, dx):
            return np.asarray(dx)
    else:
        def impl(x, dx):
            return np.diff(np.asarray(x))
    return impl


@overload(np.trapz)
def np_trapz(y, x=None, dx=1.0):

    if isinstance(y, (types.Number, types.Boolean)):
        raise TypingError('y cannot be a scalar')
    elif isinstance(y, types.Array) and y.ndim == 0:
        raise TypingError('y cannot be 0D')
        # NumPy raises IndexError: list assignment index out of range

    # inspired by:
    # https://github.com/numpy/numpy/blob/7ee52003/numpy/lib/function_base.py#L4040-L4065
    def impl(y, x=None, dx=1.0):
        yarr = np.asarray(y)
        d = _get_d(x, dx)
        y_ave = (yarr[..., slice(1, None)] + yarr[..., slice(None, -1)]) / 2.0
        ret = np.sum(d * y_ave, -1)
        processed = _select_element(ret)
        return processed

    return impl


@register_jitable
def _np_vander(x, N, increasing, out):
    """
    Generate an N-column Vandermonde matrix from a supplied 1-dimensional
    array, x. Store results in an output matrix, out, which is assumed to
    be of the required dtype.

    Values are accumulated using np.multiply to match the floating point
    precision behaviour of numpy.vander.
    """
    m, n = out.shape
    assert m == len(x)
    assert n == N

    if increasing:
        for i in range(N):
            if i == 0:
                out[:, i] = 1
            else:
                out[:, i] = np.multiply(x, out[:, (i - 1)])
    else:
        for i in range(N - 1, -1, -1):
            if i == N - 1:
                out[:, i] = 1
            else:
                out[:, i] = np.multiply(x, out[:, (i + 1)])


@register_jitable
def _check_vander_params(x, N):
    if x.ndim > 1:
        raise ValueError('x must be a one-dimensional array or sequence.')
    if N < 0:
        raise ValueError('Negative dimensions are not allowed')


@overload(np.vander)
def np_vander(x, N=None, increasing=False):
    if N not in (None, types.none):
        if not isinstance(N, types.Integer):
            raise TypingError('Second argument N must be None or an integer')

    def np_vander_impl(x, N=None, increasing=False):
        if N is None:
            N = len(x)

        _check_vander_params(x, N)

        # allocate output matrix using dtype determined in closure
        out = np.empty((len(x), int(N)), dtype=dtype)

        _np_vander(x, N, increasing, out)
        return out

    def np_vander_seq_impl(x, N=None, increasing=False):
        if N is None:
            N = len(x)

        x_arr = np.array(x)
        _check_vander_params(x_arr, N)

        # allocate output matrix using dtype inferred when x_arr was created
        out = np.empty((len(x), int(N)), dtype=x_arr.dtype)

        _np_vander(x_arr, N, increasing, out)
        return out

    if isinstance(x, types.Array):
        x_dt = as_dtype(x.dtype)
        dtype = np.promote_types(x_dt, int)  # replicate numpy behaviour w.r.t. type promotion
        return np_vander_impl
    elif isinstance(x, (types.Tuple, types.Sequence)):
        return np_vander_seq_impl


@overload(np.roll)
def np_roll(a, shift):
    if not isinstance(shift, (types.Integer, types.Boolean)):
        raise TypingError('shift must be an integer')

    def np_roll_impl(a, shift):
        arr = np.asarray(a)
        out = np.empty(arr.shape, dtype=arr.dtype)
        # empty_like might result in different contiguity vs NumPy

        arr_flat = arr.flat
        for i in range(arr.size):
            idx = (i + shift) % arr.size
            out.flat[idx] = arr_flat[i]

        return out

    if isinstance(a, (types.Number, types.Boolean)):
        return lambda a, shift: np.asarray(a)
    else:
        return np_roll_impl


#----------------------------------------------------------------------------
# Mathematical functions

LIKELY_IN_CACHE_SIZE = 8


@register_jitable
def binary_search_with_guess(key, arr, length, guess):
    # NOTE: Do not refactor... see note in np_interp function impl below
    # this is a facsimile of binary_search_with_guess prior to 1.15:
    # https://github.com/numpy/numpy/blob/maintenance/1.15.x/numpy/core/src/multiarray/compiled_base.c
    # Permanent reference:
    # https://github.com/numpy/numpy/blob/3430d78c01a3b9a19adad75f1acb5ae18286da73/numpy/core/src/multiarray/compiled_base.c#L447
    imin = 0
    imax = length

    # Handle keys outside of the arr range first
    if key > arr[length - 1]:
        return length
    elif key < arr[0]:
        return -1

    # If len <= 4 use linear search.
    # From above we know key >= arr[0] when we start.
    if length <= 4:
        i = 1
        while i < length and key >= arr[i]:
            i += 1
        return i - 1

    if guess > length - 3:
        guess = length - 3

    if guess < 1:
        guess = 1

    # check most likely values: guess - 1, guess, guess + 1
    if key < arr[guess]:
        if key < arr[guess - 1]:
            imax = guess - 1

            # last attempt to restrict search to items in cache
            if guess > LIKELY_IN_CACHE_SIZE and \
                    key >= arr[guess - LIKELY_IN_CACHE_SIZE]:
                imin = guess - LIKELY_IN_CACHE_SIZE
        else:
            # key >= arr[guess - 1]
            return guess - 1
    else:
        # key >= arr[guess]
        if key < arr[guess + 1]:
            return guess
        else:
            # key >= arr[guess + 1]
            if key < arr[guess + 2]:
                return guess + 1
            else:
                # key >= arr[guess + 2]
                imin = guess + 2
                # last attempt to restrict search to items in cache
                if (guess < (length - LIKELY_IN_CACHE_SIZE - 1)) and \
                        (key < arr[guess + LIKELY_IN_CACHE_SIZE]):
                    imax = guess + LIKELY_IN_CACHE_SIZE

    # finally, find index by bisection
    while imin < imax:
        imid = imin + ((imax - imin) >> 1)
        if key >= arr[imid]:
            imin = imid + 1
        else:
            imax = imid

    return imin - 1


@register_jitable
def np_interp_impl_complex_fp_inner(x, xp, fp, dtype):
    # NOTE: Do not refactor... see note in np_interp function impl below
    # this is a facsimile of arr_interp_complex prior to 1.16:
    # https://github.com/numpy/numpy/blob/maintenance/1.15.x/numpy/core/src/multiarray/compiled_base.c
    # Permanent reference:
    # https://github.com/numpy/numpy/blob/3430d78c01a3b9a19adad75f1acb5ae18286da73/numpy/core/src/multiarray/compiled_base.c#L683
    dz = np.asarray(x)
    dx = np.asarray(xp)
    dy = np.asarray(fp)

    if len(dx) == 0:
        raise ValueError('array of sample points is empty')

    if len(dx) != len(dy):
        raise ValueError('fp and xp are not of the same size.')

    if dx.size == 1:
        return np.full(dz.shape, fill_value=dy[0], dtype=dtype)

    dres = np.empty(dz.shape, dtype=dtype)

    lenx = dz.size
    lenxp = len(dx)
    lval = dy[0]
    rval = dy[lenxp - 1]

    if lenxp == 1:
        xp_val = dx[0]
        fp_val = dy[0]

        for i in range(lenx):
            x_val = dz.flat[i]
            if x_val < xp_val:
                dres.flat[i] = lval
            elif x_val > xp_val:
                dres.flat[i] = rval
            else:
                dres.flat[i] = fp_val

    else:
        j = 0

        # only pre-calculate slopes if there are relatively few of them.
        if lenxp <= lenx:
            slopes = np.empty((lenxp - 1), dtype=dtype)
        else:
            slopes = np.empty(0, dtype=dtype)

        if slopes.size:
            for i in range(lenxp - 1):
                inv_dx = 1 / (dx[i + 1] - dx[i])
                real = (dy[i + 1].real - dy[i].real) * inv_dx
                imag = (dy[i + 1].imag - dy[i].imag) * inv_dx
                slopes[i] = real + 1j * imag

        for i in range(lenx):
            x_val = dz.flat[i]

            if np.isnan(x_val):
                real = x_val
                imag = 0.0
                dres.flat[i] = real + 1j * imag
                continue

            j = binary_search_with_guess(x_val, dx, lenxp, j)

            if j == -1:
                dres.flat[i] = lval
            elif j == lenxp:
                dres.flat[i] = rval
            elif j == lenxp - 1:
                dres.flat[i] = dy[j]
            else:
                if slopes.size:
                    slope = slopes[j]
                else:
                    inv_dx = 1 / (dx[j + 1] - dx[j])
                    real = (dy[j + 1].real - dy[j].real) * inv_dx
                    imag = (dy[j + 1].imag - dy[j].imag) * inv_dx
                    slope = real + 1j * imag

                real = slope.real * (x_val - dx[j]) + dy[j].real
                imag = slope.imag * (x_val - dx[j]) + dy[j].imag
                dres.flat[i] = real + 1j * imag

                # NOTE: there's a change in master which is not
                # in any released version of 1.16.x yet... as
                # per the real value implementation, but
                # interpolate real and imaginary parts
                # independently; this will need to be added in
                # due course

    return dres


def np_interp_impl_complex_fp_inner_factory(np117_nan_handling):
    @register_jitable
    def impl(x, xp, fp, dtype):
        # NOTE: Do not refactor... see note in np_interp function impl below
        # this is a facsimile of arr_interp_complex post 1.16 with added
        # branching to support np1.17 style NaN handling.  (see
        # `np117_nan_handling` use)
        # https://github.com/numpy/numpy/blob/maintenance/1.16.x/numpy/core/src/multiarray/compiled_base.c
        # Permanent reference:
        # https://github.com/numpy/numpy/blob/971e2e89d08deeae0139d3011d15646fdac13c92/numpy/core/src/multiarray/compiled_base.c#L628
        dz = np.asarray(x)
        dx = np.asarray(xp)
        dy = np.asarray(fp)

        if len(dx) == 0:
            raise ValueError('array of sample points is empty')

        if len(dx) != len(dy):
            raise ValueError('fp and xp are not of the same size.')

        if dx.size == 1:
            return np.full(dz.shape, fill_value=dy[0], dtype=dtype)

        dres = np.empty(dz.shape, dtype=dtype)

        lenx = dz.size
        lenxp = len(dx)
        lval = dy[0]
        rval = dy[lenxp - 1]

        if lenxp == 1:
            xp_val = dx[0]
            fp_val = dy[0]

            for i in range(lenx):
                x_val = dz.flat[i]
                if x_val < xp_val:
                    dres.flat[i] = lval
                elif x_val > xp_val:
                    dres.flat[i] = rval
                else:
                    dres.flat[i] = fp_val

        else:
            j = 0

            # only pre-calculate slopes if there are relatively few of them.
            if lenxp <= lenx:
                slopes = np.empty((lenxp - 1), dtype=dtype)
            else:
                slopes = np.empty(0, dtype=dtype)

            if slopes.size:
                for i in range(lenxp - 1):
                    inv_dx = 1 / (dx[i + 1] - dx[i])
                    real = (dy[i + 1].real - dy[i].real) * inv_dx
                    imag = (dy[i + 1].imag - dy[i].imag) * inv_dx
                    slopes[i] = real + 1j * imag

            for i in range(lenx):
                x_val = dz.flat[i]

                if np.isnan(x_val):
                    real = x_val
                    imag = 0.0
                    dres.flat[i] = real + 1j * imag
                    continue

                j = binary_search_with_guess(x_val, dx, lenxp, j)

                if j == -1:
                    dres.flat[i] = lval
                elif j == lenxp:
                    dres.flat[i] = rval
                elif j == lenxp - 1:
                    dres.flat[i] = dy[j]
                elif dx[j] == x_val:
                    # Avoid potential non-finite interpolation
                    dres.flat[i] = dy[j]
                else:
                    if slopes.size:
                        slope = slopes[j]
                    else:
                        inv_dx = 1 / (dx[j + 1] - dx[j])
                        real = (dy[j + 1].real - dy[j].real) * inv_dx
                        imag = (dy[j + 1].imag - dy[j].imag) * inv_dx
                        slope = real + 1j * imag

                    # The following branches mimic the behavior of
                    # different numpy version with regard to handling NaNs.
                    if np117_nan_handling:
                        # Numpy 1.17 handles NaN correctly
                        result = np_interp_impl_complex_fp_innermost_117(
                            x, slope, x_val, dx, dy, i, j,
                        )
                        dres.flat[i] = result
                    else:
                        # Numpy 1.16 does not handles NaN correctly.
                        real = slope.real * (x_val - dx[j]) + dy[j].real
                        imag = slope.imag * (x_val - dx[j]) + dy[j].imag
                        dres.flat[i] = real + 1j * imag
        return dres
    return impl


@register_jitable
def np_interp_impl_complex_fp_innermost_117(x, slope, x_val, dx, dy, i, j):
    # NOTE: Do not refactor... see note in np_interp function impl below
    # this is a copy of innermost part of arr_interp_complex post 1.17:
    # https://github.com/numpy/numpy/blob/maintenance/1.17.x/numpy/core/src/multiarray/compiled_base.c
    # Permanent reference:
    # https://github.com/numpy/numpy/blob/91fbe4dde246559fa5b085ebf4bc268e2b89eea8/numpy/core/src/multiarray/compiled_base.c#L798-L812

    # If we get nan in one direction, try the other
    real = slope.real * (x_val - dx[j]) + dy[j].real
    if np.isnan(real):
        real = slope.real * (x_val - dx[j + 1]) + dy[j + 1].real
        if np.isnan(real) and dy[j].real == dy[j + 1].real:
            real = dy[j].real

    imag = slope.imag * (x_val - dx[j]) + dy[j].imag
    if np.isnan(imag):
        imag = slope.imag * (x_val - dx[j + 1]) + dy[j + 1].imag
        if np.isnan(imag) and dy[j].imag == dy[j + 1].imag:
            imag = dy[j].imag

    return real + 1j * imag


@register_jitable
def np_interp_impl_inner(x, xp, fp, dtype):
    # NOTE: Do not refactor... see note in np_interp function impl below
    # this is a facsimile of arr_interp prior to 1.16:
    # https://github.com/numpy/numpy/blob/maintenance/1.15.x/numpy/core/src/multiarray/compiled_base.c
    # Permanent reference:
    # https://github.com/numpy/numpy/blob/3430d78c01a3b9a19adad75f1acb5ae18286da73/numpy/core/src/multiarray/compiled_base.c#L532
    dz = np.asarray(x)
    dx = np.asarray(xp)
    dy = np.asarray(fp)

    if len(dx) == 0:
        raise ValueError('array of sample points is empty')

    if len(dx) != len(dy):
        raise ValueError('fp and xp are not of the same size.')

    if dx.size == 1:
        return np.full(dz.shape, fill_value=dy[0], dtype=dtype)

    dres = np.empty(dz.shape, dtype=dtype)

    lenx = dz.size
    lenxp = len(dx)
    lval = dy[0]
    rval = dy[lenxp - 1]

    if lenxp == 1:
        xp_val = dx[0]
        fp_val = dy[0]

        for i in range(lenx):
            x_val = dz.flat[i]
            if x_val < xp_val:
                dres.flat[i] = lval
            elif x_val > xp_val:
                dres.flat[i] = rval
            else:
                dres.flat[i] = fp_val

    else:
        j = 0

        # only pre-calculate slopes if there are relatively few of them.
        if lenxp <= lenx:
            slopes = (dy[1:] - dy[:-1]) / (dx[1:] - dx[:-1])
        else:
            slopes = np.empty(0, dtype=dtype)

        for i in range(lenx):
            x_val = dz.flat[i]

            if np.isnan(x_val):
                dres.flat[i] = x_val
                continue

            j = binary_search_with_guess(x_val, dx, lenxp, j)

            if j == -1:
                dres.flat[i] = lval
            elif j == lenxp:
                dres.flat[i] = rval
            elif j == lenxp - 1:
                dres.flat[i] = dy[j]
            else:
                if slopes.size:
                    slope = slopes[j]
                else:
                    slope = (dy[j + 1] - dy[j]) / (dx[j + 1] - dx[j])

                dres.flat[i] = slope * (x_val - dx[j]) + dy[j]

                # NOTE: this is in master but not in any released
                # version of 1.16.x yet...
                #
                # If we get nan in one direction, try the other
                # if np.isnan(dres.flat[i]):
                #     dres.flat[i] = slope * (x_val - dx[j + 1]) + dy[j + 1]
                #
                #     if np.isnan(dres.flat[i]) and dy[j] == dy[j + 1]:
                #         dres.flat[i] = dy[j]

    return dres


def np_interp_impl_inner_factory(np117_nan_handling):
    def impl(x, xp, fp, dtype):
        # NOTE: Do not refactor... see note in np_interp function impl below
        # this is a facsimile of arr_interp post 1.16:
        # https://github.com/numpy/numpy/blob/maintenance/1.16.x/numpy/core/src/multiarray/compiled_base.c
        # Permanent reference:
        # https://github.com/numpy/numpy/blob/971e2e89d08deeae0139d3011d15646fdac13c92/numpy/core/src/multiarray/compiled_base.c#L473
        dz = np.asarray(x)
        dx = np.asarray(xp)
        dy = np.asarray(fp)

        if len(dx) == 0:
            raise ValueError('array of sample points is empty')

        if len(dx) != len(dy):
            raise ValueError('fp and xp are not of the same size.')

        if dx.size == 1:
            return np.full(dz.shape, fill_value=dy[0], dtype=dtype)

        dres = np.empty(dz.shape, dtype=dtype)

        lenx = dz.size
        lenxp = len(dx)
        lval = dy[0]
        rval = dy[lenxp - 1]

        if lenxp == 1:
            xp_val = dx[0]
            fp_val = dy[0]

            for i in range(lenx):
                x_val = dz.flat[i]
                if x_val < xp_val:
                    dres.flat[i] = lval
                elif x_val > xp_val:
                    dres.flat[i] = rval
                else:
                    dres.flat[i] = fp_val

        else:
            j = 0

            # only pre-calculate slopes if there are relatively few of them.
            if lenxp <= lenx:
                slopes = (dy[1:] - dy[:-1]) / (dx[1:] - dx[:-1])
            else:
                slopes = np.empty(0, dtype=dtype)

            for i in range(lenx):
                x_val = dz.flat[i]

                if np.isnan(x_val):
                    dres.flat[i] = x_val
                    continue

                j = binary_search_with_guess(x_val, dx, lenxp, j)

                if j == -1:
                    dres.flat[i] = lval
                elif j == lenxp:
                    dres.flat[i] = rval
                elif j == lenxp - 1:
                    dres.flat[i] = dy[j]
                elif dx[j] == x_val:
                    # Avoid potential non-finite interpolation
                    dres.flat[i] = dy[j]
                else:
                    if slopes.size:
                        slope = slopes[j]
                    else:
                        slope = (dy[j + 1] - dy[j]) / (dx[j + 1] - dx[j])

                    dres.flat[i] = slope * (x_val - dx[j]) + dy[j]

                    # NOTE: this is in np1.17
                    # https://github.com/numpy/numpy/blob/maintenance/1.17.x/numpy/core/src/multiarray/compiled_base.c
                    # Permanent reference:
                    # https://github.com/numpy/numpy/blob/91fbe4dde246559fa5b085ebf4bc268e2b89eea8/numpy/core/src/multiarray/compiled_base.c#L610-L616
                    #
                    # If we get nan in one direction, try the other
                    if np117_nan_handling:
                        if np.isnan(dres.flat[i]):
                            dres.flat[i] = slope * (x_val - dx[j + 1]) + dy[j + 1]
                            if np.isnan(dres.flat[i]) and dy[j] == dy[j + 1]:
                                dres.flat[i] = dy[j]

        return dres
    return impl


if numpy_version >= (1, 10):
    np_interp_impl_inner_post_np117 = register_jitable(
        np_interp_impl_inner_factory(np117_nan_handling=True)
    )
    np_interp_impl_complex_inner_post_np117 = register_jitable(
        np_interp_impl_complex_fp_inner_factory(np117_nan_handling=True)
    )
    np_interp_impl_inner_pre_np117 = register_jitable(
        np_interp_impl_inner_factory(np117_nan_handling=False)
    )
    np_interp_impl_complex_inner_pre_np117 = register_jitable(
        np_interp_impl_complex_fp_inner_factory(np117_nan_handling=False)
    )

    # replicate behaviour change of 1.10+
    @overload(np.interp)
    def np_interp(x, xp, fp):
        # NOTE: there is considerable duplication present in the functions:
        # np_interp_impl_complex_fp_inner_116
        # np_interp_impl_complex_fp_inner
        # np_interp_impl_inner_116
        # np_interp_impl_inner
        #
        # This is because:
        # 1. Replicating basic interp is relatively simple, however matching the
        #    behaviour of NumPy for edge cases is really quite hard, after a
        #    couple of attempts trying to avoid translation of the C source it
        #    was deemed unavoidable.
        # 2. Due to 1. it is much easier to keep track of changes if the Numba
        #    source reflects the NumPy C source, so the duplication is kept.
        # 3. There are significant changes that happened in the NumPy 1.16
        #    release series, hence functions with `np116` appended, they behave
        #    slightly differently!

        if hasattr(xp, 'ndim') and xp.ndim > 1:
            raise TypingError('xp must be 1D')
        if hasattr(fp, 'ndim') and fp.ndim > 1:
            raise TypingError('fp must be 1D')

        complex_dtype_msg = (
            "Cannot cast array data from complex dtype to float64 dtype"
        )

        xp_dt = determine_dtype(xp)
        if np.issubdtype(xp_dt, np.complexfloating):
            raise TypingError(complex_dtype_msg)

        if numpy_version < (1, 12):
            fp_dt = determine_dtype(fp)
            if np.issubdtype(fp_dt, np.complexfloating):
                raise TypingError(complex_dtype_msg)

        if numpy_version >= (1, 17):
            impl = np_interp_impl_inner_post_np117
            impl_complex = np_interp_impl_complex_inner_post_np117
        elif numpy_version >= (1, 16):
            impl = np_interp_impl_inner_pre_np117
            impl_complex = np_interp_impl_complex_inner_pre_np117
        else:
            impl = np_interp_impl_inner
            impl_complex = np_interp_impl_complex_fp_inner

        fp_dt = determine_dtype(fp)
        dtype = np.result_type(fp_dt, np.float64)

        if np.issubdtype(dtype, np.complexfloating):
            inner = impl_complex
        else:
            inner = impl

        def np_interp_impl(x, xp, fp):
            return inner(x, xp, fp, dtype)

        def np_interp_scalar_impl(x, xp, fp):
            return inner(x, xp, fp, dtype).flat[0]

        if isinstance(x, types.Number):
            if isinstance(x, types.Complex):
                raise TypingError(complex_dtype_msg)
            return np_interp_scalar_impl

        return np_interp_impl


#----------------------------------------------------------------------------
# Statistics

@register_jitable
def row_wise_average(a):
    assert a.ndim == 2

    m, n = a.shape
    out = np.empty((m, 1), dtype=a.dtype)

    for i in range(m):
        out[i, 0] = np.sum(a[i, :]) / n

    return out


@register_jitable
def np_cov_impl_inner(X, bias, ddof):

    # determine degrees of freedom
    if ddof is None:
        if bias:
            ddof = 0
        else:
            ddof = 1

    # determine the normalization factor
    fact = X.shape[1] - ddof

    # numpy warns if less than 0 and floors at 0
    fact = max(fact, 0.0)

    # de-mean
    X -= row_wise_average(X)

    # calculate result - requires blas
    c = np.dot(X, np.conj(X.T))
    c *= np.true_divide(1, fact)
    return c


def _prepare_cov_input_inner():
    pass


@overload(_prepare_cov_input_inner)
def _prepare_cov_input_impl(m, y, rowvar, dtype):
    if y in (None, types.none):
        def _prepare_cov_input_inner(m, y, rowvar, dtype):
            m_arr = np.atleast_2d(_asarray(m))

            if not rowvar:
                m_arr = m_arr.T

            return m_arr
    else:
        def _prepare_cov_input_inner(m, y, rowvar, dtype):
            m_arr = np.atleast_2d(_asarray(m))
            y_arr = np.atleast_2d(_asarray(y))

            # transpose if asked to and not a (1, n) vector - this looks
            # wrong as you might end up transposing one and not the other,
            # but it's what numpy does
            if not rowvar:
                if m_arr.shape[0] != 1:
                    m_arr = m_arr.T
                if y_arr.shape[0] != 1:
                    y_arr = y_arr.T

            m_rows, m_cols = m_arr.shape
            y_rows, y_cols = y_arr.shape

            if m_cols != y_cols:
                raise ValueError("m and y have incompatible dimensions")

            # allocate and fill output array
            out = np.empty((m_rows + y_rows, m_cols), dtype=dtype)
            out[:m_rows, :] = m_arr
            out[-y_rows:, :] = y_arr

            return out

    return _prepare_cov_input_inner


@register_jitable
def _handle_m_dim_change(m):
    if m.ndim == 2 and m.shape[0] == 1:
        msg = ("2D array containing a single row is unsupported due to "
               "ambiguity in type inference. To use numpy.cov in this case "
               "simply pass the row as a 1D array, i.e. m[0].")
        raise RuntimeError(msg)


_handle_m_dim_nop = register_jitable(lambda x: x)


def determine_dtype(array_like):
    array_like_dt = np.float64
    if isinstance(array_like, types.Array):
        array_like_dt = as_dtype(array_like.dtype)
    elif isinstance(array_like, (types.Number, types.Boolean)):
        array_like_dt = as_dtype(array_like)
    elif isinstance(array_like, (types.UniTuple, types.Tuple)):
        coltypes = set()
        for val in array_like:
            if hasattr(val, 'count'):
                [coltypes.add(v) for v in val]
            else:
                coltypes.add(val)
        if len(coltypes) > 1:
            array_like_dt = np.promote_types(*[as_dtype(ty) for ty in coltypes])
        elif len(coltypes) == 1:
            array_like_dt = as_dtype(coltypes.pop())

    return array_like_dt


def check_dimensions(array_like, name):
    if isinstance(array_like, types.Array):
        if array_like.ndim > 2:
            raise TypeError("{0} has more than 2 dimensions".format(name))
    elif isinstance(array_like, types.Sequence):
        if isinstance(array_like.key[0], types.Sequence):
            if isinstance(array_like.key[0].key[0], types.Sequence):
                raise TypeError("{0} has more than 2 dimensions".format(name))


@register_jitable
def _handle_ddof(ddof):
    if not np.isfinite(ddof):
        raise ValueError('Cannot convert non-finite ddof to integer')
    if ddof - int(ddof) != 0:
        raise ValueError('ddof must be integral value')


_handle_ddof_nop = register_jitable(lambda x: x)


@register_jitable
def _prepare_cov_input(m, y, rowvar, dtype, ddof, _DDOF_HANDLER, _M_DIM_HANDLER):
    _M_DIM_HANDLER(m)
    _DDOF_HANDLER(ddof)
    return _prepare_cov_input_inner(m, y, rowvar, dtype)


def scalar_result_expected(mandatory_input, optional_input):
    opt_is_none = optional_input in (None, types.none)

    if isinstance(mandatory_input, types.Array) and mandatory_input.ndim == 1:
        return opt_is_none

    if isinstance(mandatory_input, types.BaseTuple):
        if all(isinstance(x, (types.Number, types.Boolean)) for x in mandatory_input.types):
            return opt_is_none
        else:
            if len(mandatory_input.types) == 1 and isinstance(mandatory_input.types[0], types.BaseTuple):
                return opt_is_none

    if isinstance(mandatory_input, (types.Number, types.Boolean)):
        return opt_is_none

    if isinstance(mandatory_input, types.Sequence):
        if not isinstance(mandatory_input.key[0], types.Sequence) and opt_is_none:
            return True

    return False


@register_jitable
def _clip_corr(x):
    return np.where(np.fabs(x) > 1, np.sign(x), x)


@register_jitable
def _clip_complex(x):
    real = _clip_corr(x.real)
    imag = _clip_corr(x.imag)
    return real + 1j * imag


if numpy_version >= (1, 10):  # replicate behaviour post numpy 1.10 bugfix release
    @overload(np.cov)
    def np_cov(m, y=None, rowvar=True, bias=False, ddof=None):

        # reject problem if m and / or y are more than 2D
        check_dimensions(m, 'm')
        check_dimensions(y, 'y')

        # reject problem if ddof invalid (either upfront if type is
        # obviously invalid, or later if value found to be non-integral)
        if ddof in (None, types.none):
            _DDOF_HANDLER = _handle_ddof_nop
        else:
            if isinstance(ddof, (types.Integer, types.Boolean)):
                _DDOF_HANDLER = _handle_ddof_nop
            elif isinstance(ddof, types.Float):
                _DDOF_HANDLER = _handle_ddof
            else:
                raise TypingError('ddof must be a real numerical scalar type')

        # special case for 2D array input with 1 row of data - select
        # handler function which we'll call later when we have access
        # to the shape of the input array
        _M_DIM_HANDLER = _handle_m_dim_nop
        if isinstance(m, types.Array):
            _M_DIM_HANDLER = _handle_m_dim_change

        # infer result dtype
        m_dt = determine_dtype(m)
        y_dt = determine_dtype(y)
        dtype = np.result_type(m_dt, y_dt, np.float64)

        def np_cov_impl(m, y=None, rowvar=True, bias=False, ddof=None):
            X = _prepare_cov_input(m, y, rowvar, dtype, ddof, _DDOF_HANDLER, _M_DIM_HANDLER).astype(dtype)

            if np.any(np.array(X.shape) == 0):
                return np.full((X.shape[0], X.shape[0]), fill_value=np.nan, dtype=dtype)
            else:
                return np_cov_impl_inner(X, bias, ddof)

        def np_cov_impl_single_variable(m, y=None, rowvar=True, bias=False, ddof=None):
            X = _prepare_cov_input(m, y, rowvar, ddof, dtype, _DDOF_HANDLER, _M_DIM_HANDLER).astype(dtype)

            if np.any(np.array(X.shape) == 0):
                variance = np.nan
            else:
                variance = np_cov_impl_inner(X, bias, ddof).flat[0]

            return np.array(variance)

        if scalar_result_expected(m, y):
            return np_cov_impl_single_variable
        else:
            return np_cov_impl

    @overload(np.corrcoef)
    def np_corrcoef(x, y=None, rowvar=True):

        x_dt = determine_dtype(x)
        y_dt = determine_dtype(y)
        dtype = np.result_type(x_dt, y_dt, np.float64)

        if dtype == np.complex:
            clip_fn = _clip_complex
        else:
            clip_fn = _clip_corr

        def np_corrcoef_impl(x, y=None, rowvar=True):
            c = np.cov(x, y, rowvar)
            d = np.diag(c)
            stddev = np.sqrt(d.real)

            for i in range(c.shape[0]):
                c[i, :] /= stddev
                c[:, i] /= stddev

            return clip_fn(c)

        def np_corrcoef_impl_single_variable(x, y=None, rowvar=True):
            c = np.cov(x, y, rowvar)
            return c / c

        if scalar_result_expected(x, y):
            return np_corrcoef_impl_single_variable
        else:
            return np_corrcoef_impl


#----------------------------------------------------------------------------
# Element-wise computations

@overload(np.flatnonzero)
def np_flatnonzero(a):

    if numpy_version < (1, 15):
        if not isinstance(a, types.Array):
            raise TypingError("Argument 'a' must be an array")
            # numpy raises an Attribute error with:
            # 'xxx' object has no attribute 'ravel'

    if type_can_asarray(a):
        def impl(a):
            arr = np.asarray(a)
            return np.nonzero(np.ravel(arr))[0]
    else:
        def impl(a):
            if a is None:
                data = [x for x in range(0)]
            else:
                data = [0]
            return np.array(data, dtype=types.intp)

    return impl


@register_jitable
def _fill_diagonal_params(a, wrap):
    if a.ndim == 2:
        m = a.shape[0]
        n = a.shape[1]
        step = 1 + n
        if wrap:
            end = n * m
        else:
            end = n * min(m, n)
    else:
        shape = np.array(a.shape)

        if not np.all(np.diff(shape) == 0):
            raise ValueError("All dimensions of input must be of equal length")

        step = 1 + (np.cumprod(shape[:-1])).sum()
        end = shape.prod()

    return end, step


@register_jitable
def _fill_diagonal_scalar(a, val, wrap):
    end, step = _fill_diagonal_params(a, wrap)

    for i in range(0, end, step):
        a.flat[i] = val


@register_jitable
def _fill_diagonal(a, val, wrap):
    end, step = _fill_diagonal_params(a, wrap)
    ctr = 0
    v_len = len(val)

    for i in range(0, end, step):
        a.flat[i] = val[ctr]
        ctr += 1
        ctr = ctr % v_len


@register_jitable
def _check_val_int(a, val):
    iinfo = np.iinfo(a.dtype)
    v_min = iinfo.min
    v_max = iinfo.max

    # check finite values are within bounds
    if np.any(~np.isfinite(val)) or np.any(val < v_min) or np.any(val > v_max):
        raise ValueError('Unable to safely conform val to a.dtype')


@register_jitable
def _check_val_float(a, val):
    finfo = np.finfo(a.dtype)
    v_min = finfo.min
    v_max = finfo.max

    # check finite values are within bounds
    finite_vals = val[np.isfinite(val)]
    if np.any(finite_vals < v_min) or np.any(finite_vals > v_max):
        raise ValueError('Unable to safely conform val to a.dtype')


# no check performed, needed for pathway where no check is required
_check_nop = register_jitable(lambda x, y: x)


def _asarray(x):
    pass


@overload(_asarray)
def _asarray_impl(x):
    if isinstance(x, types.Array):
        return lambda x: x
    elif isinstance(x, (types.Sequence, types.Tuple)):
        return lambda x: np.array(x)
    elif isinstance(x, (types.Number, types.Boolean)):
        ty = as_dtype(x)
        return lambda x: np.array([x], dtype=ty)


@overload(np.fill_diagonal)
def np_fill_diagonal(a, val, wrap=False):

    if a.ndim > 1:
        # the following can be simplified after #3088; until then, employ
        # a basic mechanism for catching cases where val is of a type/value
        # which cannot safely be cast to a.dtype
        if isinstance(a.dtype, types.Integer):
            checker = _check_val_int
        elif isinstance(a.dtype, types.Float):
            checker = _check_val_float
        else:
            checker = _check_nop

        def scalar_impl(a, val, wrap=False):
            tmpval = _asarray(val).flatten()
            checker(a, tmpval)
            _fill_diagonal_scalar(a, val, wrap)

        def non_scalar_impl(a, val, wrap=False):
            tmpval = _asarray(val).flatten()
            checker(a, tmpval)
            _fill_diagonal(a, tmpval, wrap)

        if isinstance(val, (types.Float, types.Integer, types.Boolean)):
            return scalar_impl
        elif isinstance(val, (types.Tuple, types.Sequence, types.Array)):
            return non_scalar_impl
    else:
        msg = "The first argument must be at least 2-D (found %s-D)" % a.ndim
        raise TypingError(msg)


def _np_round_intrinsic(tp):
    # np.round() always rounds half to even
    return "llvm.rint.f%d" % (tp.bitwidth,)


def _np_round_float(context, builder, tp, val):
    llty = context.get_value_type(tp)
    module = builder.module
    fnty = lc.Type.function(llty, [llty])
    fn = module.get_or_insert_function(fnty, name=_np_round_intrinsic(tp))
    return builder.call(fn, (val,))


@lower_builtin(np.round, types.Float)
def scalar_round_unary_float(context, builder, sig, args):
    res = _np_round_float(context, builder, sig.args[0], args[0])
    return impl_ret_untracked(context, builder, sig.return_type, res)


@lower_builtin(np.round, types.Integer)
def scalar_round_unary_integer(context, builder, sig, args):
    res = args[0]
    return impl_ret_untracked(context, builder, sig.return_type, res)


@lower_builtin(np.round, types.Complex)
def scalar_round_unary_complex(context, builder, sig, args):
    fltty = sig.args[0].underlying_float
    z = context.make_complex(builder, sig.args[0], args[0])
    z.real = _np_round_float(context, builder, fltty, z.real)
    z.imag = _np_round_float(context, builder, fltty, z.imag)
    res = z._getvalue()
    return impl_ret_untracked(context, builder, sig.return_type, res)


@lower_builtin(np.round, types.Float, types.Integer)
@lower_builtin(np.round, types.Integer, types.Integer)
def scalar_round_binary_float(context, builder, sig, args):
    def round_ndigits(x, ndigits):
        if math.isinf(x) or math.isnan(x):
            return x

        # NOTE: this is CPython's algorithm, but perhaps this is overkill
        # when emulating Numpy's behaviour.
        if ndigits >= 0:
            if ndigits > 22:
                # pow1 and pow2 are each safe from overflow, but
                # pow1*pow2 ~= pow(10.0, ndigits) might overflow.
                pow1 = 10.0 ** (ndigits - 22)
                pow2 = 1e22
            else:
                pow1 = 10.0 ** ndigits
                pow2 = 1.0
            y = (x * pow1) * pow2
            if math.isinf(y):
                return x
            return (np.round(y) / pow2) / pow1

        else:
            pow1 = 10.0 ** (-ndigits)
            y = x / pow1
            return np.round(y) * pow1

    res = context.compile_internal(builder, round_ndigits, sig, args)
    return impl_ret_untracked(context, builder, sig.return_type, res)


@lower_builtin(np.round, types.Complex, types.Integer)
def scalar_round_binary_complex(context, builder, sig, args):
    def round_ndigits(z, ndigits):
        return complex(np.round(z.real, ndigits),
                       np.round(z.imag, ndigits))

    res = context.compile_internal(builder, round_ndigits, sig, args)
    return impl_ret_untracked(context, builder, sig.return_type, res)


@lower_builtin(np.round, types.Array, types.Integer, types.Array)
def array_round(context, builder, sig, args):
    def array_round_impl(arr, decimals, out):
        if arr.shape != out.shape:
            raise ValueError("invalid output shape")
        for index, val in np.ndenumerate(arr):
            out[index] = np.round(val, decimals)
        return out

    res = context.compile_internal(builder, array_round_impl, sig, args)
    return impl_ret_new_ref(context, builder, sig.return_type, res)


@lower_builtin(np.sinc, types.Array)
def array_sinc(context, builder, sig, args):
    def array_sinc_impl(arr):
        out = np.zeros_like(arr)
        for index, val in np.ndenumerate(arr):
            out[index] = np.sinc(val)
        return out
    res = context.compile_internal(builder, array_sinc_impl, sig, args)
    return impl_ret_new_ref(context, builder, sig.return_type, res)


@lower_builtin(np.sinc, types.Number)
def scalar_sinc(context, builder, sig, args):
    scalar_dtype = sig.return_type

    def scalar_sinc_impl(val):
        if val == 0.e0: # to match np impl
            val = 1e-20
        val *= np.pi # np sinc is the normalised variant
        return np.sin(val) / val
    res = context.compile_internal(builder, scalar_sinc_impl, sig, args,
                                   locals=dict(c=scalar_dtype))
    return impl_ret_untracked(context, builder, sig.return_type, res)


@lower_builtin(np.angle, types.Number)
@lower_builtin(np.angle, types.Number, types.Boolean)
def scalar_angle_kwarg(context, builder, sig, args):
    deg_mult = sig.return_type(180 / np.pi)

    def scalar_angle_impl(val, deg):
        if deg:
            return np.arctan2(val.imag, val.real) * deg_mult
        else:
            return np.arctan2(val.imag, val.real)

    if len(args) == 1:
        args = args + (cgutils.false_bit,)
        sig = signature(sig.return_type, *(sig.args + (types.boolean,)))
    res = context.compile_internal(builder, scalar_angle_impl,
                                   sig, args)
    return impl_ret_untracked(context, builder, sig.return_type, res)


@lower_builtin(np.angle, types.Array)
@lower_builtin(np.angle, types.Array, types.Boolean)
def array_angle_kwarg(context, builder, sig, args):
    ret_dtype = sig.return_type.dtype

    def array_angle_impl(arr, deg):
        out = np.zeros_like(arr, dtype=ret_dtype)
        for index, val in np.ndenumerate(arr):
            out[index] = np.angle(val, deg)
        return out

    if len(args) == 1:
        args = args + (cgutils.false_bit,)
        sig = signature(sig.return_type, *(sig.args + (types.boolean,)))

    res = context.compile_internal(builder, array_angle_impl, sig, args)
    return impl_ret_new_ref(context, builder, sig.return_type, res)


@lower_builtin(np.nonzero, types.Array)
@lower_builtin("array.nonzero", types.Array)
@lower_builtin(np.where, types.Array)
def array_nonzero(context, builder, sig, args):
    aryty = sig.args[0]
    # Return type is a N-tuple of 1D C-contiguous arrays
    retty = sig.return_type
    outaryty = retty.dtype
    nouts = retty.count

    ary = make_array(aryty)(context, builder, args[0])
    shape = cgutils.unpack_tuple(builder, ary.shape)
    strides = cgutils.unpack_tuple(builder, ary.strides)
    data = ary.data
    layout = aryty.layout

    # First count the number of non-zero elements
    zero = context.get_constant(types.intp, 0)
    one = context.get_constant(types.intp, 1)
    count = cgutils.alloca_once_value(builder, zero)
    with cgutils.loop_nest(builder, shape, zero.type) as indices:
        ptr = cgutils.get_item_pointer2(builder, data, shape, strides,
                                        layout, indices)
        val = load_item(context, builder, aryty, ptr)
        nz = context.is_true(builder, aryty.dtype, val)
        with builder.if_then(nz):
            builder.store(builder.add(builder.load(count), one), count)

    # Then allocate output arrays of the right size
    out_shape = (builder.load(count),)
    outs = [_empty_nd_impl(context, builder, outaryty, out_shape)._getvalue()
            for i in range(nouts)]
    outarys = [make_array(outaryty)(context, builder, out) for out in outs]
    out_datas = [out.data for out in outarys]

    # And fill them up
    index = cgutils.alloca_once_value(builder, zero)
    with cgutils.loop_nest(builder, shape, zero.type) as indices:
        ptr = cgutils.get_item_pointer2(builder, data, shape, strides,
                                        layout, indices)
        val = load_item(context, builder, aryty, ptr)
        nz = context.is_true(builder, aryty.dtype, val)
        with builder.if_then(nz):
            # Store element indices in output arrays
            if not indices:
                # For a 0-d array, store 0 in the unique output array
                indices = (zero,)
            cur = builder.load(index)
            for i in range(nouts):
                ptr = cgutils.get_item_pointer2(builder, out_datas[i],
                                                out_shape, (),
                                                'C', [cur])
                store_item(context, builder, outaryty, indices[i], ptr)
            builder.store(builder.add(cur, one), index)

    tup = context.make_tuple(builder, sig.return_type, outs)
    return impl_ret_new_ref(context, builder, sig.return_type, tup)


def array_where(context, builder, sig, args):
    """
    np.where(array, array, array)
    """
    layouts = set(a.layout for a in sig.args)

    npty = np.promote_types(as_dtype(sig.args[1].dtype),
                            as_dtype(sig.args[2].dtype))

    if layouts == set('C') or layouts == set('F'):
        # Faster implementation for C-contiguous arrays
        def where_impl(cond, x, y):
            shape = cond.shape
            if x.shape != shape or y.shape != shape:
                raise ValueError("all inputs should have the same shape")
            res = np.empty_like(x, dtype=npty)
            cf = cond.flat
            xf = x.flat
            yf = y.flat
            rf = res.flat
            for i in range(cond.size):
                rf[i] = xf[i] if cf[i] else yf[i]
            return res
    else:
        def where_impl(cond, x, y):
            shape = cond.shape
            if x.shape != shape or y.shape != shape:
                raise ValueError("all inputs should have the same shape")
            res = np.empty(cond.shape, dtype=npty)
            for idx, c in np.ndenumerate(cond):
                res[idx] = x[idx] if c else y[idx]
            return res

    res = context.compile_internal(builder, where_impl, sig, args)
    return impl_ret_untracked(context, builder, sig.return_type, res)


@register_jitable
def _where_x_y_scalar(cond, x, y, res):
    for idx, c in np.ndenumerate(cond):
        res[idx] = x if c else y
    return res


@register_jitable
def _where_x_scalar(cond, x, y, res):
    for idx, c in np.ndenumerate(cond):
        res[idx] = x if c else y[idx]
    return res


@register_jitable
def _where_y_scalar(cond, x, y, res):
    for idx, c in np.ndenumerate(cond):
        res[idx] = x[idx] if c else y
    return res


def _where_inner(context, builder, sig, args, impl):
    cond, x, y = sig.args

    x_dt = determine_dtype(x)
    y_dt = determine_dtype(y)
    npty = np.promote_types(x_dt, y_dt)

    if cond.layout == 'F':
        def where_impl(cond, x, y):
            res = np.asfortranarray(np.empty(cond.shape, dtype=npty))
            return impl(cond, x, y, res)
    else:
        def where_impl(cond, x, y):
            res = np.empty(cond.shape, dtype=npty)
            return impl(cond, x, y, res)

    res = context.compile_internal(builder, where_impl, sig, args)
    return impl_ret_untracked(context, builder, sig.return_type, res)


array_scalar_scalar_where = partial(_where_inner, impl=_where_x_y_scalar)
array_array_scalar_where = partial(_where_inner, impl=_where_y_scalar)
array_scalar_array_where = partial(_where_inner, impl=_where_x_scalar)


@lower_builtin(np.where, types.Any, types.Any, types.Any)
def any_where(context, builder, sig, args):
    cond, x, y = sig.args

    if isinstance(cond, types.Array):
        if isinstance(x, types.Array):
            if isinstance(y, types.Array):
                impl = array_where
            elif isinstance(y, (types.Number, types.Boolean)):
                impl = array_array_scalar_where
        elif isinstance(x, (types.Number, types.Boolean)):
            if isinstance(y, types.Array):
                impl = array_scalar_array_where
            elif isinstance(y, (types.Number, types.Boolean)):
                impl = array_scalar_scalar_where

        return impl(context, builder, sig, args)

    def scalar_where_impl(cond, x, y):
        """
        np.where(scalar, scalar, scalar): return a 0-dim array
        """
        scal = x if cond else y
        # This is the equivalent of np.full_like(scal, scal),
        # for compatibility with Numpy < 1.8
        arr = np.empty_like(scal)
        arr[()] = scal
        return arr

    res = context.compile_internal(builder, scalar_where_impl, sig, args)
    return impl_ret_new_ref(context, builder, sig.return_type, res)


@overload(np.real)
def np_real(a):
    def np_real_impl(a):
        return a.real

    return np_real_impl


@overload(np.imag)
def np_imag(a):
    def np_imag_impl(a):
        return a.imag

    return np_imag_impl


#----------------------------------------------------------------------------
# Misc functions

np_delete_handler_isslice = register_jitable(lambda x : x)
np_delete_handler_isarray = register_jitable(lambda x : np.asarray(x))


@overload(np.delete)
def np_delete(arr, obj):
    # Implementation based on numpy
    # https://github.com/numpy/numpy/blob/af66e487a57bfd4850f4306e3b85d1dac3c70412/numpy/lib/function_base.py#L4065-L4267

    if not isinstance(arr, (types.Array, types.Sequence)):
        raise TypingError("arr must be either an Array or a Sequence")

    if isinstance(obj, (types.Array, types.Sequence, types.SliceType)):
        if isinstance(obj, (types.SliceType)):
            handler = np_delete_handler_isslice
        else:
            if not isinstance(obj.dtype, types.Integer):
                raise TypingError('obj should be of Integer dtype')
            handler = np_delete_handler_isarray

        def np_delete_impl(arr, obj):
            arr = np.ravel(np.asarray(arr))
            N = arr.size

            keep = np.ones(N, dtype=np.bool_)
            obj = handler(obj)
            keep[obj] = False
            return arr[keep]
        return np_delete_impl

    else: # scalar value
        if not isinstance(obj, types.Integer):
            raise TypingError('obj should be of Integer dtype')

        def np_delete_scalar_impl(arr, obj):
            arr = np.ravel(np.asarray(arr))
            N = arr.size
            pos = obj

            if (pos < -N or pos >= N):
                raise IndexError('obj must be less than the len(arr)')
                # NumPy raises IndexError: index 'i' is out of
                # bounds for axis 'x' with size 'n'

            if (pos < 0):
                pos += N

            return np.concatenate((arr[:pos], arr[pos + 1:]))
        return np_delete_scalar_impl


@overload(np.diff)
def np_diff_impl(a, n=1):
    if not isinstance(a, types.Array) or a.ndim == 0:
        return

    def diff_impl(a, n=1):
        if n == 0:
            return a.copy()
        if n < 0:
            raise ValueError("diff(): order must be non-negative")
        size = a.shape[-1]
        out_shape = a.shape[:-1] + (max(size - n, 0),)
        out = np.empty(out_shape, a.dtype)
        if out.size == 0:
            return out

        # np.diff() works on each last dimension subarray independently.
        # To make things easier, normalize input and output into 2d arrays
        a2 = a.reshape((-1, size))
        out2 = out.reshape((-1, out.shape[-1]))
        # A scratchpad for subarrays
        work = np.empty(size, a.dtype)

        for major in range(a2.shape[0]):
            # First iteration: diff a2 into work
            for i in range(size - 1):
                work[i] = a2[major, i + 1] - a2[major, i]
            # Other iterations: diff work into itself
            for niter in range(1, n):
                for i in range(size - niter - 1):
                    work[i] = work[i + 1] - work[i]
            # Copy final diff into out2
            out2[major] = work[:size - n]

        return out

    return diff_impl


def validate_1d_array_like(func_name, seq):
    if isinstance(seq, types.Array):
        if seq.ndim != 1:
            raise TypeError("{0}(): input should have dimension 1"
                            .format(func_name))
    elif not isinstance(seq, types.Sequence):
        raise TypeError("{0}(): input should be an array or sequence"
                        .format(func_name))


@overload(np.bincount)
def np_bincount(a, weights=None):
    validate_1d_array_like("bincount", a)
    if not isinstance(a.dtype, types.Integer):
        return

    if weights not in (None, types.none):
        validate_1d_array_like("bincount", weights)
        # weights is promoted to double in C impl
        # https://github.com/numpy/numpy/blob/maintenance/1.16.x/numpy/core/src/multiarray/compiled_base.c#L93-L95
        out_dtype = np.float64

        @register_jitable
        def validate_inputs(a, weights):
            if len(a) != len(weights):
                raise ValueError("bincount(): weights and list don't have the same length")

        @register_jitable
        def count_item(out, idx, val, weights):
            out[val] += weights[idx]

    else:
        out_dtype = types.intp

        @register_jitable
        def validate_inputs(a, weights):
            pass

        @register_jitable
        def count_item(out, idx, val, weights):
            out[val] += 1

    def bincount_impl(a, weights=None):
        validate_inputs(a, weights)
        n = len(a)

        a_max = a[0] if n > 0 else -1
        for i in range(1, n):
            if a[i] < 0:
                raise ValueError("bincount(): first argument must be non-negative")
            a_max = max(a_max, a[i])

        out = np.zeros(a_max + 1, out_dtype)
        for i in range(n):
            count_item(out, i, a[i], weights)
        return out

    return bincount_impl


def _searchsorted(func):
    def searchsorted_inner(a, v):
        n = len(a)
        if np.isnan(v):
            # Find the first nan (i.e. the last from the end of a,
            # since there shouldn't be many of them in practice)
            for i in range(n, 0, -1):
                if not np.isnan(a[i - 1]):
                    return i
            return 0
        lo = 0
        hi = n
        while hi > lo:
            mid = (lo + hi) >> 1
            if func(a[mid], (v)):
                # mid is too low => go up
                lo = mid + 1
            else:
                # mid is too high, or is a NaN => go down
                hi = mid
        return lo
    return searchsorted_inner


_lt = less_than
_le = register_jitable(lambda x, y: x <= y)
_searchsorted_left = register_jitable(_searchsorted(_lt))
_searchsorted_right = register_jitable(_searchsorted(_le))


@overload(np.searchsorted)
def searchsorted(a, v, side='left'):
    side_val = getattr(side, 'literal_value', side)
    if side_val == 'left':
        loop_impl = _searchsorted_left
    elif side_val == 'right':
        loop_impl = _searchsorted_right
    else:
        raise ValueError("Invalid value given for 'side': %s" % side_val)

    if isinstance(v, types.Array):
        # N-d array and output
        def searchsorted_impl(a, v, side='left'):
            out = np.empty(v.shape, np.intp)
            for view, outview in np.nditer((v, out)):
                index = loop_impl(a, view.item())
                outview.itemset(index)
            return out

    elif isinstance(v, types.Sequence):
        # 1-d sequence and output
        def searchsorted_impl(a, v, side='left'):
            out = np.empty(len(v), np.intp)
            for i in range(len(v)):
                out[i] = loop_impl(a, v[i])
            return out
    else:
        # Scalar value and output
        # Note: NaNs come last in Numpy-sorted arrays
        def searchsorted_impl(a, v, side='left'):
            return loop_impl(a, v)

    return searchsorted_impl


@overload(np.digitize)
def np_digitize(x, bins, right=False):
    @register_jitable
    def are_bins_increasing(bins):
        n = len(bins)
        is_increasing = True
        is_decreasing = True
        if n > 1:
            prev = bins[0]
            for i in range(1, n):
                cur = bins[i]
                is_increasing = is_increasing and not prev > cur
                is_decreasing = is_decreasing and not prev < cur
                if not is_increasing and not is_decreasing:
                    raise ValueError("bins must be monotonically increasing or decreasing")
                prev = cur
        return is_increasing

    # NOTE: the algorithm is slightly different from searchsorted's,
    # as the edge cases (bin boundaries, NaN) give different results.

    @register_jitable
    def digitize_scalar(x, bins, right):
        # bins are monotonically-increasing
        n = len(bins)
        lo = 0
        hi = n

        if right:
            if np.isnan(x):
                # Find the first nan (i.e. the last from the end of bins,
                # since there shouldn't be many of them in practice)
                for i in range(n, 0, -1):
                    if not np.isnan(bins[i - 1]):
                        return i
                return 0
            while hi > lo:
                mid = (lo + hi) >> 1
                if bins[mid] < x:
                    # mid is too low => narrow to upper bins
                    lo = mid + 1
                else:
                    # mid is too high, or is a NaN => narrow to lower bins
                    hi = mid
        else:
            if np.isnan(x):
                # NaNs end up in the last bin
                return n
            while hi > lo:
                mid = (lo + hi) >> 1
                if bins[mid] <= x:
                    # mid is too low => narrow to upper bins
                    lo = mid + 1
                else:
                    # mid is too high, or is a NaN => narrow to lower bins
                    hi = mid

        return lo

    @register_jitable
    def digitize_scalar_decreasing(x, bins, right):
        # bins are monotonically-decreasing
        n = len(bins)
        lo = 0
        hi = n

        if right:
            if np.isnan(x):
                # Find the last nan
                for i in range(0, n):
                    if not np.isnan(bins[i]):
                        return i
                return n
            while hi > lo:
                mid = (lo + hi) >> 1
                if bins[mid] < x:
                    # mid is too high => narrow to lower bins
                    hi = mid
                else:
                    # mid is too low, or is a NaN => narrow to upper bins
                    lo = mid + 1
        else:
            if np.isnan(x):
                # NaNs end up in the first bin
                return 0
            while hi > lo:
                mid = (lo + hi) >> 1
                if bins[mid] <= x:
                    # mid is too high => narrow to lower bins
                    hi = mid
                else:
                    # mid is too low, or is a NaN => narrow to upper bins
                    lo = mid + 1

        return lo

    if isinstance(x, types.Array):
        # N-d array and output

        def digitize_impl(x, bins, right=False):
            is_increasing = are_bins_increasing(bins)
            out = np.empty(x.shape, np.intp)
            for view, outview in np.nditer((x, out)):
                if is_increasing:
                    index = digitize_scalar(view.item(), bins, right)
                else:
                    index = digitize_scalar_decreasing(view.item(), bins, right)
                outview.itemset(index)
            return out

        return digitize_impl

    elif isinstance(x, types.Sequence):
        # 1-d sequence and output

        def digitize_impl(x, bins, right=False):
            is_increasing = are_bins_increasing(bins)
            out = np.empty(len(x), np.intp)
            for i in range(len(x)):
                if is_increasing:
                    out[i] = digitize_scalar(x[i], bins, right)
                else:
                    out[i] = digitize_scalar_decreasing(x[i], bins, right)
            return out

        return digitize_impl


_range = range


@overload(np.histogram)
def np_histogram(a, bins=10, range=None):
    if isinstance(bins, (int, types.Integer)):
        # With a uniform distribution of bins, use a fast algorithm
        # independent of the number of bins

        if range in (None, types.none):
            inf = float('inf')

            def histogram_impl(a, bins=10, range=None):
                bin_min = inf
                bin_max = -inf
                for view in np.nditer(a):
                    v = view.item()
                    if bin_min > v:
                        bin_min = v
                    if bin_max < v:
                        bin_max = v
                return np.histogram(a, bins, (bin_min, bin_max))

        else:
            def histogram_impl(a, bins=10, range=None):
                if bins <= 0:
                    raise ValueError("histogram(): `bins` should be a positive integer")
                bin_min, bin_max = range
                if not bin_min <= bin_max:
                    raise ValueError("histogram(): max must be larger than min in range parameter")

                hist = np.zeros(bins, np.intp)
                if bin_max > bin_min:
                    bin_ratio = bins / (bin_max - bin_min)
                    for view in np.nditer(a):
                        v = view.item()
                        b = math.floor((v - bin_min) * bin_ratio)
                        if 0 <= b < bins:
                            hist[int(b)] += 1
                        elif v == bin_max:
                            hist[bins - 1] += 1

                bins_array = np.linspace(bin_min, bin_max, bins + 1)
                return hist, bins_array

    else:
        # With a custom bins array, use a bisection search

        def histogram_impl(a, bins=10, range=None):
            nbins = len(bins) - 1
            for i in _range(nbins):
                # Note this also catches NaNs
                if not bins[i] <= bins[i + 1]:
                    raise ValueError("histogram(): bins must increase monotonically")

            bin_min = bins[0]
            bin_max = bins[nbins]
            hist = np.zeros(nbins, np.intp)

            if nbins > 0:
                for view in np.nditer(a):
                    v = view.item()
                    if not bin_min <= v <= bin_max:
                        # Value is out of bounds, ignore (this also catches NaNs)
                        continue
                    # Bisect in bins[:-1]
                    lo = 0
                    hi = nbins - 1
                    while lo < hi:
                        # Note the `+ 1` is necessary to avoid an infinite
                        # loop where mid = lo => lo = mid
                        mid = (lo + hi + 1) >> 1
                        if v < bins[mid]:
                            hi = mid - 1
                        else:
                            lo = mid
                    hist[lo] += 1

            return hist, bins

    return histogram_impl


# Create np.finfo, np.iinfo and np.MachAr
# machar
_mach_ar_supported = ('ibeta', 'it', 'machep', 'eps', 'negep', 'epsneg',
                      'iexp', 'minexp', 'xmin', 'maxexp', 'xmax', 'irnd',
                      'ngrd', 'epsilon', 'tiny', 'huge', 'precision',
                      'resolution',)
MachAr = namedtuple('MachAr', _mach_ar_supported)

# Do not support MachAr field
# finfo
_finfo_supported = ('eps', 'epsneg', 'iexp', 'machep', 'max', 'maxexp', 'min',
                    'minexp', 'negep', 'nexp', 'nmant', 'precision',
                    'resolution', 'tiny',)
if numpy_version >= (1, 12):
    _finfo_supported = ('bits',) + _finfo_supported

finfo = namedtuple('finfo', _finfo_supported)

# iinfo
_iinfo_supported = ('min', 'max')
if numpy_version >= (1, 12):
    _iinfo_supported = _iinfo_supported + ('bits',)

iinfo = namedtuple('iinfo', _iinfo_supported)


@overload(np.MachAr)
def MachAr_impl():
    f = np.MachAr()
    _mach_ar_data = tuple([getattr(f, x) for x in _mach_ar_supported])

    def impl():
        return MachAr(*_mach_ar_data)
    return impl


def generate_xinfo(np_func, container, attr):
    @overload(np_func)
    def xinfo_impl(arg):
        nbty = getattr(arg, 'dtype', arg)
        f = np_func(as_dtype(nbty))
        data = tuple([getattr(f, x) for x in attr])

        def impl(arg):
            return container(*data)
        return impl


generate_xinfo(np.finfo, finfo, _finfo_supported)
generate_xinfo(np.iinfo, iinfo, _iinfo_supported)


def _get_inner_prod(dta, dtb):
    # gets an inner product implementation, if both types are float then
    # BLAS is used else a local function

    @register_jitable
    def _innerprod(a, b):
        acc = 0
        for i in range(len(a)):
            acc = acc + a[i] * b[i]
        return acc

    # no BLAS... use local function regardless
    if not _HAVE_BLAS:
        return _innerprod

    flty = types.real_domain | types.complex_domain
    floats = dta in flty and dtb in flty
    if not floats:
        return _innerprod
    else:
        a_dt = as_dtype(dta)
        b_dt = as_dtype(dtb)
        dt = np.promote_types(a_dt, b_dt)

        @register_jitable
        def _dot_wrap(a, b):
            return np.dot(a.astype(dt), b.astype(dt))
        return _dot_wrap


def _assert_1d(a, func_name):
    if isinstance(a, types.Array):
        if not a.ndim <= 1:
            raise TypingError("%s() only supported on 1D arrays " % func_name)


def _np_correlate_core(ap1, ap2, mode, direction):
    pass


class _corr_conv_Mode(IntEnum):
    """
    Enumerated modes for correlate/convolve as per:
    https://github.com/numpy/numpy/blob/ac6b1a902b99e340cf7eeeeb7392c91e38db9dd8/numpy/core/numeric.py#L862-L870
    """
    VALID = 0
    SAME = 1
    FULL = 2


@overload(_np_correlate_core)
def _np_correlate_core_impl(ap1, ap2, mode, direction):
    a_dt = as_dtype(ap1.dtype)
    b_dt = as_dtype(ap2.dtype)
    dt = np.promote_types(a_dt, b_dt)
    innerprod = _get_inner_prod(ap1.dtype, ap2.dtype)

    Mode = _corr_conv_Mode

    def impl(ap1, ap2, mode, direction):
        # Implementation loosely based on `_pyarray_correlate` from
        # https://github.com/numpy/numpy/blob/3bce2be74f228684ca2895ad02b63953f37e2a9d/numpy/core/src/multiarray/multiarraymodule.c#L1191
        # For "Mode":
        # Convolve uses 'full' by default, this is denoted by the number 2
        # Correlate uses 'valid' by default, this is denoted by the number 0
        # For "direction", +1 to write the return values out in order 0->N
        # -1 to write them out N->0.

        if not (mode == Mode.VALID or mode == Mode.FULL):
            raise ValueError("Invalid mode")

        n1 = len(ap1)
        n2 = len(ap2)
        length = n1
        n = n2
        if mode == Mode.VALID: # mode == valid == 0, correlate default
            length = length - n + 1
            n_left = 0
            n_right = 0
        elif mode == Mode.FULL: # mode == full == 2, convolve default
            n_right = n - 1
            n_left = n - 1
            length = length + n - 1
        else:
            raise ValueError("Invalid mode")

        ret = np.zeros(length, dt)
        n = n - n_left

        if direction == 1:
            idx = 0
            inc = 1
        elif direction == -1:
            idx = length - 1
            inc = -1
        else:
            raise ValueError("Invalid direction")

        for i in range(n_left):
            ret[idx] = innerprod(ap1[:idx + 1], ap2[-(idx + 1):])
            idx = idx + inc

        for i in range(n1 - n2 + 1):
            ret[idx] = innerprod(ap1[i : i + n2], ap2)
            idx = idx + inc

        for i in range(n_right, 0, -1):
            ret[idx] = innerprod(ap1[-i:], ap2[:i])
            idx = idx + inc
        return ret

    return impl


@overload(np.correlate)
def _np_correlate(a, v):
    _assert_1d(a, 'np.correlate')
    _assert_1d(v, 'np.correlate')

    @register_jitable
    def op_conj(x):
        return np.conj(x)

    @register_jitable
    def op_nop(x):
        return x

    Mode = _corr_conv_Mode

    if a.dtype in types.complex_domain:
        if v.dtype in types.complex_domain:
            a_op = op_nop
            b_op = op_conj
        else:
            a_op = op_nop
            b_op = op_nop
    else:
        if v.dtype in types.complex_domain:
            a_op = op_nop
            b_op = op_conj
        else:
            a_op = op_conj
            b_op = op_nop

    def impl(a, v):
        if len(a) < len(v):
            return _np_correlate_core(b_op(v), a_op(a), Mode.VALID, -1)
        else:
            return _np_correlate_core(a_op(a), b_op(v), Mode.VALID, 1)

    return impl


@overload(np.convolve)
def np_convolve(a, v):
    _assert_1d(a, 'np.convolve')
    _assert_1d(v, 'np.convolve')

    Mode = _corr_conv_Mode

    def impl(a, v):
        la = len(a)
        lv = len(v)

        if la == 0:
            raise ValueError("'a' cannot be empty")
        if lv == 0:
            raise ValueError("'v' cannot be empty")

        if la < lv:
            return _np_correlate_core(v, a[::-1], Mode.FULL, 1)
        else:
            return _np_correlate_core(a, v[::-1], Mode.FULL, 1)

    return impl


def _is_nonelike(ty):
    return (ty is None) or isinstance(ty, types.NoneType)


@overload(np.asarray)
def np_asarray(a, dtype=None):

    # developer note... keep this function (type_can_asarray) in sync with the
    # accepted types implementations below!
    if not type_can_asarray(a):
        return None

    impl = None
    if isinstance(a, types.Array):
        if _is_nonelike(dtype) or a.dtype == dtype.dtype:
            def impl(a, dtype=None):
                return a
        else:
            def impl(a, dtype=None):
                return a.astype(dtype)
    elif isinstance(a, (types.Sequence, types.Tuple)):
        # Nested lists cannot be unpacked, therefore only single lists are
        # permitted and these conform to Sequence and can be unpacked along on
        # the same path as Tuple.
        if _is_nonelike(dtype):
            def impl(a, dtype=None):
                return np.array(a)
        else:
            def impl(a, dtype=None):
                return np.array(a, dtype)
    elif isinstance(a, (types.Number, types.Boolean)):
        dt_conv = a if _is_nonelike(dtype) else dtype
        ty = as_dtype(dt_conv)

        def impl(a, dtype=None):
            return np.array(a, ty)

    return impl


@overload(np.extract)
def np_extract(condition, arr):

    def np_extract_impl(condition, arr):
        cond = np.asarray(condition).flatten()
        a = np.asarray(arr)

        if a.size == 0:
            raise ValueError('Cannot extract from an empty array')

        # the following looks odd but replicates NumPy...
        # https://github.com/numpy/numpy/issues/12859
        if np.any(cond[a.size:]) and cond.size > a.size:
            msg = 'condition shape inconsistent with arr shape'
            raise ValueError(msg)
            # NumPy raises IndexError: index 'm' is out of
            # bounds for size 'n'

        max_len = min(a.size, cond.size)
        out = [a.flat[idx] for idx in range(max_len) if cond[idx]]

        return np.array(out)

    return np_extract_impl


@overload(np.select)
def np_select(condlist, choicelist, default=0):

    def np_select_arr_impl(condlist, choicelist, default=0):
        if len(condlist) != len(choicelist):
            raise ValueError('list of cases must be same length as list of conditions')
        out = default * np.ones(choicelist[0].shape, choicelist[0].dtype)
        # should use reversed+zip, but reversed is not available
        for i in range(len(condlist) - 1, -1, -1):
            cond = condlist[i]
            choice = choicelist[i]
            out = np.where(cond, choice, out)
        return out

    # first we check the types of the input parameters
    if not isinstance(condlist, (types.List, types.UniTuple)):
        raise TypeError('condlist must be a List or a Tuple')
    if not isinstance(choicelist, (types.List, types.UniTuple)):
        raise TypeError('choicelist must be a List or a Tuple')
    if not isinstance(default, (int, types.Number, types.Boolean)):
        raise TypeError('default must be a scalar (number or boolean)')
    # the types of the parameters have been checked, now we test the types
    # of the content of the parameters
    # implementation note: if in the future numba's np.where accepts tuples
    # as elements of condlist, then the check below should be extended to
    # accept tuples
    if not isinstance(condlist[0], types.Array):
        raise TypeError('items of condlist must be arrays')
    if not isinstance(choicelist[0], types.Array):
        raise TypeError('items of choicelist must be arrays')
    # the types of the parameters and their contents have been checked,
    # now we test the dtypes of the content of parameters
    if isinstance(condlist[0], types.Array):
        if not isinstance(condlist[0].dtype, types.Boolean):
            raise TypeError('condlist arrays must contain booleans')
    if isinstance(condlist[0], types.UniTuple):
        if not (isinstance(condlist[0], types.UniTuple)
                and isinstance(condlist[0][0], types.Boolean)):
            raise TypeError('condlist tuples must only contain booleans')
    # the input types are correct, now we perform checks on the dimensions
    if isinstance(condlist[0], types.Array) and condlist[0].ndim != choicelist[0].ndim:
        raise TypeError('condlist and choicelist elements must have the '
                        'same number of dimensions')
    if isinstance(condlist[0], types.Array) and condlist[0].ndim < 1:
        raise TypeError('condlist arrays must be of at least dimension 1')

    return np_select_arr_impl


#----------------------------------------------------------------------------
# Windowing functions
#   - translated from the numpy implementations found in:
#   https://github.com/numpy/numpy/blob/v1.16.1/numpy/lib/function_base.py#L2543-L3233
#   at commit: f1c4c758e1c24881560dd8ab1e64ae750

@register_jitable
def np_bartlett_impl(M):
    n = np.arange(M)
    return np.where(np.less_equal(n, (M - 1) / 2.0), 2.0 * n / (M - 1),
                    2.0 - 2.0 * n / (M - 1))


@register_jitable
def np_blackman_impl(M):
    n = np.arange(M)
    return (0.42 - 0.5 * np.cos(2.0 * np.pi * n / (M - 1)) +
            0.08 * np.cos(4.0 * np.pi * n / (M - 1)))


@register_jitable
def np_hamming_impl(M):
    n = np.arange(M)
    return 0.54 - 0.46 * np.cos(2.0 * np.pi * n / (M - 1))


@register_jitable
def np_hanning_impl(M):
    n = np.arange(M)
    return 0.5 - 0.5 * np.cos(2.0 * np.pi * n / (M - 1))


def window_generator(func):
    def window_overload(M):
        if not isinstance(M, types.Integer):
            raise TypingError('M must be an integer')

        def window_impl(M):

            if M < 1:
                return np.array((), dtype=np.float_)
            if M == 1:
                return np.ones(1, dtype=np.float_)
            return func(M)

        return window_impl
    return window_overload


overload(np.bartlett)(window_generator(np_bartlett_impl))
overload(np.blackman)(window_generator(np_blackman_impl))
overload(np.hamming)(window_generator(np_hamming_impl))
overload(np.hanning)(window_generator(np_hanning_impl))


_i0A = np.array([
    -4.41534164647933937950E-18,
    3.33079451882223809783E-17,
    -2.43127984654795469359E-16,
    1.71539128555513303061E-15,
    -1.16853328779934516808E-14,
    7.67618549860493561688E-14,
    -4.85644678311192946090E-13,
    2.95505266312963983461E-12,
    -1.72682629144155570723E-11,
    9.67580903537323691224E-11,
    -5.18979560163526290666E-10,
    2.65982372468238665035E-9,
    -1.30002500998624804212E-8,
    6.04699502254191894932E-8,
    -2.67079385394061173391E-7,
    1.11738753912010371815E-6,
    -4.41673835845875056359E-6,
    1.64484480707288970893E-5,
    -5.75419501008210370398E-5,
    1.88502885095841655729E-4,
    -5.76375574538582365885E-4,
    1.63947561694133579842E-3,
    -4.32430999505057594430E-3,
    1.05464603945949983183E-2,
    -2.37374148058994688156E-2,
    4.93052842396707084878E-2,
    -9.49010970480476444210E-2,
    1.71620901522208775349E-1,
    -3.04682672343198398683E-1,
    6.76795274409476084995E-1,
])

_i0B = np.array([
    -7.23318048787475395456E-18,
    -4.83050448594418207126E-18,
    4.46562142029675999901E-17,
    3.46122286769746109310E-17,
    -2.82762398051658348494E-16,
    -3.42548561967721913462E-16,
    1.77256013305652638360E-15,
    3.81168066935262242075E-15,
    -9.55484669882830764870E-15,
    -4.15056934728722208663E-14,
    1.54008621752140982691E-14,
    3.85277838274214270114E-13,
    7.18012445138366623367E-13,
    -1.79417853150680611778E-12,
    -1.32158118404477131188E-11,
    -3.14991652796324136454E-11,
    1.18891471078464383424E-11,
    4.94060238822496958910E-10,
    3.39623202570838634515E-9,
    2.26666899049817806459E-8,
    2.04891858946906374183E-7,
    2.89137052083475648297E-6,
    6.88975834691682398426E-5,
    3.36911647825569408990E-3,
    8.04490411014108831608E-1,
])


@register_jitable
def _chbevl(x, vals):
    b0 = vals[0]
    b1 = 0.0

    for i in range(1, len(vals)):
        b2 = b1
        b1 = b0
        b0 = x * b1 - b2 + vals[i]

    return 0.5 * (b0 - b2)


@register_jitable
def _i0(x):
    if x < 0:
        x = -x
    if x <= 8.0:
        y = (0.5 * x) - 2.0
        return np.exp(x) * _chbevl(y, _i0A)

    return np.exp(x) * _chbevl(32.0 / x - 2.0, _i0B) / np.sqrt(x)


@register_jitable
def _i0n(n, alpha, beta):
    y = np.empty_like(n, dtype=np.float_)
    t = _i0(np.float_(beta))
    for i in range(len(y)):
        y[i] = _i0(beta * np.sqrt(1 - ((n[i] - alpha) / alpha)**2.0)) / t

    return y


@overload(np.kaiser)
def np_kaiser(M, beta):
    if not isinstance(M, types.Integer):
        raise TypingError('M must be an integer')

    if not isinstance(beta, (types.Integer, types.Float)):
        raise TypingError('beta must be an integer or float')

    def np_kaiser_impl(M, beta):
        if M < 1:
            return np.array((), dtype=np.float_)
        if M == 1:
            return np.ones(1, dtype=np.float_)

        n = np.arange(0, M)
        alpha = (M - 1) / 2.0

        return _i0n(n, alpha, beta)

    return np_kaiser_impl<|MERGE_RESOLUTION|>--- conflicted
+++ resolved
@@ -177,164 +177,10 @@
     return arr
 
 
-<<<<<<< HEAD
-@lower_builtin(np.sum, types.Array, types.intp, types.DTypeSpec)
-@lower_builtin(np.sum, types.Array, types.IntegerLiteral, types.DTypeSpec)
-@lower_builtin("array.sum", types.Array, types.intp, types.DTypeSpec)
-@lower_builtin("array.sum", types.Array, types.IntegerLiteral, types.DTypeSpec)
-def array_sum_axis_dtype(context, builder, sig, args):
-    """
-    The third parameter to gen_index_tuple that generates the indexing
-    tuples has to be a const so we can't just pass "axis" through since
-    that isn't const.  We can check for specific values and have
-    different instances that do take consts.  Supporting axis summation
-    only up to the fourth dimension for now.
-    """
-    # typing/arraydecl.py:sum_expand defines the return type for sum with axis.
-    # It is one dimension less than the input array.
-
-    retty = sig.return_type
-    zero = getattr(retty, 'dtype', retty)(0)
-    # if the return is scalar in type then "take" the 0th element of the
-    # 0d array accumulator as the return value
-    if getattr(retty, 'ndim', None) is None:
-        op = np.take
-    else:
-        op = _array_sum_axis_nop
-    [ty_array, ty_axis, ty_dtype] = sig.args
-    is_axis_const = False
-    const_axis_val = 0
-    if isinstance(ty_axis, types.Literal):
-        # this special-cases for constant axis
-        const_axis_val = ty_axis.literal_value
-        # fix negative axis
-        if const_axis_val < 0:
-            const_axis_val = ty_array.ndim + const_axis_val
-        if const_axis_val < 0 or const_axis_val > ty_array.ndim:
-            raise ValueError("'axis' entry is out of bounds")
-
-        ty_axis = context.typing_context.resolve_value_type(const_axis_val)
-        axis_val = context.get_constant(ty_axis, const_axis_val)
-        # rewrite arguments
-        args = args[0], axis_val, args[2]
-        # rewrite sig
-        sig = sig.replace(args=[ty_array, ty_axis, ty_dtype])
-        is_axis_const = True
-
-    def array_sum_impl_axis(arr, axis, dtype):
-        ndim = arr.ndim
-
-        if not is_axis_const:
-            # Catch where axis is negative or greater than 3.
-            if axis < 0 or axis > 3:
-                raise ValueError("Numba does not support sum with axis "
-                                 "parameter outside the range 0 to 3.")
-
-        # Catch the case where the user misspecifies the axis to be
-        # more than the number of the array's dimensions.
-        if axis >= ndim:
-            raise ValueError("axis is out of bounds for array")
-
-        # Convert the shape of the input array to a list.
-        ashape = list(arr.shape)
-        # Get the length of the axis dimension.
-        axis_len = ashape[axis]
-        # Remove the axis dimension from the list of dimensional lengths.
-        ashape.pop(axis)
-        # Convert this shape list back to a tuple using above intrinsic.
-        ashape_without_axis = _create_tuple_result_shape(ashape, arr.shape)
-        # Tuple needed here to create output array with correct size.
-        result = np.full(ashape_without_axis, zero, type(zero))
-
-        # Iterate through the axis dimension.
-        for axis_index in range(axis_len):
-            if is_axis_const:
-                # constant specialized version works for any valid axis value
-                index_tuple_generic = _gen_index_tuple(arr.shape, axis_index,
-                                                       const_axis_val)
-                result += arr[index_tuple_generic]
-            else:
-                # Generate a tuple used to index the input array.
-                # The tuple is ":" in all dimensions except the axis
-                # dimension where it is "axis_index".
-                if axis == 0:
-                    index_tuple1 = _gen_index_tuple(arr.shape, axis_index, 0)
-                    result += arr[index_tuple1]
-                elif axis == 1:
-                    index_tuple2 = _gen_index_tuple(arr.shape, axis_index, 1)
-                    result += arr[index_tuple2]
-                elif axis == 2:
-                    index_tuple3 = _gen_index_tuple(arr.shape, axis_index, 2)
-                    result += arr[index_tuple3]
-                elif axis == 3:
-                    index_tuple4 = _gen_index_tuple(arr.shape, axis_index, 3)
-                    result += arr[index_tuple4]
-
-        return op(result, 0)
-
-    res = context.compile_internal(builder, array_sum_impl_axis, sig, args)
-    return impl_ret_new_ref(context, builder, sig.return_type, res)
-
-
-@lower_builtin(np.sum, types.Array,  types.DTypeSpec)
-@lower_builtin(np.sum, types.Array,  types.DTypeSpec)
-@lower_builtin("array.sum", types.Array, types.DTypeSpec)
-@lower_builtin("array.sum", types.Array, types.DTypeSpec)
-def array_sum_dtype(context, builder, sig, args):
-    zero = sig.return_type(0)
-
-    def array_sum_impl(arr, dtype):
-        c = zero
-        for v in np.nditer(arr):
-            c += v.item()
-        return c
-
-    res = context.compile_internal(builder, array_sum_impl, sig, args,
-                                   locals=dict(c=sig.return_type))
-    return impl_ret_borrowed(context, builder, sig.return_type, res)
-
-
-
-@lower_builtin(np.sum, types.Array, types.intp)
-@lower_builtin(np.sum, types.Array, types.IntegerLiteral)
-@lower_builtin("array.sum", types.Array, types.intp)
-@lower_builtin("array.sum", types.Array, types.IntegerLiteral)
-def array_sum_axis(context, builder, sig, args):
-    """
-    The third parameter to gen_index_tuple that generates the indexing
-    tuples has to be a const so we can't just pass "axis" through since
-    that isn't const.  We can check for specific values and have
-    different instances that do take consts.  Supporting axis summation
-    only up to the fourth dimension for now.
-    """
-    # typing/arraydecl.py:sum_expand defines the return type for sum with axis.
-    # It is one dimension less than the input array.
-
-    retty = sig.return_type
-    zero = getattr(retty, 'dtype', retty)(0)
-    # if the return is scalar in type then "take" the 0th element of the
-    # 0d array accumulator as the return value
-    if getattr(retty, 'ndim', None) is None:
-        op = np.take
-    else:
-        op = _array_sum_axis_nop
-    [ty_array, ty_axis] = sig.args
-    is_axis_const = False
-    const_axis_val = 0
-    if isinstance(ty_axis, types.Literal):
-        # this special-cases for constant axis
-        const_axis_val = ty_axis.literal_value
-        # fix negative axis
-        if const_axis_val < 0:
-            const_axis_val = ty_array.ndim + const_axis_val
-        if const_axis_val < 0 or const_axis_val > ty_array.ndim:
-            raise ValueError("'axis' entry is out of bounds")
-=======
 def gen_sum_axis_impl(is_axis_const, const_axis_val, op, zero):
     def inner(arr, axis):
         """
         function that performs sums over one specific axis
->>>>>>> 18be7fb5
 
         The third parameter to gen_index_tuple that generates the indexing
         tuples has to be a const so we can't just pass "axis" through since
