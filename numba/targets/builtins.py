from __future__ import print_function, absolute_import, division

import math
from functools import reduce

import numpy as np

from llvmlite.llvmpy.core import Type

from .imputils import (lower_builtin, lower_getattr_generic,
                       lower_cast, lower_constant, call_getiter, call_iternext,
                       impl_ret_borrowed, impl_ret_untracked, impl_ret_new_ref)
from .. import typing, types, utils


@lower_builtin('is not', types.Any, types.Any)
def generic_is_not(context, builder, sig, args):
    """
    Implement `x is not y` as `not (x is y)`.
    """
    is_impl = context.get_function('is', sig)
    return builder.not_(is_impl(builder, args))


@lower_builtin('is', types.Any, types.Any)
def generic_is(context, builder, sig, args):
    """
    Default implementation for `x is y`
    """
    lhs_type, rhs_type = sig.args
    # the lhs and rhs have the same type
    if lhs_type == rhs_type:
            # mutable types
            if lhs_type.mutable:
                raise NotImplementedError('no default `is` implementation')
            # immutable types
            else:
                # fallbacks to `==`
                try:
                    eq_impl = context.get_function('==', sig)
                except NotImplementedError:
                    # no `==` implemented for this type
                    return cgutils.false_bit
                else:
                    return eq_impl(builder, args)
    else:
        return cgutils.false_bit

#-------------------------------------------------------------------------------

@lower_getattr_generic(types.DeferredType)
def deferred_getattr(context, builder, typ, value, attr):
    """
    Deferred.__getattr__ => redirect to the actual type.
    """
    inner_type = typ.get()
    val = context.cast(builder, value, typ, inner_type)
    imp = context.get_getattr(inner_type, attr)
    return imp(context, builder, inner_type, val, attr)

@lower_cast(types.Any, types.DeferredType)
@lower_cast(types.Optional, types.DeferredType)
@lower_cast(types.Boolean, types.DeferredType)
def any_to_deferred(context, builder, fromty, toty, val):
    actual = context.cast(builder, val, fromty, toty.get())
    model = context.data_model_manager[toty]
    return model.set(builder, model.make_uninitialized(), actual)

@lower_cast(types.DeferredType, types.Any)
@lower_cast(types.DeferredType, types.Boolean)
@lower_cast(types.DeferredType, types.Optional)
def deferred_to_any(context, builder, fromty, toty, val):
    model = context.data_model_manager[fromty]
    val = model.get(builder, val)
    return context.cast(builder, val, fromty.get(), toty)


#------------------------------------------------------------------------------
# Hashing User-defined type


@lower_builtin(hash, types.UserHashable)
def hash_user_hashable(context, builder, sig, args):
    self_type = sig.args[0]
    call, callsig = self_type.get_user_hash(context, sig)
    out = call(builder, args)
    # Cast return value to match the expected return_type
    out = context.cast(builder, out, callsig.return_type, sig.return_type)
    return impl_ret_new_ref(context, builder, sig.return_type, out)


#------------------------------------------------------------------------------
# isinstance

@lower_builtin(isinstance, types.ClassInstanceType, types.ClassType)
def isinstance_jitclass(context, builder, sig, args):
    instance_type, class_type = sig.args
    # Class inheritance is not supported yet
    check_res = instance_type.class_type == class_type
    return context.get_constant(types.bool_, check_res)


#------------------------------------------------------------------------------

@lower_builtin('getitem', types.CPointer, types.Integer)
def getitem_cpointer(context, builder, sig, args):
    base_ptr, idx = args
    elem_ptr = builder.gep(base_ptr, [idx])
    res = builder.load(elem_ptr)
    return impl_ret_borrowed(context, builder, sig.return_type, res)


@lower_builtin('setitem', types.CPointer, types.Integer, types.Any)
def setitem_cpointer(context, builder, sig, args):
    base_ptr, idx, val = args
    elem_ptr = builder.gep(base_ptr, [idx])
    builder.store(val, elem_ptr)


#-------------------------------------------------------------------------------

@lower_builtin(max, types.VarArg(types.Any))
def max_impl(context, builder, sig, args):
    argtys = sig.args
    for a in argtys:
        if a not in types.number_domain:
            raise AssertionError("only implemented for numeric types")

    def domax(a, b):
        at, av = a
        bt, bv = b
        ty = context.typing_context.unify_types(at, bt)
        assert ty is not None
        cav = context.cast(builder, av, at, ty)
        cbv = context.cast(builder, bv, bt, ty)
        cmpsig = typing.signature(types.boolean, ty, ty)
        ge = context.get_function(">=", cmpsig)
        pred = ge(builder, (cav, cbv))
        res = builder.select(pred, cav, cbv)
        return ty, res

    typvals = zip(argtys, args)
    resty, resval = reduce(domax, typvals)
    return impl_ret_borrowed(context, builder, sig.return_type, resval)


@lower_builtin(min, types.VarArg(types.Any))
def min_impl(context, builder, sig, args):
    argtys = sig.args
    for a in argtys:
        if a not in types.number_domain:
            raise AssertionError("only implemented for numeric types")

    def domax(a, b):
        at, av = a
        bt, bv = b
        ty = context.typing_context.unify_types(at, bt)
        assert ty is not None
        cav = context.cast(builder, av, at, ty)
        cbv = context.cast(builder, bv, bt, ty)
        cmpsig = typing.signature(types.boolean, ty, ty)
        le = context.get_function("<=", cmpsig)
        pred = le(builder, (cav, cbv))
        res = builder.select(pred, cav, cbv)
        return ty, res

    typvals = zip(argtys, args)
    resty, resval = reduce(domax, typvals)
    return impl_ret_borrowed(context, builder, sig.return_type, resval)


def _round_intrinsic(tp):
    # round() rounds half to even on Python 3, away from zero on Python 2.
    if utils.IS_PY3:
        return "llvm.rint.f%d" % (tp.bitwidth,)
    else:
        return "llvm.round.f%d" % (tp.bitwidth,)

@lower_builtin(round, types.Float)
def round_impl_unary(context, builder, sig, args):
    fltty = sig.args[0]
    llty = context.get_value_type(fltty)
    module = builder.module
    fnty = Type.function(llty, [llty])
    fn = module.get_or_insert_function(fnty, name=_round_intrinsic(fltty))
    res = builder.call(fn, args)
    if utils.IS_PY3:
        # unary round() returns an int on Python 3
        res = builder.fptosi(res, context.get_value_type(sig.return_type))
    return impl_ret_untracked(context, builder, sig.return_type, res)

@lower_builtin(round, types.Float, types.Integer)
def round_impl_binary(context, builder, sig, args):
    fltty = sig.args[0]
    # Allow calling the intrinsic from the Python implementation below.
    # This avoids the conversion to an int in Python 3's unary round().
    _round = types.ExternalFunction(
        _round_intrinsic(fltty), typing.signature(fltty, fltty))

    def round_ndigits(x, ndigits):
        if math.isinf(x) or math.isnan(x):
            return x

        if ndigits >= 0:
            if ndigits > 22:
                # pow1 and pow2 are each safe from overflow, but
                # pow1*pow2 ~= pow(10.0, ndigits) might overflow.
                pow1 = 10.0 ** (ndigits - 22)
                pow2 = 1e22
            else:
                pow1 = 10.0 ** ndigits
                pow2 = 1.0
            y = (x * pow1) * pow2
            if math.isinf(y):
                return x
            return (_round(y) / pow2) / pow1

        else:
            pow1 = 10.0 ** (-ndigits)
            y = x / pow1
            return _round(y) * pow1

    res = context.compile_internal(builder, round_ndigits, sig, args)
    return impl_ret_untracked(context, builder, sig.return_type, res)


#-------------------------------------------------------------------------------
# Numeric constructors

@lower_builtin(int, types.Any)
@lower_builtin(float, types.Any)
def int_impl(context, builder, sig, args):
    [ty] = sig.args
    [val] = args
    res = context.cast(builder, val, ty, sig.return_type)
    return impl_ret_untracked(context, builder, sig.return_type, res)


@lower_builtin(complex, types.VarArg(types.Any))
def complex_impl(context, builder, sig, args):
    complex_type = sig.return_type
    float_type = complex_type.underlying_float
    if len(sig.args) == 1:
        [argty] = sig.args
        [arg] = args
        if isinstance(argty, types.Complex):
            # Cast Complex* to Complex*
            res = context.cast(builder, arg, argty, complex_type)
            return impl_ret_untracked(context, builder, sig.return_type, res)
        else:
            real = context.cast(builder, arg, argty, float_type)
            imag = context.get_constant(float_type, 0)

    elif len(sig.args) == 2:
        [realty, imagty] = sig.args
        [real, imag] = args
        real = context.cast(builder, real, realty, float_type)
        imag = context.cast(builder, imag, imagty, float_type)

    cmplx = context.make_complex(builder, complex_type)
    cmplx.real = real
    cmplx.imag = imag
    res = cmplx._getvalue()
    return impl_ret_untracked(context, builder, sig.return_type, res)


@lower_builtin(types.NumberClass, types.Any)
def number_constructor(context, builder, sig, args):
    """
    Call a number class, e.g. np.int32(...)
    """
    if isinstance(sig.return_type, types.Array):
        # Array constructor
        impl = context.get_function(np.array, sig)
        return impl(builder, args)
    else:
        # Scalar constructor
        [val] = args
        [valty] = sig.args
        return context.cast(builder, val, valty, sig.return_type)


#-------------------------------------------------------------------------------
# Constants

@lower_constant(types.Dummy)
def constant_dummy(context, builder, ty, pyval):
    # This handles None, etc.
    return context.get_dummy_value()

@lower_constant(types.ExternalFunctionPointer)
def constant_function_pointer(context, builder, ty, pyval):
    ptrty = context.get_function_pointer_type(ty)
    ptrval = context.get_constant_generic(builder, types.intp,
                                          ty.get_pointer(pyval))
    return builder.inttoptr(ptrval, ptrty)


# -----------------------------------------------------------------------------

@lower_builtin(type, types.Any)
def type_impl(context, builder, sig, args):
    """
    One-argument type() builtin.
    """
    return context.get_dummy_value()


@lower_builtin(iter, types.IterableType)
def iter_impl(context, builder, sig, args):
    ty, = sig.args
    val, = args
    iterval = call_getiter(context, builder, ty, val)
    return iterval


@lower_builtin(next, types.IteratorType)
def next_impl(context, builder, sig, args):
    iterty, = sig.args
    iterval, = args

    res = call_iternext(context, builder, iterty, iterval)

    with builder.if_then(builder.not_(res.is_valid()), likely=False):
        context.call_conv.return_user_exc(builder, StopIteration, ())

    return res.yielded_value()


# -----------------------------------------------------------------------------

@lower_builtin("not in", types.Any, types.Any)
def not_in(context, builder, sig, args):
    def in_impl(a, b):
        return a in b

    res = context.compile_internal(builder, in_impl, sig, args)
    return builder.not_(res)


# -----------------------------------------------------------------------------

<<<<<<< HEAD
@lower_builtin("==", types.UserEq, types.Any)
def user_eq(context, builder, sig, args):
    self_type = sig.args[0]
    call, callsig = self_type.get_user_eq(context, sig)
    out = call(builder, args)
    # Cast return value to match the expected return_type
    out = context.cast(builder, out, callsig.return_type, sig.return_type)
    return impl_ret_new_ref(context, builder, sig.return_type, out)
=======
@lower_builtin(len, types.ConstSized)
def constsized_len(context, builder, sig, args):
    [ty] = sig.args
    retty = sig.return_type
    res = context.get_constant(retty, len(ty.types))
    return impl_ret_untracked(context, builder, sig.return_type, res)


@lower_builtin(bool, types.Sized)
def sized_bool(context, builder, sig, args):
    [ty] = sig.args
    if len(ty):
        return cgutils.true_bit
    else:
        return cgutils.false_bit
>>>>>>> 7f646b02
<|MERGE_RESOLUTION|>--- conflicted
+++ resolved
@@ -10,7 +10,7 @@
 from .imputils import (lower_builtin, lower_getattr_generic,
                        lower_cast, lower_constant, call_getiter, call_iternext,
                        impl_ret_borrowed, impl_ret_untracked, impl_ret_new_ref)
-from .. import typing, types, utils
+from .. import typing, types, cgutils, utils
 
 
 @lower_builtin('is not', types.Any, types.Any)
@@ -340,7 +340,6 @@
 
 # -----------------------------------------------------------------------------
 
-<<<<<<< HEAD
 @lower_builtin("==", types.UserEq, types.Any)
 def user_eq(context, builder, sig, args):
     self_type = sig.args[0]
@@ -349,7 +348,8 @@
     # Cast return value to match the expected return_type
     out = context.cast(builder, out, callsig.return_type, sig.return_type)
     return impl_ret_new_ref(context, builder, sig.return_type, out)
-=======
+
+
 @lower_builtin(len, types.ConstSized)
 def constsized_len(context, builder, sig, args):
     [ty] = sig.args
@@ -365,4 +365,3 @@
         return cgutils.true_bit
     else:
         return cgutils.false_bit
->>>>>>> 7f646b02
