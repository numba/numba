--- conflicted
+++ resolved
@@ -1892,19 +1892,10 @@
 # ------------------------------------------------------------------------------
 
 
-<<<<<<< HEAD
 @register_jitable
 def _np_unique(ar, return_index=False, return_inverse=False,
                return_counts=False):
     ar = np.asarray(ar).flatten()
-=======
-
-
-
-@register_jitable
-def _np_unique(ar, return_index=False, return_inverse=False, return_counts=False):
-    ar = np.asarray(ar).ravel()
->>>>>>> 2bd48d1a
     optional_indices = return_index or return_inverse
     if optional_indices:
         if return_index:
@@ -1920,7 +1911,6 @@
     mask = np.empty(aux.shape, dtype=np.bool_)
     mask[:1] = True
     mask[1:] = aux[1:] != aux[:-1]
-<<<<<<< HEAD
 
     ret_idx = perm[mask] if return_index else np.empty(0, dtype=np.intp)
 
@@ -1931,23 +1921,10 @@
     else:
         ret_inv = np.empty(0, dtype=np.intp)
 
-=======
-    
-    ret_idx = perm[mask] if return_index else np.empty(0, dtype=np.int64)
-    
-    if return_inverse:
-        imask = np.cumsum(mask) - 1
-        ret_inv = np.empty(mask.shape, dtype=np.int64)
-        ret_inv[perm] = imask
-    else:
-        ret_inv = np.empty(0, dtype=np.int64)
-    
->>>>>>> 2bd48d1a
     if return_counts:
         idx = np.concatenate(np.nonzero(mask) + (np.asarray([mask.size]),))
         ret_counts = np.diff(idx)
     else:
-<<<<<<< HEAD
         ret_counts = np.empty(0, dtype=np.intp)
 
     return (np.asarray(aux[mask], dtype=ar.dtype), ret_idx, ret_inv, ret_counts)
@@ -1959,17 +1936,6 @@
         raise errors.TypingError('The first argument "ar" must be array-like')
 
     def np_unique_impl(ar):
-=======
-        ret_counts = np.empty(0, dtype=np.int64)
-    
-    return (np.asarray(aux[mask], dtype=ar.dtype), ret_idx, ret_inv, ret_counts)
-
-@overload(np.unique)
-def np_unique(ar):
-    def np_unique_impl(ar):
-        if not type_can_asarray(ar):
-            raise errors.TypingError('The first argument "ar" must be array-like')
->>>>>>> 2bd48d1a
         return _np_unique(ar)[0]
     return np_unique_impl
 
