<<<<<<< HEAD
from __future__ import print_function, division, absolute_import

import contextlib

from . import cpu
from .descriptors import TargetDescriptor
from .. import dispatcher, utils, typing

# -----------------------------------------------------------------------------
# Default CPU target descriptors

class _NestedContext(object):
    _typing_context = None
    _target_context = None

    @contextlib.contextmanager
    def nested(self, typing_context, target_context):
        old_nested = self._typing_context, self._target_context
        try:
            self._typing_context = typing_context
            self._target_context = target_context
            yield
        finally:
            self._typing_context, self._target_context = old_nested


class CPUTarget(TargetDescriptor):
    options = cpu.CPUTargetOptions
    _nested = _NestedContext()

    @utils.cached_property
    def _toplevel_target_context(self):
        # Lazily-initialized top-level target context, for all threads
        return cpu.CPUContext(self.typing_context)

    @utils.cached_property
    def _toplevel_typing_context(self):
        # Lazily-initialized top-level typing context, for all threads
        return typing.Context()

    @property
    def target_context(self):
        """
        The target context for CPU targets.
        """
        nested = self._nested._target_context
        if nested is not None:
            return nested
        else:
            return self._toplevel_target_context

    @property
    def typing_context(self):
        """
        The typing context for CPU targets.
        """
        nested = self._nested._typing_context
        if nested is not None:
            return nested
        else:
            return self._toplevel_typing_context

    def nested_context(self, typing_context, target_context):
        """
        A context manager temporarily replacing the contexts with the
        given ones, for the current thread of execution.
        """
        return self._nested.nested(typing_context, target_context)


# The global CPU target
cpu_target = CPUTarget()


class TargetRegistry(utils.UniqueDict):
    """
    A registry of API implementations for various backends.

    Attributes
    ----------
    ondemand:

        A dictionary of target-name -> function, where function is executed
        the first time a target is used.  It is used for deferred
        initialization for some targets (e.g. gpu).
    """
    def __init__(self, *args, **kws):
        super(TargetRegistry, self).__init__(*args, **kws)
        self.ondemand = utils.UniqueDict()

    def __getitem__(self, item):
        if item in self.ondemand:
            self[item] = self.ondemand[item]()
            del self.ondemand[item]
        return super(TargetRegistry, self).__getitem__(item)


dispatcher_registry = TargetRegistry()
=======
import sys
from numba.core.errors import _MovedModule
sys.modules[__name__] = _MovedModule(locals(), "numba.core.registry")
>>>>>>> d2cac859
<|MERGE_RESOLUTION|>--- conflicted
+++ resolved
@@ -1,104 +1,3 @@
-<<<<<<< HEAD
-from __future__ import print_function, division, absolute_import
-
-import contextlib
-
-from . import cpu
-from .descriptors import TargetDescriptor
-from .. import dispatcher, utils, typing
-
-# -----------------------------------------------------------------------------
-# Default CPU target descriptors
-
-class _NestedContext(object):
-    _typing_context = None
-    _target_context = None
-
-    @contextlib.contextmanager
-    def nested(self, typing_context, target_context):
-        old_nested = self._typing_context, self._target_context
-        try:
-            self._typing_context = typing_context
-            self._target_context = target_context
-            yield
-        finally:
-            self._typing_context, self._target_context = old_nested
-
-
-class CPUTarget(TargetDescriptor):
-    options = cpu.CPUTargetOptions
-    _nested = _NestedContext()
-
-    @utils.cached_property
-    def _toplevel_target_context(self):
-        # Lazily-initialized top-level target context, for all threads
-        return cpu.CPUContext(self.typing_context)
-
-    @utils.cached_property
-    def _toplevel_typing_context(self):
-        # Lazily-initialized top-level typing context, for all threads
-        return typing.Context()
-
-    @property
-    def target_context(self):
-        """
-        The target context for CPU targets.
-        """
-        nested = self._nested._target_context
-        if nested is not None:
-            return nested
-        else:
-            return self._toplevel_target_context
-
-    @property
-    def typing_context(self):
-        """
-        The typing context for CPU targets.
-        """
-        nested = self._nested._typing_context
-        if nested is not None:
-            return nested
-        else:
-            return self._toplevel_typing_context
-
-    def nested_context(self, typing_context, target_context):
-        """
-        A context manager temporarily replacing the contexts with the
-        given ones, for the current thread of execution.
-        """
-        return self._nested.nested(typing_context, target_context)
-
-
-# The global CPU target
-cpu_target = CPUTarget()
-
-
-class TargetRegistry(utils.UniqueDict):
-    """
-    A registry of API implementations for various backends.
-
-    Attributes
-    ----------
-    ondemand:
-
-        A dictionary of target-name -> function, where function is executed
-        the first time a target is used.  It is used for deferred
-        initialization for some targets (e.g. gpu).
-    """
-    def __init__(self, *args, **kws):
-        super(TargetRegistry, self).__init__(*args, **kws)
-        self.ondemand = utils.UniqueDict()
-
-    def __getitem__(self, item):
-        if item in self.ondemand:
-            self[item] = self.ondemand[item]()
-            del self.ondemand[item]
-        return super(TargetRegistry, self).__getitem__(item)
-
-
-dispatcher_registry = TargetRegistry()
-=======
 import sys
 from numba.core.errors import _MovedModule
-sys.modules[__name__] = _MovedModule(locals(), "numba.core.registry")
->>>>>>> d2cac859
+sys.modules[__name__] = _MovedModule(locals(), "numba.core.registry")