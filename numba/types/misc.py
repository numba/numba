from __future__ import print_function, division, absolute_import

from .abstract import *
from .common import *
from ..typeconv import Conversion
from ..errors import TypingError, LiteralTypingError



class PyObject(Dummy):
    """
    A generic CPython object.
    """

    def is_precise(self):
        return False


class Phantom(Dummy):
    """
    A type that cannot be materialized.  A Phantom cannot be used as
    argument or return type.
    """


class Undefined(Dummy):
    """
    A type that is left imprecise.  This is used as a temporaray placeholder
    during type inference in the hope that the type can be later refined.
    """

    def is_precise(self):
        return False


class RawPointer(Opaque):
    """
    A raw pointer without any specific meaning.
    """


class StringLiteral(Literal, Dummy):
    pass


Literal.ctor_map[str] = StringLiteral


def unliteral(lit_type):
    """
    Get base type from Literal type.
    """
    if hasattr(lit_type, '__unliteral__'):
        return lit_type.__unliteral__()
    return getattr(lit_type, 'literal_type', lit_type)


def literal(value):
    """Returns a Literal instance or raise LiteralTypingError
    """
    assert not isinstance(value, Literal)
    ty = type(value)
    try:
        ctor = Literal.ctor_map[ty]
    except KeyError:
        raise LiteralTypingError(ty)
    else:
        return ctor(value)


def maybe_literal(value):
    """Get a Literal type for the value or None.
    """
    try:
        return literal(value)
    except LiteralTypingError:
        return


class Omitted(Opaque):
    """
    An omitted function argument with a default value.
    """

    def __init__(self, value):
        self.value = value
        super(Omitted, self).__init__("omitted(default=%r)" % (value,))

    @property
    def key(self):
        return type(self.value), id(self.value)


class VarArg(Type):
    """
    Special type representing a variable number of arguments at the
    end of a function's signature.  Only used for signature matching,
    not for actual values.
    """

    def __init__(self, dtype):
        self.dtype = dtype
        super(VarArg, self).__init__("*%s" % dtype)

    @property
    def key(self):
        return self.dtype


class Module(Dummy):
    def __init__(self, pymod):
        self.pymod = pymod
        super(Module, self).__init__("Module(%s)" % pymod)

    @property
    def key(self):
        return self.pymod


class Macro(Type):
    def __init__(self, template):
        self.template = template
        cls = type(self)
        super(Macro, self).__init__("%s(%s)" % (cls.__name__, template))

    @property
    def key(self):
        return self.template


class MemInfoPointer(Type):
    """
    Pointer to a Numba "meminfo" (i.e. the information for a managed
    piece of memory).
    """
    mutable = True

    def __init__(self, dtype):
        self.dtype = dtype
        name = "memory-managed *%s" % dtype
        super(MemInfoPointer, self).__init__(name)

    @property
    def key(self):
        return self.dtype


class CPointer(Type):
    """
    Type class for pointers to other types.
    """
    mutable = True

    def __init__(self, dtype):
        self.dtype = dtype
        name = "%s*" % dtype
        super(CPointer, self).__init__(name)

    @property
    def key(self):
        return self.dtype


class EphemeralPointer(CPointer):
    """
    Type class for pointers which aren't guaranteed to last long - e.g.
    stack-allocated slots.  The data model serializes such pointers
    by copying the data pointed to.
    """


class EphemeralArray(Type):
    """
    Similar to EphemeralPointer, but pointing to an array of elements,
    rather than a single one.  The array size must be known at compile-time.
    """

    def __init__(self, dtype, count):
        self.dtype = dtype
        self.count = count
        name = "*%s[%d]" % (dtype, count)
        super(EphemeralArray, self).__init__(name)

    @property
    def key(self):
        return self.dtype, self.count


class Object(Type):
    # XXX unused?
    mutable = True

    def __init__(self, clsobj):
        self.cls = clsobj
        name = "Object(%s)" % clsobj.__name__
        super(Object, self).__init__(name)

    @property
    def key(self):
        return self.cls


class Optional(Type):
    """
    Type class for optional types, i.e. union { some type, None }
    """

    def __init__(self, typ):
        assert not isinstance(typ, (Optional, NoneType))
        self.type = unliteral(typ)
        name = "?%s" % typ
        super(Optional, self).__init__(name)

    @property
    def key(self):
        return self.type

    def can_convert_to(self, typingctx, other):
        if isinstance(other, Optional):
            return typingctx.can_convert(self.type, other.type)
        else:
            conv = typingctx.can_convert(self.type, other)
            if conv is not None:
                return max(conv, Conversion.safe)

    def can_convert_from(self, typingctx, other):
        if isinstance(other, NoneType):
            return Conversion.promote
        elif isinstance(other, Optional):
            return typingctx.can_convert(other.type, self.type)
        else:
            conv = typingctx.can_convert(other, self.type)
            if conv is not None:
                return max(conv, Conversion.promote)

    def unify(self, typingctx, other):
        if isinstance(other, Optional):
            unified = typingctx.unify_pairs(self.type, other.type)
        else:
            unified = typingctx.unify_pairs(self.type, other)

        if unified is not None:
            if isinstance(unified, Optional):
                return unified
            else:
                return Optional(unified)


class NoneType(Opaque):
    """
    The type for None.
    """

    def unify(self, typingctx, other):
        """
        Turn anything to a Optional type;
        """
        if isinstance(other, (Optional, NoneType)):
            return other
        return Optional(other)


class EllipsisType(Opaque):
    """
    The type for the Ellipsis singleton.
    """


class ExceptionClass(Callable, Phantom):
    """
    The type of exception classes (not instances).
    """

    def __init__(self, exc_class):
        assert issubclass(exc_class, BaseException)
        name = "%s" % (exc_class.__name__)
        self.exc_class = exc_class
        super(ExceptionClass, self).__init__(name)

    def get_call_type(self, context, args, kws):
        return self.get_call_signatures()[0][0]

    def get_call_signatures(self):
        from .. import typing
        return_type = ExceptionInstance(self.exc_class)
        return [typing.signature(return_type)], False

    @property
    def key(self):
        return self.exc_class


class ExceptionInstance(Phantom):
    """
    The type of exception instances.  *exc_class* should be the
    exception class.
    """

    def __init__(self, exc_class):
        assert issubclass(exc_class, BaseException)
        name = "%s(...)" % (exc_class.__name__,)
        self.exc_class = exc_class
        super(ExceptionInstance, self).__init__(name)

    @property
    def key(self):
        return self.exc_class


class SliceType(Type):

    def __init__(self, name, members):
        assert members in (2, 3)
        self.members = members
        self.has_step = members >= 3
        super(SliceType, self).__init__(name)

    @property
    def key(self):
        return self.members


class SliceLiteral(Literal, SliceType):
    def __init__(self, value):
        self._literal_init(value)
        name = 'Literal[slice]({})'.format(value)
        members = 2 if value.step is None else 3
        SliceType.__init__(self, name=name, members=members)


Literal.ctor_map[slice] = SliceLiteral


class ClassInstanceType(Type):
    """
    The type of a jitted class *instance*.  It will be the return-type
    of the constructor of the class.
    """
    mutable = True
    name_prefix = "instance"

    def __init__(self, class_type):
        self.class_type = class_type
        name = "{0}.{1}".format(self.name_prefix, self.class_type.name)
        super(ClassInstanceType, self).__init__(name)

    def get_data_type(self):
        return ClassDataType(self)

    def get_reference_type(self):
        return self

    @property
    def key(self):
        return self.class_type.key

    @property
    def classname(self):
        return self.class_type.class_def.__name__

    @property
    def jitprops(self):
        return self.class_type.jitprops

    @property
    def jitmethods(self):
        return self.class_type.jitmethods

    @property
    def struct(self):
        return self.class_type.struct

    @property
    def methods(self):
        return self.class_type.methods


class ClassType(Callable, Opaque):
    """
    The type of the jitted class (not instance).  When the type of a class
    is called, its constructor is invoked.
    """
    mutable = True
    name_prefix = "jitclass"
    instance_type_class = ClassInstanceType

    def __init__(self, class_def, ctor_template_cls, struct, jitmethods,
                 jitprops):
        self.class_def = class_def
        self.ctor_template = self._specialize_template(ctor_template_cls)
        self.jitmethods = jitmethods
        self.jitprops = jitprops
        self.struct = struct
        self.methods = dict((k, v.py_func) for k, v in self.jitmethods.items())
        fielddesc = ','.join("{0}:{1}".format(k, v) for k, v in struct.items())
        name = "{0}.{1}#{2:x}<{3}>".format(self.name_prefix, class_def.__name__,
                                           id(class_def), fielddesc)
        super(ClassType, self).__init__(name)
        self.instance_type = self.instance_type_class(self)

    def get_call_type(self, context, args, kws):
        return self.ctor_template(context).apply(args, kws)

    def get_call_signatures(self):
        return (), True

    def _specialize_template(self, basecls):
        return type(basecls.__name__, (basecls,), dict(key=self))


class DeferredType(Type):
    """
    Represents a type that will be defined later.  It must be defined
    before it is materialized (used in the compiler).  Once defined, it
    behaves exactly as the type it is defining.
    """
    def __init__(self):
        self._define = None
        name = "{0}#{1}".format(type(self).__name__, id(self))
        super(DeferredType, self).__init__(name)

    def get(self):
        if self._define is None:
            raise RuntimeError("deferred type not defined")
        return self._define

    def define(self, typ):
        if self._define is not None:
            raise TypeError("deferred type already defined")
        if not isinstance(typ, Type):
            raise TypeError("arg is not a Type; got: {0}".format(type(typ)))
        self._define = typ

    def unify(self, typingctx, other):
        return typingctx.unify_pairs(self.get(), other)


class ClassDataType(Type):
    """
    Internal only.
    Represents the data of the instance.  The representation of
    ClassInstanceType contains a pointer to a ClassDataType which represents
    a C structure that contains all the data fields of the class instance.
    """
    def __init__(self, classtyp):
        self.class_type = classtyp
        name = "data.{0}".format(self.class_type.name)
        super(ClassDataType, self).__init__(name)


class ContextManager(Callable, Phantom):
    """
    An overly-simple ContextManager type that cannot be materialized.
    """
    def __init__(self, cm):
        self.cm = cm
        super(ContextManager, self).__init__("ContextManager({})".format(cm))

    def get_call_signatures(self):
        if not self.cm.is_callable:
            msg = "contextmanager {} is not callable".format(self.cm)
            raise TypingError(msg)

        return (), False

    def get_call_type(self, context, args, kws):
        from numba import typing

        if not self.cm.is_callable:
            msg = "contextmanager {} is not callable".format(self.cm)
            raise TypingError(msg)

        posargs = list(args) + [v for k, v in sorted(kws.items())]
        return typing.signature(self, *posargs)


class UnicodeType(IterableType):

    def __init__(self, name):
<<<<<<< HEAD
        self.name = name
        # this is updated on first call to `.iterator_type`.
        self._iterator_type = None
=======
>>>>>>> 7ce865bf
        super(UnicodeType, self).__init__(name)

    @property
    def iterator_type(self):
        return UnicodeIteratorType(self)


class UnicodeIteratorType(SimpleIteratorType):

    def __init__(self, dtype):
        name = "iter_unicode"
        self.data = dtype
        super(UnicodeIteratorType, self).__init__(name, dtype)<|MERGE_RESOLUTION|>--- conflicted
+++ resolved
@@ -477,12 +477,6 @@
 class UnicodeType(IterableType):
 
     def __init__(self, name):
-<<<<<<< HEAD
-        self.name = name
-        # this is updated on first call to `.iterator_type`.
-        self._iterator_type = None
-=======
->>>>>>> 7ce865bf
         super(UnicodeType, self).__init__(name)
 
     @property
