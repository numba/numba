trigger:
  batch: true

variables:
  # Change the following along with adding new TEST_START_INDEX.
  TEST_COUNT: 19

jobs:
<<<<<<< HEAD
# # Mac and Linux use the same template with different matrixes
# - template: buildscripts/azure/azure-linux-macos.yml
#   parameters:
#     name: macOS
#     vmImage: macos-11
#     matrix:
#       py311_np123_0:
#         PYTHON: '3.11'
#         NUMPY: '1.23'
#         CONDA_ENV: 'azure_ci'
#         TEST_START_INDEX: 0
#       py311_np123_1:
#         PYTHON: '3.11'
#         NUMPY: '1.23'
#         CONDA_ENV: 'azure_ci'
#         TEST_THREADING: 'tbb'
#         TEST_START_INDEX: 1
=======
# Mac and Linux use the same template with different matrixes
- template: buildscripts/azure/azure-linux-macos.yml
  parameters:
    name: macOS
    vmImage: macos-11
    matrix:
      py38_np121:
        PYTHON: '3.8'
        NUMPY: '1.21'
        CONDA_ENV: 'azure_ci'
        TEST_START_INDEX: 0
      py310_np124:
        PYTHON: '3.10'
        NUMPY: '1.24'
        CONDA_ENV: 'azure_ci'
        TEST_THREADING: 'tbb'
        TEST_START_INDEX: 1
>>>>>>> ec521024

- template: buildscripts/azure/azure-linux-macos.yml
  parameters:
    name: Linux
    vmImage: ubuntu-20.04
    matrix:
<<<<<<< HEAD
      py311_np123_0_vanilla:
        PYTHON: '3.11'
        NUMPY: '1.23'
        CONDA_ENV: azure_ci
        VANILLA_INSTALL: yes
        TEST_START_INDEX: 0
      py311_np123_1_cov:
        PYTHON: '3.11'
        NUMPY: '1.23'
        CONDA_ENV: azure_ci
        RUN_COVERAGE: yes
        RUN_FLAKE8: yes
        RUN_MYPY: yes
        TEST_START_INDEX: 1
      py311_np123_2_vanilla:
        PYTHON: '3.11'
        NUMPY: '1.23'
        CONDA_ENV: azure_ci
        VANILLA_INSTALL: yes
        TEST_START_INDEX: 2
      py311_np123_3_cov:
        PYTHON: '3.11'
        NUMPY: '1.23'
=======
      py38_np121_vanilla:
        PYTHON: '3.8'
        NUMPY: '1.21'
        CONDA_ENV: azure_ci
        VANILLA_INSTALL: yes
        TEST_START_INDEX: 2
      py38_np121_cov:
        PYTHON: '3.8'
        NUMPY: '1.21'
>>>>>>> ec521024
        CONDA_ENV: azure_ci
        RUN_COVERAGE: yes
        RUN_FLAKE8: yes
        RUN_MYPY: yes
        TEST_START_INDEX: 3
<<<<<<< HEAD
      py311_np123_4_tbb:
        PYTHON: '3.11'
        NUMPY: '1.23'
        CONDA_ENV: azure_ci
        TEST_THREADING: 'tbb'
        TEST_START_INDEX: 4
      py311_np123_5_omp:
        PYTHON: '3.11'
        NUMPY: '1.23'
        CONDA_ENV: azure_ci
        TEST_THREADING: omp
        TEST_START_INDEX: 5
      py311_np123_6_workqueue:
        PYTHON: '3.11'
        NUMPY: '1.23'
        CONDA_ENV: azure_ci
        TEST_THREADING: workqueue
        TEST_START_INDEX: 6
      py311_np123_7_doc:
        PYTHON: '3.11'
=======
      py38_np122_tbb:
        PYTHON: '3.8'
        NUMPY: '1.22'
        CONDA_ENV: azure_ci
        TEST_THREADING: 'tbb'
        TEST_START_INDEX: 4
      py38_np122_omp:
        PYTHON: '3.8'
        NUMPY: '1.22'
        CONDA_ENV: azure_ci
        TEST_THREADING: omp
        TEST_START_INDEX: 5
      py38_np122_workqueue:
        PYTHON: '3.8'
        NUMPY: '1.22'
        CONDA_ENV: azure_ci
        TEST_THREADING: workqueue
        TEST_START_INDEX: 6
      py38_np123_doc:
        PYTHON: '3.8'
>>>>>>> ec521024
        NUMPY: '1.23'
        CONDA_ENV: azure_ci
        TEST_START_INDEX: 7
<<<<<<< HEAD
      py311_np123_8_pickle5:
        PYTHON: '3.11'
        NUMPY: '1.23'
        CONDA_ENV: azure_ci
        TEST_START_INDEX: 8
      py311_np123_9_svml:
        PYTHON: '3.11'
=======
      py38_np122:
        PYTHON: '3.8'
        NUMPY: '1.22'
        CONDA_ENV: azure_ci
        TEST_START_INDEX: 8
      py38_np123_svml:
        PYTHON: '3.8'
>>>>>>> ec521024
        NUMPY: '1.23'
        CONDA_ENV: azure_ci
        TEST_SVML: yes
        TEST_START_INDEX: 9
<<<<<<< HEAD
      py311_np123_10:
        PYTHON: '3.11'
        NUMPY: '1.23'
        CONDA_ENV: azure_ci
        TEST_START_INDEX: 10
      py311_np123_11:
        PYTHON: '3.11'
        NUMPY: '1.23'
        CONDA_ENV: azure_ci
        TEST_START_INDEX: 11
      py311_np123_12_typeguard:
        PYTHON: '3.11'
=======
      py38_np124:
        PYTHON: '3.8'
        NUMPY: '1.24'
        CONDA_ENV: azure_ci
        TEST_START_INDEX: 10
      py39_np123:
        PYTHON: '3.9'
        NUMPY: '1.23'
        CONDA_ENV: azure_ci
        TEST_START_INDEX: 11
      py39_np123_typeguard:
        PYTHON: '3.9'
>>>>>>> ec521024
        NUMPY: '1.23'
        CONDA_ENV: azure_ci
        RUN_TYPEGUARD: yes
        TEST_START_INDEX: 12
<<<<<<< HEAD
      py311_np123_13:
        PYTHON: '3.11'
        NUMPY: '1.23'
        CONDA_ENV: azure_ci
        TEST_START_INDEX: 13
      py311_np123_14:
        PYTHON: '3.11'
        NUMPY: '1.23'
        CONDA_ENV: azure_ci
        TEST_START_INDEX: 14
      py311_np123_15:
        PYTHON: '3.11'
        NUMPY: '1.23'
        CONDA_ENV: azure_ci
        TEST_START_INDEX: 15
      py311_np123_16:
        PYTHON: '3.11'
        NUMPY: '1.23'
=======
      py39_np122:
        PYTHON: '3.9'
        NUMPY: '1.22'
        CONDA_ENV: azure_ci
        TEST_START_INDEX: 13
      py39_np124:
        PYTHON: '3.9'
        NUMPY: '1.24'
        CONDA_ENV: azure_ci
        TEST_START_INDEX: 14
      py310_np123:
        PYTHON: '3.10'
        NUMPY: '1.23'
        CONDA_ENV: azure_ci
        TEST_START_INDEX: 15
      py310_np124:
        PYTHON: '3.10'
        NUMPY: '1.24'
>>>>>>> ec521024
        CONDA_ENV: azure_ci
        TEST_START_INDEX: 16
      py311_np123_17:
        PYTHON: '3.11'
        NUMPY: '1.23'
        CONDA_ENV: azure_ci
        TEST_START_INDEX: 17
      py311_np123_18:
        PYTHON: '3.11'
        NUMPY: '1.23'
        CONDA_ENV: azure_ci
        TEST_START_INDEX: 18

# - template: buildscripts/azure/azure-windows.yml
#   parameters:
#     name: Windows
#     vmImage: windows-2019<|MERGE_RESOLUTION|>--- conflicted
+++ resolved
@@ -6,7 +6,6 @@
   TEST_COUNT: 19
 
 jobs:
-<<<<<<< HEAD
 # # Mac and Linux use the same template with different matrixes
 # - template: buildscripts/azure/azure-linux-macos.yml
 #   parameters:
@@ -24,32 +23,12 @@
 #         CONDA_ENV: 'azure_ci'
 #         TEST_THREADING: 'tbb'
 #         TEST_START_INDEX: 1
-=======
-# Mac and Linux use the same template with different matrixes
-- template: buildscripts/azure/azure-linux-macos.yml
-  parameters:
-    name: macOS
-    vmImage: macos-11
-    matrix:
-      py38_np121:
-        PYTHON: '3.8'
-        NUMPY: '1.21'
-        CONDA_ENV: 'azure_ci'
-        TEST_START_INDEX: 0
-      py310_np124:
-        PYTHON: '3.10'
-        NUMPY: '1.24'
-        CONDA_ENV: 'azure_ci'
-        TEST_THREADING: 'tbb'
-        TEST_START_INDEX: 1
->>>>>>> ec521024
 
 - template: buildscripts/azure/azure-linux-macos.yml
   parameters:
     name: Linux
     vmImage: ubuntu-20.04
     matrix:
-<<<<<<< HEAD
       py311_np123_0_vanilla:
         PYTHON: '3.11'
         NUMPY: '1.23'
@@ -73,23 +52,11 @@
       py311_np123_3_cov:
         PYTHON: '3.11'
         NUMPY: '1.23'
-=======
-      py38_np121_vanilla:
-        PYTHON: '3.8'
-        NUMPY: '1.21'
-        CONDA_ENV: azure_ci
-        VANILLA_INSTALL: yes
-        TEST_START_INDEX: 2
-      py38_np121_cov:
-        PYTHON: '3.8'
-        NUMPY: '1.21'
->>>>>>> ec521024
         CONDA_ENV: azure_ci
         RUN_COVERAGE: yes
         RUN_FLAKE8: yes
         RUN_MYPY: yes
         TEST_START_INDEX: 3
-<<<<<<< HEAD
       py311_np123_4_tbb:
         PYTHON: '3.11'
         NUMPY: '1.23'
@@ -110,32 +77,9 @@
         TEST_START_INDEX: 6
       py311_np123_7_doc:
         PYTHON: '3.11'
-=======
-      py38_np122_tbb:
-        PYTHON: '3.8'
-        NUMPY: '1.22'
-        CONDA_ENV: azure_ci
-        TEST_THREADING: 'tbb'
-        TEST_START_INDEX: 4
-      py38_np122_omp:
-        PYTHON: '3.8'
-        NUMPY: '1.22'
-        CONDA_ENV: azure_ci
-        TEST_THREADING: omp
-        TEST_START_INDEX: 5
-      py38_np122_workqueue:
-        PYTHON: '3.8'
-        NUMPY: '1.22'
-        CONDA_ENV: azure_ci
-        TEST_THREADING: workqueue
-        TEST_START_INDEX: 6
-      py38_np123_doc:
-        PYTHON: '3.8'
->>>>>>> ec521024
         NUMPY: '1.23'
         CONDA_ENV: azure_ci
         TEST_START_INDEX: 7
-<<<<<<< HEAD
       py311_np123_8_pickle5:
         PYTHON: '3.11'
         NUMPY: '1.23'
@@ -143,23 +87,24 @@
         TEST_START_INDEX: 8
       py311_np123_9_svml:
         PYTHON: '3.11'
-=======
-      py38_np122:
-        PYTHON: '3.8'
-        NUMPY: '1.22'
+        NUMPY: '1.23'
+        CONDA_ENV: azure_ci
+        TEST_SVML: yes
+        TEST_START_INDEX: 9
+      py311_np123_10:
+        PYTHON: '3.11'
+        NUMPY: '1.23'
         CONDA_ENV: azure_ci
         TEST_START_INDEX: 8
       py38_np123_svml:
         PYTHON: '3.8'
->>>>>>> ec521024
         NUMPY: '1.23'
         CONDA_ENV: azure_ci
         TEST_SVML: yes
         TEST_START_INDEX: 9
-<<<<<<< HEAD
-      py311_np123_10:
-        PYTHON: '3.11'
-        NUMPY: '1.23'
+      py38_np124:
+        PYTHON: '3.8'
+        NUMPY: '1.24'
         CONDA_ENV: azure_ci
         TEST_START_INDEX: 10
       py311_np123_11:
@@ -169,25 +114,10 @@
         TEST_START_INDEX: 11
       py311_np123_12_typeguard:
         PYTHON: '3.11'
-=======
-      py38_np124:
-        PYTHON: '3.8'
-        NUMPY: '1.24'
-        CONDA_ENV: azure_ci
-        TEST_START_INDEX: 10
-      py39_np123:
-        PYTHON: '3.9'
-        NUMPY: '1.23'
-        CONDA_ENV: azure_ci
-        TEST_START_INDEX: 11
-      py39_np123_typeguard:
-        PYTHON: '3.9'
->>>>>>> ec521024
         NUMPY: '1.23'
         CONDA_ENV: azure_ci
         RUN_TYPEGUARD: yes
         TEST_START_INDEX: 12
-<<<<<<< HEAD
       py311_np123_13:
         PYTHON: '3.11'
         NUMPY: '1.23'
@@ -206,26 +136,11 @@
       py311_np123_16:
         PYTHON: '3.11'
         NUMPY: '1.23'
-=======
-      py39_np122:
-        PYTHON: '3.9'
-        NUMPY: '1.22'
-        CONDA_ENV: azure_ci
-        TEST_START_INDEX: 13
-      py39_np124:
-        PYTHON: '3.9'
-        NUMPY: '1.24'
-        CONDA_ENV: azure_ci
-        TEST_START_INDEX: 14
-      py310_np123:
-        PYTHON: '3.10'
-        NUMPY: '1.23'
         CONDA_ENV: azure_ci
         TEST_START_INDEX: 15
       py310_np124:
         PYTHON: '3.10'
         NUMPY: '1.24'
->>>>>>> ec521024
         CONDA_ENV: azure_ci
         TEST_START_INDEX: 16
       py311_np123_17:
