--- conflicted
+++ resolved
@@ -12,15 +12,9 @@
     name: macOS
     vmImage: macos-12
     matrix:
-<<<<<<< HEAD
-      py310_np124:
-        PYTHON: '3.10'
-        NUMPY: '1.24'
-=======
-      py39_np122:
+      py310_np122:
         PYTHON: '3.10'
         NUMPY: '1.22'
->>>>>>> 0941fed4
         CONDA_ENV: 'azure_ci'
         TEST_THREADING: 'tbb'
         TEST_START_INDEX: 0
@@ -35,41 +29,6 @@
     name: Linux
     vmImage: ubuntu-20.04
     matrix:
-<<<<<<< HEAD
-      # Python 3.10
-      py310_np124_tbb:
-        PYTHON: '3.10'
-        NUMPY: '1.24'
-        CONDA_ENV: azure_ci
-        TEST_THREADING: 'tbb'
-        TEST_START_INDEX: 2
-      py310_np124_omp:
-        PYTHON: '3.10'
-        NUMPY: '1.24'
-        CONDA_ENV: azure_ci
-        TEST_THREADING: omp
-        TEST_START_INDEX: 3
-      py310_np124_workqueue:
-        PYTHON: '3.10'
-        NUMPY: '1.24'
-        CONDA_ENV: azure_ci
-        TEST_THREADING: workqueue
-        TEST_START_INDEX: 4
-      py310_np125:
-        PYTHON: '3.10'
-        NUMPY: '1.25'
-        CONDA_ENV: azure_ci
-        TEST_START_INDEX: 5
-      # Python 3.11
-      py311_np124:
-        PYTHON: '3.11'
-        NUMPY: '1.24'
-        CONDA_ENV: azure_ci
-        TEST_START_INDEX: 6
-      py311_np125_cov_doc:
-        PYTHON: '3.11'
-        NUMPY: '1.25'
-=======
       py310_np123:
         PYTHON: '3.10'
         NUMPY: '1.23'
@@ -78,28 +37,11 @@
       py310_np124_cov_doc:
         PYTHON: '3.10'
         NUMPY: '1.24'
->>>>>>> 0941fed4
         RUN_COVERAGE: yes
         RUN_FLAKE8: yes
         RUN_MYPY: yes
         BUILD_DOC: yes
         CONDA_ENV: azure_ci
-<<<<<<< HEAD
-        TEST_START_INDEX: 7
-      py311_np126_typeguard:
-        PYTHON: '3.11'
-        NUMPY: '1.26'
-        CONDA_ENV: azure_ci
-        RUN_TYPEGUARD: yes
-        TEST_START_INDEX: 8
-      py311_np126:
-        PYTHON: '3.11'
-        NUMPY: '1.26'
-        CONDA_ENV: azure_ci
-        TEST_START_INDEX: 9
-      # Python 3.12
-      py312_np125:
-=======
         TEST_START_INDEX: 3
       py310_np125_typeguard:
         PYTHON: '3.10'
@@ -114,29 +56,9 @@
         TEST_START_INDEX: 5
 
       py311_np124:
->>>>>>> 0941fed4
         PYTHON: '3.11'
         NUMPY: '1.25'
         CONDA_ENV: azure_ci
-<<<<<<< HEAD
-        TEST_START_INDEX: 10
-      py312_np126:
-        PYTHON: '3.12'
-        NUMPY: '1.26'
-        CONDA_ENV: azure_ci
-        TEST_START_INDEX: 11
-      py312_np126_2:
-        PYTHON: '3.12'
-        NUMPY: '1.26'
-        CONDA_ENV: azure_ci
-        TEST_START_INDEX: 12
-      py312_np126_svml:
-        PYTHON: '3.12'
-        NUMPY: '1.26'
-        CONDA_ENV: azure_ci
-        TEST_SVML: yes
-        TEST_START_INDEX: 13
-=======
         TEST_START_INDEX: 6
       py311_np125:
         PYTHON: '3.11'
@@ -163,24 +85,12 @@
         CONDA_ENV: azure_ci
         TEST_SVML: yes
         TEST_START_INDEX: 10
->>>>>>> 0941fed4
 
-      # Python 3.13
-      py313_np201_1:
-        PYTHON: '3.13'
-        NUMPY: '2.1'
+      py312_np126:
+        PYTHON: '3.12'
+        NUMPY: '1.26'
         CONDA_ENV: azure_ci
-        TEST_START_INDEX: 14
-      py313_np201_2:
-        PYTHON: '3.13'
-        NUMPY: '2.1'
-        CONDA_ENV: azure_ci
-<<<<<<< HEAD
-        TEST_START_INDEX: 15
-      
-=======
         TEST_START_INDEX: 11
->>>>>>> 0941fed4
 
 - template: buildscripts/azure/azure-windows.yml
   parameters:
