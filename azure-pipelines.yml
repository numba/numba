trigger:
  batch: true

variables:
  # Change the following along with adding new TEST_START_INDEX.
  TEST_COUNT: 19

jobs:
# Mac and Linux use the same template with different matrixes
- template: buildscripts/azure/azure-linux-macos.yml
  parameters:
    name: macOS
    vmImage: macos-13
    matrix:
      py310_np124:
        PYTHON: '3.10'
        NUMPY: '1.24'
        CONDA_ENV: 'azure_ci'
        TEST_THREADING: 'tbb'
        TEST_START_INDEX: 0
      py312_np126:
        PYTHON: '3.12'
        NUMPY: '1.26'
        CONDA_ENV: 'azure_ci'
        TEST_START_INDEX: 1
      py312_np21:
        PYTHON: '3.12'
        NUMPY: '2.1'
        CONDA_ENV: 'azure_ci'
        TEST_START_INDEX: 2

- template: buildscripts/azure/azure-linux-macos.yml
  parameters:
    name: Linux
    vmImage: ubuntu-20.04
    matrix:
      py310_np124_cov_doc:
        PYTHON: '3.10'
        NUMPY: '1.24'
        RUN_COVERAGE: yes
        RUN_FLAKE8: yes
        RUN_MYPY: yes
        BUILD_DOC: yes
        CONDA_ENV: azure_ci
        TEST_START_INDEX: 3
      py310_np125_typeguard:
        PYTHON: '3.10'
        NUMPY: '1.25'
        CONDA_ENV: azure_ci
        RUN_TYPEGUARD: yes
        TEST_START_INDEX: 4
      py310_np126:
        PYTHON: '3.10'
        NUMPY: '1.26'
        CONDA_ENV: azure_ci
        TEST_START_INDEX: 5
      py310_np21:
        PYTHON: '3.10'
        NUMPY: '2.1'
        CONDA_ENV: azure_ci
        TEST_START_INDEX: 6

      py311_np124:
        PYTHON: '3.11'
        NUMPY: '1.24'
        CONDA_ENV: azure_ci
        TEST_START_INDEX: 7
      py311_np125:
        PYTHON: '3.11'
        NUMPY: '1.25'
        CONDA_ENV: azure_ci
        TEST_START_INDEX: 8
      py311_np126:
        PYTHON: '3.11'
        NUMPY: '1.26'
        CONDA_ENV: azure_ci
<<<<<<< HEAD
        TEST_START_INDEX: 7
      py311_np126_2:
=======
        TEST_START_INDEX: 9
      py311_np21:
        PYTHON: '3.11'
        NUMPY: '2.1'
        CONDA_ENV: azure_ci
        TEST_START_INDEX: 10
      # RVSDG tests
      py311_np126_rvsdg:
>>>>>>> 5e626ba7
        PYTHON: '3.11'
        NUMPY: '1.26'
        CONDA_ENV: azure_ci
<<<<<<< HEAD
        TEST_START_INDEX: 8
=======
        TEST_RVSDG: yes
        TEST_START_INDEX: 11   # Not used by test script
>>>>>>> 5e626ba7
      py311_np125_svml:
        PYTHON: '3.11'
        NUMPY: '1.25'
        CONDA_ENV: azure_ci
        TEST_SVML: yes
        TEST_START_INDEX: 12

      py312_np126:
        PYTHON: '3.12'
        NUMPY: '1.26'
        CONDA_ENV: azure_ci
        TEST_START_INDEX: 13
      py312_np20:
        PYTHON: '3.12'
        NUMPY: '2.0'
        CONDA_ENV: azure_ci
        TEST_START_INDEX: 14
      py312_np21:
        PYTHON: '3.12'
        NUMPY: '2.1'
        CONDA_ENV: azure_ci
        TEST_START_INDEX: 15

- template: buildscripts/azure/azure-windows.yml
  parameters:
    name: Windows
    vmImage: windows-2019<|MERGE_RESOLUTION|>--- conflicted
+++ resolved
@@ -74,28 +74,17 @@
         PYTHON: '3.11'
         NUMPY: '1.26'
         CONDA_ENV: azure_ci
-<<<<<<< HEAD
-        TEST_START_INDEX: 7
-      py311_np126_2:
-=======
         TEST_START_INDEX: 9
       py311_np21:
         PYTHON: '3.11'
         NUMPY: '2.1'
         CONDA_ENV: azure_ci
         TEST_START_INDEX: 10
-      # RVSDG tests
-      py311_np126_rvsdg:
->>>>>>> 5e626ba7
+      py311_np126_2:
         PYTHON: '3.11'
         NUMPY: '1.26'
         CONDA_ENV: azure_ci
-<<<<<<< HEAD
-        TEST_START_INDEX: 8
-=======
-        TEST_RVSDG: yes
-        TEST_START_INDEX: 11   # Not used by test script
->>>>>>> 5e626ba7
+        TEST_START_INDEX: 11
       py311_np125_svml:
         PYTHON: '3.11'
         NUMPY: '1.25'
