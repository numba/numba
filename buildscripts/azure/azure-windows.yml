parameters:
  name: ''
  vmImage: ''

jobs:
- job: ${{ parameters.name }}
  pool:
    vmImage: ${{ parameters.vmImage }}
  strategy:
    matrix:
      py310_np123:
        PYTHON: '3.10'
        NUMPY: '1.23'
        CONDA_ENV: 'testenv'
        TEST_START_INDEX: 17
      py38_np118:
        PYTHON: '3.8'
        NUMPY: '1.18'
        CONDA_ENV: 'testenv'
        TEST_START_INDEX: 18

  steps:
    - task: CondaEnvironment@1
      inputs:
        updateConda: no
        packageSpecs: ''

    - script: |
        buildscripts\\incremental\\setup_conda_environment.cmd
      displayName: 'Before Install'

    - script: |
        buildscripts\\incremental\\build.cmd
      displayName: 'Build'

    - script: |
        call activate %CONDA_ENV%
        python -m numba -s
      displayName: 'Display numba system information'

    - script: |
        call activate %CONDA_ENV%
        python -m numba.tests.test_runtests
      displayName: 'Verify runtests'

    - script: |
        call activate %CONDA_ENV%
        set NUMBA_ENABLE_CUDASIM=1
        python -m numba.runtests -l
      displayName: 'List discovered tests'

    - script: |
        call activate %CONDA_ENV%
        set NUMBA_CAPTURED_ERRORS=new_style
        set NUMBA_ENABLE_CUDASIM=1
        echo "Running slice of discovered tests: %TEST_START_INDEX%,None,%TEST_COUNT%"
        python -m numba.runtests -b -v -g -m 2 --xmloutput -- numba.tests
      displayName: 'Test modified test files'

    - script: |
        call activate %CONDA_ENV%
        set NUMBA_CAPTURED_ERRORS=new_style
<<<<<<< HEAD
        python runtests.py -m 2 -b -j "%TEST_START_INDEX%,None,%TEST_COUNT%"  --exclude-tags='long_running' --xmloutput -- numba.tests
=======
        set NUMBA_ENABLE_CUDASIM=1
        python runtests.py -m 2 -b -j "%TEST_START_INDEX%:%TEST_COUNT%"  --exclude-tags='long_running'  -- numba.tests
>>>>>>> 61e4b01a
      displayName: 'Test slice of test files'<|MERGE_RESOLUTION|>--- conflicted
+++ resolved
@@ -60,10 +60,6 @@
     - script: |
         call activate %CONDA_ENV%
         set NUMBA_CAPTURED_ERRORS=new_style
-<<<<<<< HEAD
-        python runtests.py -m 2 -b -j "%TEST_START_INDEX%,None,%TEST_COUNT%"  --exclude-tags='long_running' --xmloutput -- numba.tests
-=======
         set NUMBA_ENABLE_CUDASIM=1
-        python runtests.py -m 2 -b -j "%TEST_START_INDEX%:%TEST_COUNT%"  --exclude-tags='long_running'  -- numba.tests
->>>>>>> 61e4b01a
+        python runtests.py -m 2 -b -j "%TEST_START_INDEX%:%TEST_COUNT%"  --exclude-tags='long_running'  --xmloutput -- numba.tests
       displayName: 'Test slice of test files'