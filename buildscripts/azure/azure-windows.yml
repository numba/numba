--- conflicted
+++ resolved
@@ -8,15 +8,9 @@
     vmImage: ${{ parameters.vmImage }}
   strategy:
     matrix:
-<<<<<<< HEAD
-      py310_np124:
-        PYTHON: '3.10'
-        NUMPY: '1.24'
-=======
-      py39_np122:
+      py310_np122:
         PYTHON: '3.10'
         NUMPY: '1.22'
->>>>>>> 0941fed4
         CONDA_ENV: 'testenv'
         TEST_START_INDEX: 16
       py312_np126:
