package:
   name: numba
   version: {{ GIT_DESCRIBE_TAG }}

source:
   path: ../..

build:
  number: {{ GIT_DESCRIBE_NUMBER|int }}
  string: np{{ NPY_VER }}py{{ PY_VER }}h{{ PKG_HASH }}_{{GIT_DESCRIBE_HASH}}_{{ GIT_DESCRIBE_NUMBER }}
  entry_points:
    - numba = numba.misc.numba_entry:main
  script_env:
    - PY_VCRUNTIME_REDIST
  missing_dso_whitelist: # [osx]
    # optional dependency: required only when omp is chosen as the backend for
    # the threading layer
    - lib/libiomp5.dylib # [osx]
  ignore_run_exports:
    # tbb-devel triggers hard dependency on tbb, this is not the case.
    - tbb     # [not (aarch64 or ppc64le)]

requirements:
  # build and run dependencies are duplicated to avoid setuptools issues
  # when we also set install_requires in setup.py
  build:
    - {{ compiler('c') }}
    - {{ compiler('cxx') }}
    # OpenMP headers from llvm needed for OSX.
    - llvm-openmp              # [osx]
  host:
    - python
    - numpy
    - setuptools
    # On channel https://anaconda.org/numba/
<<<<<<< HEAD
    - llvmlite 0.43.*
=======
    - llvmlite >=0.45.0dev0,<0.45
>>>>>>> 7bbea6bf
    # TBB devel version is to match TBB libs.
    # NOTE: ppc64le and aarch64 are pending testing so excluded for now.
    - tbb-devel >=2021.6       # [not (aarch64 or ppc64le)]
  run:
<<<<<<< HEAD
    - python >=3.9
    # NumPy 1.22.0, 1.22.1, 1.22.2 are all broken for ufuncs, see #7756
    - numpy >=1.22.3,<2.1
    # On channel https://anaconda.org/numba/
    - llvmlite 0.43.*
=======
    - python >=3.10
    - numpy >=1.24
    # On channel https://anaconda.org/numba/
    - llvmlite >=0.45.0dev0,<0.45
>>>>>>> 7bbea6bf
  run_constrained:
    # If TBB is present it must be at least version 2021.6
    - tbb >=2021.6    # [not (aarch64 or ppc64le)]
    # avoid confusion from openblas bugs
    - libopenblas !=0.3.6      # [x86_64]
    # 0.3.17 buggy on M1 silicon
    # https://github.com/xianyi/OpenBLAS/blob/v0.3.20/Changelog.txt#L118
    # https://github.com/numba/numba/issues/7822#issuecomment-1063229855
    # Exclude 0.3.20 too
    # https://github.com/numba/numba/issues/8096
    - libopenblas >=0.3.18, !=0.3.20     # [arm64]
    # CUDA 11.2 or later is required for CUDA support
    - cuda-version >=11.2
    - cudatoolkit >=11.2
    # scipy 1.0 or later
    - scipy >=1.0
    # CUDA Python 11.6 or later
    - cuda-python >=11.6

test:
  requires:
    - jinja2
    # Required to test optional Numba features
    - cffi
    - scipy
    - ipython                  # [not aarch64]
    # for pycc
    - setuptools
    - tbb >=2021.6             # [not (aarch64 or ppc64le)]
    - llvm-openmp              # [osx]
    # This is for driving gdb tests
    - pexpect                  # [linux64]
    # For testing ipython. At the time of writing ipykernel was not available
    # for Python 3.12.
    - ipykernel                # [not py==312]
    # Need these for AOT. Do not init msvc as it may not be present
    - {{ compiler('c') }}      # [not (win or aarch64)]
    - {{ compiler('cxx') }}    # [not (win or aarch64)]

about:
  home: https://numba.pydata.org/
  license: BSD
  license_file: LICENSE
  summary: a just-in-time Python function compiler based on LLVM<|MERGE_RESOLUTION|>--- conflicted
+++ resolved
@@ -33,27 +33,15 @@
     - numpy
     - setuptools
     # On channel https://anaconda.org/numba/
-<<<<<<< HEAD
-    - llvmlite 0.43.*
-=======
     - llvmlite >=0.45.0dev0,<0.45
->>>>>>> 7bbea6bf
     # TBB devel version is to match TBB libs.
     # NOTE: ppc64le and aarch64 are pending testing so excluded for now.
     - tbb-devel >=2021.6       # [not (aarch64 or ppc64le)]
   run:
-<<<<<<< HEAD
-    - python >=3.9
-    # NumPy 1.22.0, 1.22.1, 1.22.2 are all broken for ufuncs, see #7756
-    - numpy >=1.22.3,<2.1
-    # On channel https://anaconda.org/numba/
-    - llvmlite 0.43.*
-=======
     - python >=3.10
     - numpy >=1.24
     # On channel https://anaconda.org/numba/
     - llvmlite >=0.45.0dev0,<0.45
->>>>>>> 7bbea6bf
   run_constrained:
     # If TBB is present it must be at least version 2021.6
     - tbb >=2021.6    # [not (aarch64 or ppc64le)]
