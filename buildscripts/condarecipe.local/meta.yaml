--- conflicted
+++ resolved
@@ -55,10 +55,6 @@
     - tbb >=2021    # [not (armv6l or armv7l or aarch64 or linux32 or ppc64le)]
     # avoid confusion from openblas bugs
     - libopenblas !=0.3.6      # [x86_64]
-<<<<<<< HEAD
-    # CUDA 9.0 or later is required for CUDA support
-    - cudatoolkit >=9.0
-=======
     # 0.3.17 buggy on M1 silicon
     # https://github.com/xianyi/OpenBLAS/blob/v0.3.20/Changelog.txt#L118
     # https://github.com/numba/numba/issues/7822#issuecomment-1063229855
@@ -67,7 +63,6 @@
     - libopenblas >=0.3.18, !=0.3.20     # [arm64]
     # CUDA 9.2 or later is required for CUDA support
     - cudatoolkit >=9.2
->>>>>>> 65cbe1ca
     # scipy 1.0 or later
     - scipy >=1.0
     # CUDA Python 11.6 or later
